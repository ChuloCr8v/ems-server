{
  "$schema": "https://json.schemastore.org/nest-cli",
  "collection": "@nestjs/schematics",
  "sourceRoot": "src",
  "compilerOptions": {
    "assets": [
      {
        "include": "mail/templates",
        "outDir": "dist/src",
        "watchAssets": true
      }
    ],
    "watchAssets": true,
<<<<<<< HEAD
    "deleteOutDir": true
=======
    "deleteOutDir": false
>>>>>>> 68458dd1
  }
}<|MERGE_RESOLUTION|>--- conflicted
+++ resolved
@@ -11,10 +11,6 @@
       }
     ],
     "watchAssets": true,
-<<<<<<< HEAD
-    "deleteOutDir": true
-=======
     "deleteOutDir": false
->>>>>>> 68458dd1
   }
 }
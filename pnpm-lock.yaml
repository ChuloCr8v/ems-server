lockfileVersion: '9.0'

settings:
  autoInstallPeers: true
  excludeLinksFromLockfile: false

importers:

  .:
    dependencies:
      '@aws-sdk/client-s3':
        specifier: ^3.873.0
        version: 3.873.0
      '@nestjs-modules/mailer':
        specifier: ^2.0.2
        version: 2.0.2(@nestjs/common@10.4.20(class-transformer@0.5.1)(class-validator@0.14.2)(reflect-metadata@0.2.2)(rxjs@7.8.2))(@nestjs/core@10.4.20)(nodemailer@7.0.4)
      '@nestjs/common':
        specifier: ^10.0.0
        version: 10.4.20(class-transformer@0.5.1)(class-validator@0.14.2)(reflect-metadata@0.2.2)(rxjs@7.8.2)
      '@nestjs/config':
        specifier: ^4.0.2
        version: 4.0.2(@nestjs/common@10.4.20(class-transformer@0.5.1)(class-validator@0.14.2)(reflect-metadata@0.2.2)(rxjs@7.8.2))(rxjs@7.8.2)
      '@nestjs/core':
        specifier: ^10.0.0
        version: 10.4.20(@nestjs/common@10.4.20(class-transformer@0.5.1)(class-validator@0.14.2)(reflect-metadata@0.2.2)(rxjs@7.8.2))(@nestjs/platform-express@10.4.20)(@nestjs/websockets@10.4.20)(reflect-metadata@0.2.2)(rxjs@7.8.2)
      '@nestjs/event-emitter':
        specifier: ^3.0.1
        version: 3.0.1(@nestjs/common@10.4.20(class-transformer@0.5.1)(class-validator@0.14.2)(reflect-metadata@0.2.2)(rxjs@7.8.2))(@nestjs/core@10.4.20)
      '@nestjs/jwt':
        specifier: ^11.0.0
        version: 11.0.0(@nestjs/common@10.4.20(class-transformer@0.5.1)(class-validator@0.14.2)(reflect-metadata@0.2.2)(rxjs@7.8.2))
      '@nestjs/mapped-types':
        specifier: '2'
        version: 2.1.0(@nestjs/common@10.4.20(class-transformer@0.5.1)(class-validator@0.14.2)(reflect-metadata@0.2.2)(rxjs@7.8.2))(class-transformer@0.5.1)(class-validator@0.14.2)(reflect-metadata@0.2.2)
      '@nestjs/passport':
        specifier: ^11.0.5
        version: 11.0.5(@nestjs/common@10.4.20(class-transformer@0.5.1)(class-validator@0.14.2)(reflect-metadata@0.2.2)(rxjs@7.8.2))(passport@0.7.0)
      '@nestjs/platform-express':
        specifier: ^10.0.0
        version: 10.4.20(@nestjs/common@10.4.20(class-transformer@0.5.1)(class-validator@0.14.2)(reflect-metadata@0.2.2)(rxjs@7.8.2))(@nestjs/core@10.4.20)
      '@nestjs/platform-socket.io':
        specifier: ^10.4.20
        version: 10.4.20(@nestjs/common@10.4.20(class-transformer@0.5.1)(class-validator@0.14.2)(reflect-metadata@0.2.2)(rxjs@7.8.2))(@nestjs/websockets@10.4.20)(rxjs@7.8.2)
      '@nestjs/swagger':
        specifier: ^7.4.2
        version: 7.4.2(@nestjs/common@10.4.20(class-transformer@0.5.1)(class-validator@0.14.2)(reflect-metadata@0.2.2)(rxjs@7.8.2))(@nestjs/core@10.4.20)(class-transformer@0.5.1)(class-validator@0.14.2)(reflect-metadata@0.2.2)
      '@nestjs/websockets':
        specifier: ^10.4.20
        version: 10.4.20(@nestjs/common@10.4.20(class-transformer@0.5.1)(class-validator@0.14.2)(reflect-metadata@0.2.2)(rxjs@7.8.2))(@nestjs/core@10.4.20)(@nestjs/platform-socket.io@10.4.20)(reflect-metadata@0.2.2)(rxjs@7.8.2)
      '@prisma/client':
        specifier: ^6.14.0
        version: 6.14.0(prisma@6.14.0(typescript@5.9.2))(typescript@5.9.2)
      '@types/xlsx':
        specifier: ^0.0.36
        version: 0.0.36
      axios:
        specifier: ^1.11.0
        version: 1.11.0
      class-transformer:
        specifier: ^0.5.1
        version: 0.5.1
      class-validator:
        specifier: ^0.14.2
        version: 0.14.2
      cloudinary:
        specifier: ^1.41.3
        version: 1.41.3
      date-fns:
        specifier: ^4.1.0
        version: 4.1.0
      handlebars:
        specifier: ^4.7.8
        version: 4.7.8
      jsonwebtoken:
        specifier: ^9.0.2
        version: 9.0.2
      multer:
        specifier: ^2.0.2
        version: 2.0.2
      multer-storage-cloudinary:
        specifier: ^4.0.0
        version: 4.0.0(cloudinary@1.41.3)
      passport:
        specifier: ^0.7.0
        version: 0.7.0
      passport-jwt:
        specifier: ^4.0.1
        version: 4.0.1
      puppeteer:
        specifier: ^24.16.1
        version: 24.17.0(typescript@5.9.2)
      reflect-metadata:
        specifier: ^0.2.0
        version: 0.2.2
      rxjs:
        specifier: ^7.8.1
        version: 7.8.2
      socket.io:
        specifier: ^4.8.1
        version: 4.8.1
      swagger-ui-express:
        specifier: ^5.0.1
        version: 5.0.1(express@4.21.2)
      uuid:
        specifier: ^13.0.0
        version: 13.0.0
      xlsx:
        specifier: ^0.18.5
        version: 0.18.5
    devDependencies:
      '@faker-js/faker':
        specifier: ^9.9.0
        version: 9.9.0
      '@nestjs/cli':
        specifier: ^10.0.0
        version: 10.4.9
      '@nestjs/schematics':
        specifier: ^10.0.0
        version: 10.2.3(chokidar@3.6.0)(typescript@5.9.2)
      '@nestjs/testing':
        specifier: ^10.4.20
        version: 10.4.20(@nestjs/common@10.4.20(class-transformer@0.5.1)(class-validator@0.14.2)(reflect-metadata@0.2.2)(rxjs@7.8.2))(@nestjs/core@10.4.20)(@nestjs/platform-express@10.4.20)
      '@types/aws-sdk':
        specifier: ^2.7.4
        version: 2.7.4
      '@types/express':
        specifier: ^5.0.3
        version: 5.0.3
      '@types/handlebars':
        specifier: ^4.1.0
        version: 4.1.0
      '@types/jest':
        specifier: ^29.5.2
        version: 29.5.14
      '@types/jsonwebtoken':
        specifier: ^9.0.10
        version: 9.0.10
      '@types/multer':
        specifier: ^2.0.0
        version: 2.0.0
      '@types/node':
        specifier: ^20.19.10
        version: 20.19.11
      '@types/passport':
        specifier: ^1.0.17
        version: 1.0.17
      '@types/passport-jwt':
        specifier: ^4.0.1
        version: 4.0.1
      '@types/puppeteer':
        specifier: ^7.0.4
        version: 7.0.4(typescript@5.9.2)
      '@types/supertest':
        specifier: ^6.0.0
        version: 6.0.3
      '@types/swagger-ui-express':
        specifier: ^4.1.8
        version: 4.1.8
      '@typescript-eslint/eslint-plugin':
        specifier: ^8.0.0
        version: 8.40.0(@typescript-eslint/parser@8.40.0(eslint@8.57.1)(typescript@5.9.2))(eslint@8.57.1)(typescript@5.9.2)
      '@typescript-eslint/parser':
        specifier: ^8.0.0
        version: 8.40.0(eslint@8.57.1)(typescript@5.9.2)
      eslint:
        specifier: ^8.0.0
        version: 8.57.1
      eslint-config-prettier:
        specifier: ^9.0.0
        version: 9.1.2(eslint@8.57.1)
      eslint-plugin-prettier:
        specifier: ^5.0.0
        version: 5.5.4(@types/eslint@9.6.1)(eslint-config-prettier@9.1.2(eslint@8.57.1))(eslint@8.57.1)(prettier@3.6.2)
      jest:
        specifier: ^29.5.0
        version: 29.7.0(@types/node@20.19.11)(ts-node@10.9.2(@types/node@20.19.11)(typescript@5.9.2))
      prettier:
        specifier: ^3.0.0
        version: 3.6.2
      prisma:
        specifier: ^6.14.0
        version: 6.14.0(typescript@5.9.2)
      source-map-support:
        specifier: ^0.5.21
        version: 0.5.21
      supertest:
        specifier: ^7.1.4
        version: 7.1.4
      ts-jest:
        specifier: ^29.1.0
        version: 29.4.1(@babel/core@7.28.3)(@jest/transform@29.7.0)(@jest/types@29.6.3)(babel-jest@29.7.0(@babel/core@7.28.3))(jest-util@29.7.0)(jest@29.7.0(@types/node@20.19.11)(ts-node@10.9.2(@types/node@20.19.11)(typescript@5.9.2)))(typescript@5.9.2)
      ts-loader:
        specifier: ^9.5.2
        version: 9.5.4(typescript@5.9.2)(webpack@5.101.3)
      ts-node:
        specifier: ^10.9.1
        version: 10.9.2(@types/node@20.19.11)(typescript@5.9.2)
      tsconfig-paths:
        specifier: ^4.2.0
        version: 4.2.0
      typescript:
        specifier: ^5.1.3
        version: 5.9.2
      webpack:
        specifier: ^5.101.0
        version: 5.101.3

packages:

  '@ampproject/remapping@2.3.0':
    resolution: {integrity: sha512-30iZtAPgz+LTIYoeivqYo853f02jBYSd5uGnGpkFV0M3xOt9aN73erkgYAmZU43x4VfqcnLxW9Kpg3R5LC4YYw==}
    engines: {node: '>=6.0.0'}

  '@angular-devkit/core@17.3.11':
    resolution: {integrity: sha512-vTNDYNsLIWpYk2I969LMQFH29GTsLzxNk/0cLw5q56ARF0v5sIWfHYwGTS88jdDqIpuuettcSczbxeA7EuAmqQ==}
    engines: {node: ^18.13.0 || >=20.9.0, npm: ^6.11.0 || ^7.5.6 || >=8.0.0, yarn: '>= 1.13.0'}
    peerDependencies:
      chokidar: ^3.5.2
    peerDependenciesMeta:
      chokidar:
        optional: true

  '@angular-devkit/schematics-cli@17.3.11':
    resolution: {integrity: sha512-kcOMqp+PHAKkqRad7Zd7PbpqJ0LqLaNZdY1+k66lLWmkEBozgq8v4ASn/puPWf9Bo0HpCiK+EzLf0VHE8Z/y6Q==}
    engines: {node: ^18.13.0 || >=20.9.0, npm: ^6.11.0 || ^7.5.6 || >=8.0.0, yarn: '>= 1.13.0'}
    hasBin: true

  '@angular-devkit/schematics@17.3.11':
    resolution: {integrity: sha512-I5wviiIqiFwar9Pdk30Lujk8FczEEc18i22A5c6Z9lbmhPQdTroDnEQdsfXjy404wPe8H62s0I15o4pmMGfTYQ==}
    engines: {node: ^18.13.0 || >=20.9.0, npm: ^6.11.0 || ^7.5.6 || >=8.0.0, yarn: '>= 1.13.0'}

  '@aws-crypto/crc32@5.2.0':
    resolution: {integrity: sha512-nLbCWqQNgUiwwtFsen1AdzAtvuLRsQS8rYgMuxCrdKf9kOssamGLuPwyTY9wyYblNr9+1XM8v6zoDTPPSIeANg==}
    engines: {node: '>=16.0.0'}

  '@aws-crypto/crc32c@5.2.0':
    resolution: {integrity: sha512-+iWb8qaHLYKrNvGRbiYRHSdKRWhto5XlZUEBwDjYNf+ly5SVYG6zEoYIdxvf5R3zyeP16w4PLBn3rH1xc74Rag==}

  '@aws-crypto/sha1-browser@5.2.0':
    resolution: {integrity: sha512-OH6lveCFfcDjX4dbAvCFSYUjJZjDr/3XJ3xHtjn3Oj5b9RjojQo8npoLeA/bNwkOkrSQ0wgrHzXk4tDRxGKJeg==}

  '@aws-crypto/sha256-browser@5.2.0':
    resolution: {integrity: sha512-AXfN/lGotSQwu6HNcEsIASo7kWXZ5HYWvfOmSNKDsEqC4OashTp8alTmaz+F7TC2L083SFv5RdB+qU3Vs1kZqw==}

  '@aws-crypto/sha256-js@5.2.0':
    resolution: {integrity: sha512-FFQQyu7edu4ufvIZ+OadFpHHOt+eSTBaYaki44c+akjg7qZg9oOQeLlk77F6tSYqjDAFClrHJk9tMf0HdVyOvA==}
    engines: {node: '>=16.0.0'}

  '@aws-crypto/supports-web-crypto@5.2.0':
    resolution: {integrity: sha512-iAvUotm021kM33eCdNfwIN//F77/IADDSs58i+MDaOqFrVjZo9bAal0NK7HurRuWLLpF1iLX7gbWrjHjeo+YFg==}

  '@aws-crypto/util@5.2.0':
    resolution: {integrity: sha512-4RkU9EsI6ZpBve5fseQlGNUWKMa1RLPQ1dnjnQoe07ldfIzcsGb5hC5W0Dm7u423KWzawlrpbjXBrXCEv9zazQ==}

  '@aws-sdk/client-s3@3.873.0':
    resolution: {integrity: sha512-b+1lSEf+obcC508blw5qEDR1dyTiHViZXbf8G6nFospyqLJS0Vu2py+e+LG2VDVdAouZ8+RvW+uAi73KgsWl0w==}
    engines: {node: '>=18.0.0'}

  '@aws-sdk/client-sso@3.873.0':
    resolution: {integrity: sha512-EmcrOgFODWe7IsLKFTeSXM9TlQ80/BO1MBISlr7w2ydnOaUYIiPGRRJnDpeIgMaNqT4Rr2cRN2RiMrbFO7gDdA==}
    engines: {node: '>=18.0.0'}

  '@aws-sdk/core@3.873.0':
    resolution: {integrity: sha512-WrROjp8X1VvmnZ4TBzwM7RF+EB3wRaY9kQJLXw+Aes0/3zRjUXvGIlseobGJMqMEGnM0YekD2F87UaVfot1xeQ==}
    engines: {node: '>=18.0.0'}

  '@aws-sdk/credential-provider-env@3.873.0':
    resolution: {integrity: sha512-FWj1yUs45VjCADv80JlGshAttUHBL2xtTAbJcAxkkJZzLRKVkdyrepFWhv/95MvDyzfbT6PgJiWMdW65l/8ooA==}
    engines: {node: '>=18.0.0'}

  '@aws-sdk/credential-provider-http@3.873.0':
    resolution: {integrity: sha512-0sIokBlXIsndjZFUfr3Xui8W6kPC4DAeBGAXxGi9qbFZ9PWJjn1vt2COLikKH3q2snchk+AsznREZG8NW6ezSg==}
    engines: {node: '>=18.0.0'}

  '@aws-sdk/credential-provider-ini@3.873.0':
    resolution: {integrity: sha512-bQdGqh47Sk0+2S3C+N46aNQsZFzcHs7ndxYLARH/avYXf02Nl68p194eYFaAHJSQ1re5IbExU1+pbums7FJ9fA==}
    engines: {node: '>=18.0.0'}

  '@aws-sdk/credential-provider-node@3.873.0':
    resolution: {integrity: sha512-+v/xBEB02k2ExnSDL8+1gD6UizY4Q/HaIJkNSkitFynRiiTQpVOSkCkA0iWxzksMeN8k1IHTE5gzeWpkEjNwbA==}
    engines: {node: '>=18.0.0'}

  '@aws-sdk/credential-provider-process@3.873.0':
    resolution: {integrity: sha512-ycFv9WN+UJF7bK/ElBq1ugWA4NMbYS//1K55bPQZb2XUpAM2TWFlEjG7DIyOhLNTdl6+CbHlCdhlKQuDGgmm0A==}
    engines: {node: '>=18.0.0'}

  '@aws-sdk/credential-provider-sso@3.873.0':
    resolution: {integrity: sha512-SudkAOZmjEEYgUrqlUUjvrtbWJeI54/0Xo87KRxm4kfBtMqSx0TxbplNUAk8Gkg4XQNY0o7jpG8tK7r2Wc2+uw==}
    engines: {node: '>=18.0.0'}

  '@aws-sdk/credential-provider-web-identity@3.873.0':
    resolution: {integrity: sha512-Gw2H21+VkA6AgwKkBtTtlGZ45qgyRZPSKWs0kUwXVlmGOiPz61t/lBX0vG6I06ZIz2wqeTJ5OA1pWZLqw1j0JQ==}
    engines: {node: '>=18.0.0'}

  '@aws-sdk/middleware-bucket-endpoint@3.873.0':
    resolution: {integrity: sha512-b4bvr0QdADeTUs+lPc9Z48kXzbKHXQKgTvxx/jXDgSW9tv4KmYPO1gIj6Z9dcrBkRWQuUtSW3Tu2S5n6pe+zeg==}
    engines: {node: '>=18.0.0'}

  '@aws-sdk/middleware-expect-continue@3.873.0':
    resolution: {integrity: sha512-GIqoc8WgRcf/opBOZXFLmplJQKwOMjiOMmDz9gQkaJ8FiVJoAp8EGVmK2TOWZMQUYsavvHYsHaor5R2xwPoGVg==}
    engines: {node: '>=18.0.0'}

  '@aws-sdk/middleware-flexible-checksums@3.873.0':
    resolution: {integrity: sha512-NNiy2Y876P5cgIhsDlHopbPZS3ugdfBW1va0WdpVBviwAs6KT4irPNPAOyF1/33N/niEDKx0fKQV7ROB70nNPA==}
    engines: {node: '>=18.0.0'}

  '@aws-sdk/middleware-host-header@3.873.0':
    resolution: {integrity: sha512-KZ/W1uruWtMOs7D5j3KquOxzCnV79KQW9MjJFZM/M0l6KI8J6V3718MXxFHsTjUE4fpdV6SeCNLV1lwGygsjJA==}
    engines: {node: '>=18.0.0'}

  '@aws-sdk/middleware-location-constraint@3.873.0':
    resolution: {integrity: sha512-r+hIaORsW/8rq6wieDordXnA/eAu7xAPLue2InhoEX6ML7irP52BgiibHLpt9R0psiCzIHhju8qqKa4pJOrmiw==}
    engines: {node: '>=18.0.0'}

  '@aws-sdk/middleware-logger@3.873.0':
    resolution: {integrity: sha512-QhNZ8X7pW68kFez9QxUSN65Um0Feo18ZmHxszQZNUhKDsXew/EG9NPQE/HgYcekcon35zHxC4xs+FeNuPurP2g==}
    engines: {node: '>=18.0.0'}

  '@aws-sdk/middleware-recursion-detection@3.873.0':
    resolution: {integrity: sha512-OtgY8EXOzRdEWR//WfPkA/fXl0+WwE8hq0y9iw2caNyKPtca85dzrrZWnPqyBK/cpImosrpR1iKMYr41XshsCg==}
    engines: {node: '>=18.0.0'}

  '@aws-sdk/middleware-sdk-s3@3.873.0':
    resolution: {integrity: sha512-bOoWGH57ORK2yKOqJMmxBV4b3yMK8Pc0/K2A98MNPuQedXaxxwzRfsT2Qw+PpfYkiijrrNFqDYmQRGntxJ2h8A==}
    engines: {node: '>=18.0.0'}

  '@aws-sdk/middleware-ssec@3.873.0':
    resolution: {integrity: sha512-AF55J94BoiuzN7g3hahy0dXTVZahVi8XxRBLgzNp6yQf0KTng+hb/V9UQZVYY1GZaDczvvvnqC54RGe9OZZ9zQ==}
    engines: {node: '>=18.0.0'}

  '@aws-sdk/middleware-user-agent@3.873.0':
    resolution: {integrity: sha512-gHqAMYpWkPhZLwqB3Yj83JKdL2Vsb64sryo8LN2UdpElpS+0fT4yjqSxKTfp7gkhN6TCIxF24HQgbPk5FMYJWw==}
    engines: {node: '>=18.0.0'}

  '@aws-sdk/nested-clients@3.873.0':
    resolution: {integrity: sha512-yg8JkRHuH/xO65rtmLOWcd9XQhxX1kAonp2CliXT44eA/23OBds6XoheY44eZeHfCTgutDLTYitvy3k9fQY6ZA==}
    engines: {node: '>=18.0.0'}

  '@aws-sdk/region-config-resolver@3.873.0':
    resolution: {integrity: sha512-q9sPoef+BBG6PJnc4x60vK/bfVwvRWsPgcoQyIra057S/QGjq5VkjvNk6H8xedf6vnKlXNBwq9BaANBXnldUJg==}
    engines: {node: '>=18.0.0'}

  '@aws-sdk/signature-v4-multi-region@3.873.0':
    resolution: {integrity: sha512-FQ5OIXw1rmDud7f/VO9y2Mg9rX1o4MnngRKUOD8mS9ALK4uxKrTczb4jA+uJLSLwTqMGs3bcB1RzbMW1zWTMwQ==}
    engines: {node: '>=18.0.0'}

  '@aws-sdk/token-providers@3.873.0':
    resolution: {integrity: sha512-BWOCeFeV/Ba8fVhtwUw/0Hz4wMm9fjXnMb4Z2a5he/jFlz5mt1/rr6IQ4MyKgzOaz24YrvqsJW2a0VUKOaYDvg==}
    engines: {node: '>=18.0.0'}

  '@aws-sdk/types@3.862.0':
    resolution: {integrity: sha512-Bei+RL0cDxxV+lW2UezLbCYYNeJm6Nzee0TpW0FfyTRBhH9C1XQh4+x+IClriXvgBnRquTMMYsmJfvx8iyLKrg==}
    engines: {node: '>=18.0.0'}

  '@aws-sdk/util-arn-parser@3.873.0':
    resolution: {integrity: sha512-qag+VTqnJWDn8zTAXX4wiVioa0hZDQMtbZcGRERVnLar4/3/VIKBhxX2XibNQXFu1ufgcRn4YntT/XEPecFWcg==}
    engines: {node: '>=18.0.0'}

  '@aws-sdk/util-endpoints@3.873.0':
    resolution: {integrity: sha512-YByHrhjxYdjKRf/RQygRK1uh0As1FIi9+jXTcIEX/rBgN8mUByczr2u4QXBzw7ZdbdcOBMOkPnLRjNOWW1MkFg==}
    engines: {node: '>=18.0.0'}

  '@aws-sdk/util-locate-window@3.873.0':
    resolution: {integrity: sha512-xcVhZF6svjM5Rj89T1WzkjQmrTF6dpR2UvIHPMTnSZoNe6CixejPZ6f0JJ2kAhO8H+dUHwNBlsUgOTIKiK/Syg==}
    engines: {node: '>=18.0.0'}

  '@aws-sdk/util-user-agent-browser@3.873.0':
    resolution: {integrity: sha512-AcRdbK6o19yehEcywI43blIBhOCSo6UgyWcuOJX5CFF8k39xm1ILCjQlRRjchLAxWrm0lU0Q7XV90RiMMFMZtA==}

  '@aws-sdk/util-user-agent-node@3.873.0':
    resolution: {integrity: sha512-9MivTP+q9Sis71UxuBaIY3h5jxH0vN3/ZWGxO8ADL19S2OIfknrYSAfzE5fpoKROVBu0bS4VifHOFq4PY1zsxw==}
    engines: {node: '>=18.0.0'}
    peerDependencies:
      aws-crt: '>=1.0.0'
    peerDependenciesMeta:
      aws-crt:
        optional: true

  '@aws-sdk/xml-builder@3.873.0':
    resolution: {integrity: sha512-kLO7k7cGJ6KaHiExSJWojZurF7SnGMDHXRuQunFnEoD0n1yB6Lqy/S/zHiQ7oJnBhPr9q0TW9qFkrsZb1Uc54w==}
    engines: {node: '>=18.0.0'}

  '@babel/code-frame@7.27.1':
    resolution: {integrity: sha512-cjQ7ZlQ0Mv3b47hABuTevyTuYN4i+loJKGeV9flcCgIK37cCXRh+L1bd3iBHlynerhQ7BhCkn2BPbQUL+rGqFg==}
    engines: {node: '>=6.9.0'}

  '@babel/compat-data@7.28.0':
    resolution: {integrity: sha512-60X7qkglvrap8mn1lh2ebxXdZYtUcpd7gsmy9kLaBJ4i/WdY8PqTSdxyA8qraikqKQK5C1KRBKXqznrVapyNaw==}
    engines: {node: '>=6.9.0'}

  '@babel/core@7.28.3':
    resolution: {integrity: sha512-yDBHV9kQNcr2/sUr9jghVyz9C3Y5G2zUM2H2lo+9mKv4sFgbA8s8Z9t8D1jiTkGoO/NoIfKMyKWr4s6CN23ZwQ==}
    engines: {node: '>=6.9.0'}

  '@babel/generator@7.28.3':
    resolution: {integrity: sha512-3lSpxGgvnmZznmBkCRnVREPUFJv2wrv9iAoFDvADJc0ypmdOxdUtcLeBgBJ6zE0PMeTKnxeQzyk0xTBq4Ep7zw==}
    engines: {node: '>=6.9.0'}

  '@babel/helper-compilation-targets@7.27.2':
    resolution: {integrity: sha512-2+1thGUUWWjLTYTHZWK1n8Yga0ijBz1XAhUXcKy81rd5g6yh7hGqMp45v7cadSbEHc9G3OTv45SyneRN3ps4DQ==}
    engines: {node: '>=6.9.0'}

  '@babel/helper-globals@7.28.0':
    resolution: {integrity: sha512-+W6cISkXFa1jXsDEdYA8HeevQT/FULhxzR99pxphltZcVaugps53THCeiWA8SguxxpSp3gKPiuYfSWopkLQ4hw==}
    engines: {node: '>=6.9.0'}

  '@babel/helper-module-imports@7.27.1':
    resolution: {integrity: sha512-0gSFWUPNXNopqtIPQvlD5WgXYI5GY2kP2cCvoT8kczjbfcfuIljTbcWrulD1CIPIX2gt1wghbDy08yE1p+/r3w==}
    engines: {node: '>=6.9.0'}

  '@babel/helper-module-transforms@7.28.3':
    resolution: {integrity: sha512-gytXUbs8k2sXS9PnQptz5o0QnpLL51SwASIORY6XaBKF88nsOT0Zw9szLqlSGQDP/4TljBAD5y98p2U1fqkdsw==}
    engines: {node: '>=6.9.0'}
    peerDependencies:
      '@babel/core': ^7.0.0

  '@babel/helper-plugin-utils@7.27.1':
    resolution: {integrity: sha512-1gn1Up5YXka3YYAHGKpbideQ5Yjf1tDa9qYcgysz+cNCXukyLl6DjPXhD3VRwSb8c0J9tA4b2+rHEZtc6R0tlw==}
    engines: {node: '>=6.9.0'}

  '@babel/helper-string-parser@7.27.1':
    resolution: {integrity: sha512-qMlSxKbpRlAridDExk92nSobyDdpPijUq2DW6oDnUqd0iOGxmQjyqhMIihI9+zv4LPyZdRje2cavWPbCbWm3eA==}
    engines: {node: '>=6.9.0'}

  '@babel/helper-validator-identifier@7.27.1':
    resolution: {integrity: sha512-D2hP9eA+Sqx1kBZgzxZh0y1trbuU+JoDkiEwqhQ36nodYqJwyEIhPSdMNd7lOm/4io72luTPWH20Yda0xOuUow==}
    engines: {node: '>=6.9.0'}

  '@babel/helper-validator-option@7.27.1':
    resolution: {integrity: sha512-YvjJow9FxbhFFKDSuFnVCe2WxXk1zWc22fFePVNEaWJEu8IrZVlda6N0uHwzZrUM1il7NC9Mlp4MaJYbYd9JSg==}
    engines: {node: '>=6.9.0'}

  '@babel/helpers@7.28.3':
    resolution: {integrity: sha512-PTNtvUQihsAsDHMOP5pfobP8C6CM4JWXmP8DrEIt46c3r2bf87Ua1zoqevsMo9g+tWDwgWrFP5EIxuBx5RudAw==}
    engines: {node: '>=6.9.0'}

  '@babel/parser@7.28.3':
    resolution: {integrity: sha512-7+Ey1mAgYqFAx2h0RuoxcQT5+MlG3GTV0TQrgr7/ZliKsm/MNDxVVutlWaziMq7wJNAz8MTqz55XLpWvva6StA==}
    engines: {node: '>=6.0.0'}
    hasBin: true

  '@babel/plugin-syntax-async-generators@7.8.4':
    resolution: {integrity: sha512-tycmZxkGfZaxhMRbXlPXuVFpdWlXpir2W4AMhSJgRKzk/eDlIXOhb2LHWoLpDF7TEHylV5zNhykX6KAgHJmTNw==}
    peerDependencies:
      '@babel/core': ^7.0.0-0

  '@babel/plugin-syntax-bigint@7.8.3':
    resolution: {integrity: sha512-wnTnFlG+YxQm3vDxpGE57Pj0srRU4sHE/mDkt1qv2YJJSeUAec2ma4WLUnUPeKjyrfntVwe/N6dCXpU+zL3Npg==}
    peerDependencies:
      '@babel/core': ^7.0.0-0

  '@babel/plugin-syntax-class-properties@7.12.13':
    resolution: {integrity: sha512-fm4idjKla0YahUNgFNLCB0qySdsoPiZP3iQE3rky0mBUtMZ23yDJ9SJdg6dXTSDnulOVqiF3Hgr9nbXvXTQZYA==}
    peerDependencies:
      '@babel/core': ^7.0.0-0

  '@babel/plugin-syntax-class-static-block@7.14.5':
    resolution: {integrity: sha512-b+YyPmr6ldyNnM6sqYeMWE+bgJcJpO6yS4QD7ymxgH34GBPNDM/THBh8iunyvKIZztiwLH4CJZ0RxTk9emgpjw==}
    engines: {node: '>=6.9.0'}
    peerDependencies:
      '@babel/core': ^7.0.0-0

  '@babel/plugin-syntax-import-attributes@7.27.1':
    resolution: {integrity: sha512-oFT0FrKHgF53f4vOsZGi2Hh3I35PfSmVs4IBFLFj4dnafP+hIWDLg3VyKmUHfLoLHlyxY4C7DGtmHuJgn+IGww==}
    engines: {node: '>=6.9.0'}
    peerDependencies:
      '@babel/core': ^7.0.0-0

  '@babel/plugin-syntax-import-meta@7.10.4':
    resolution: {integrity: sha512-Yqfm+XDx0+Prh3VSeEQCPU81yC+JWZ2pDPFSS4ZdpfZhp4MkFMaDC1UqseovEKwSUpnIL7+vK+Clp7bfh0iD7g==}
    peerDependencies:
      '@babel/core': ^7.0.0-0

  '@babel/plugin-syntax-json-strings@7.8.3':
    resolution: {integrity: sha512-lY6kdGpWHvjoe2vk4WrAapEuBR69EMxZl+RoGRhrFGNYVK8mOPAW8VfbT/ZgrFbXlDNiiaxQnAtgVCZ6jv30EA==}
    peerDependencies:
      '@babel/core': ^7.0.0-0

  '@babel/plugin-syntax-jsx@7.27.1':
    resolution: {integrity: sha512-y8YTNIeKoyhGd9O0Jiyzyyqk8gdjnumGTQPsz0xOZOQ2RmkVJeZ1vmmfIvFEKqucBG6axJGBZDE/7iI5suUI/w==}
    engines: {node: '>=6.9.0'}
    peerDependencies:
      '@babel/core': ^7.0.0-0

  '@babel/plugin-syntax-logical-assignment-operators@7.10.4':
    resolution: {integrity: sha512-d8waShlpFDinQ5MtvGU9xDAOzKH47+FFoney2baFIoMr952hKOLp1HR7VszoZvOsV/4+RRszNY7D17ba0te0ig==}
    peerDependencies:
      '@babel/core': ^7.0.0-0

  '@babel/plugin-syntax-nullish-coalescing-operator@7.8.3':
    resolution: {integrity: sha512-aSff4zPII1u2QD7y+F8oDsz19ew4IGEJg9SVW+bqwpwtfFleiQDMdzA/R+UlWDzfnHFCxxleFT0PMIrR36XLNQ==}
    peerDependencies:
      '@babel/core': ^7.0.0-0

  '@babel/plugin-syntax-numeric-separator@7.10.4':
    resolution: {integrity: sha512-9H6YdfkcK/uOnY/K7/aA2xpzaAgkQn37yzWUMRK7OaPOqOpGS1+n0H5hxT9AUw9EsSjPW8SVyMJwYRtWs3X3ug==}
    peerDependencies:
      '@babel/core': ^7.0.0-0

  '@babel/plugin-syntax-object-rest-spread@7.8.3':
    resolution: {integrity: sha512-XoqMijGZb9y3y2XskN+P1wUGiVwWZ5JmoDRwx5+3GmEplNyVM2s2Dg8ILFQm8rWM48orGy5YpI5Bl8U1y7ydlA==}
    peerDependencies:
      '@babel/core': ^7.0.0-0

  '@babel/plugin-syntax-optional-catch-binding@7.8.3':
    resolution: {integrity: sha512-6VPD0Pc1lpTqw0aKoeRTMiB+kWhAoT24PA+ksWSBrFtl5SIRVpZlwN3NNPQjehA2E/91FV3RjLWoVTglWcSV3Q==}
    peerDependencies:
      '@babel/core': ^7.0.0-0

  '@babel/plugin-syntax-optional-chaining@7.8.3':
    resolution: {integrity: sha512-KoK9ErH1MBlCPxV0VANkXW2/dw4vlbGDrFgz8bmUsBGYkFRcbRwMh6cIJubdPrkxRwuGdtCk0v/wPTKbQgBjkg==}
    peerDependencies:
      '@babel/core': ^7.0.0-0

  '@babel/plugin-syntax-private-property-in-object@7.14.5':
    resolution: {integrity: sha512-0wVnp9dxJ72ZUJDV27ZfbSj6iHLoytYZmh3rFcxNnvsJF3ktkzLDZPy/mA17HGsaQT3/DQsWYX1f1QGWkCoVUg==}
    engines: {node: '>=6.9.0'}
    peerDependencies:
      '@babel/core': ^7.0.0-0

  '@babel/plugin-syntax-top-level-await@7.14.5':
    resolution: {integrity: sha512-hx++upLv5U1rgYfwe1xBQUhRmU41NEvpUvrp8jkrSCdvGSnM5/qdRMtylJ6PG5OFkBaHkbTAKTnd3/YyESRHFw==}
    engines: {node: '>=6.9.0'}
    peerDependencies:
      '@babel/core': ^7.0.0-0

  '@babel/plugin-syntax-typescript@7.27.1':
    resolution: {integrity: sha512-xfYCBMxveHrRMnAWl1ZlPXOZjzkN82THFvLhQhFXFt81Z5HnN+EtUkZhv/zcKpmT3fzmWZB0ywiBrbC3vogbwQ==}
    engines: {node: '>=6.9.0'}
    peerDependencies:
      '@babel/core': ^7.0.0-0

  '@babel/runtime@7.28.3':
    resolution: {integrity: sha512-9uIQ10o0WGdpP6GDhXcdOJPJuDgFtIDtN/9+ArJQ2NAfAmiuhTQdzkaTGR33v43GYS2UrSA0eX2pPPHoFVvpxA==}
    engines: {node: '>=6.9.0'}

  '@babel/template@7.27.2':
    resolution: {integrity: sha512-LPDZ85aEJyYSd18/DkjNh4/y1ntkE5KwUHWTiqgRxruuZL2F1yuHligVHLvcHY2vMHXttKFpJn6LwfI7cw7ODw==}
    engines: {node: '>=6.9.0'}

  '@babel/traverse@7.28.3':
    resolution: {integrity: sha512-7w4kZYHneL3A6NP2nxzHvT3HCZ7puDZZjFMqDpBPECub79sTtSO5CGXDkKrTQq8ksAwfD/XI2MRFX23njdDaIQ==}
    engines: {node: '>=6.9.0'}

  '@babel/types@7.28.2':
    resolution: {integrity: sha512-ruv7Ae4J5dUYULmeXw1gmb7rYRz57OWCPM57pHojnLq/3Z1CK2lNSLTCVjxVk1F/TZHwOZZrOWi0ur95BbLxNQ==}
    engines: {node: '>=6.9.0'}

  '@bcoe/v8-coverage@0.2.3':
    resolution: {integrity: sha512-0hYQ8SB4Db5zvZB4axdMHGwEaQjkZzFjQiN9LVYvIFB2nSUHW9tYpxWriPrWDASIxiaXax83REcLxuSdnGPZtw==}

  '@borewit/text-codec@0.1.1':
    resolution: {integrity: sha512-5L/uBxmjaCIX5h8Z+uu+kA9BQLkc/Wl06UGR5ajNRxu+/XjonB5i8JpgFMrPj3LXTCPA0pv8yxUvbUi+QthGGA==}

  '@colors/colors@1.5.0':
    resolution: {integrity: sha512-ooWCrlZP11i8GImSjTHYHLkvFDP48nS4+204nGb1RiX/WXYHmJA2III9/e2DWVabCESdW7hBAEzHRqUn9OUVvQ==}
    engines: {node: '>=0.1.90'}

  '@cspotcode/source-map-support@0.8.1':
    resolution: {integrity: sha512-IchNf6dN4tHoMFIn/7OE8LWZ19Y6q/67Bmf6vnGREv8RSbBVb9LPJxEcnwrcwX6ixSvaiGoomAUvu4YSxXrVgw==}
    engines: {node: '>=12'}

  '@css-inline/css-inline-android-arm-eabi@0.14.1':
    resolution: {integrity: sha512-LNUR8TY4ldfYi0mi/d4UNuHJ+3o8yLQH9r2Nt6i4qeg1i7xswfL3n/LDLRXvGjBYqeEYNlhlBQzbPwMX1qrU6A==}
    engines: {node: '>= 10'}
    cpu: [arm]
    os: [android]

  '@css-inline/css-inline-android-arm64@0.14.1':
    resolution: {integrity: sha512-tH5us0NYGoTNBHOUHVV7j9KfJ4DtFOeTLA3cM0XNoMtArNu2pmaaBMFJPqECzavfXkLc7x5Z22UPZYjoyHfvCA==}
    engines: {node: '>= 10'}
    cpu: [arm64]
    os: [android]

  '@css-inline/css-inline-darwin-arm64@0.14.1':
    resolution: {integrity: sha512-QE5W1YRIfRayFrtrcK/wqEaxNaqLULPI0gZB4ArbFRd3d56IycvgBasDTHPre5qL2cXCO3VyPx+80XyHOaVkag==}
    engines: {node: '>= 10'}
    cpu: [arm64]
    os: [darwin]

  '@css-inline/css-inline-darwin-x64@0.14.1':
    resolution: {integrity: sha512-mAvv2sN8awNFsbvBzlFkZPbCNZ6GCWY5/YcIz7V5dPYw+bHHRbjnlkNTEZq5BsDxErVrMIGvz05PGgzuNvZvdQ==}
    engines: {node: '>= 10'}
    cpu: [x64]
    os: [darwin]

  '@css-inline/css-inline-linux-arm-gnueabihf@0.14.1':
    resolution: {integrity: sha512-AWC44xL0X7BgKvrWEqfSqkT2tJA5kwSGrAGT+m0gt11wnTYySvQ6YpX0fTY9i3ppYGu4bEdXFjyK2uY1DTQMHA==}
    engines: {node: '>= 10'}
    cpu: [arm]
    os: [linux]

  '@css-inline/css-inline-linux-arm64-gnu@0.14.1':
    resolution: {integrity: sha512-drj0ciiJgdP3xKXvNAt4W+FH4KKMs8vB5iKLJ3HcH07sNZj58Sx++2GxFRS1el3p+GFp9OoYA6dgouJsGEqt0Q==}
    engines: {node: '>= 10'}
    cpu: [arm64]
    os: [linux]

  '@css-inline/css-inline-linux-arm64-musl@0.14.1':
    resolution: {integrity: sha512-FzknI+st8eA8YQSdEJU9ykcM0LZjjigBuynVF5/p7hiMm9OMP8aNhWbhZ8LKJpKbZrQsxSGS4g9Vnr6n6FiSdQ==}
    engines: {node: '>= 10'}
    cpu: [arm64]
    os: [linux]

  '@css-inline/css-inline-linux-x64-gnu@0.14.1':
    resolution: {integrity: sha512-yubbEye+daDY/4vXnyASAxH88s256pPati1DfVoZpU1V0+KP0BZ1dByZOU1ktExurbPH3gZOWisAnBE9xon0Uw==}
    engines: {node: '>= 10'}
    cpu: [x64]
    os: [linux]

  '@css-inline/css-inline-linux-x64-musl@0.14.1':
    resolution: {integrity: sha512-6CRAZzoy1dMLPC/tns2rTt1ZwPo0nL/jYBEIAsYTCWhfAnNnpoLKVh5Nm+fSU3OOwTTqU87UkGrFJhObD/wobQ==}
    engines: {node: '>= 10'}
    cpu: [x64]
    os: [linux]

  '@css-inline/css-inline-win32-x64-msvc@0.14.1':
    resolution: {integrity: sha512-nzotGiaiuiQW78EzsiwsHZXbxEt6DiMUFcDJ6dhiliomXxnlaPyBfZb6/FMBgRJOf6sknDt/5695OttNmbMYzg==}
    engines: {node: '>= 10'}
    cpu: [x64]
    os: [win32]

  '@css-inline/css-inline@0.14.1':
    resolution: {integrity: sha512-u4eku+hnPqqHIGq/ZUQcaP0TrCbYeLIYBaK7qClNRGZbnh8RC4gVxLEIo8Pceo1nOK9E5G4Lxzlw5KnXcvflfA==}
    engines: {node: '>= 10'}

  '@eslint-community/eslint-utils@4.7.0':
    resolution: {integrity: sha512-dyybb3AcajC7uha6CvhdVRJqaKyn7w2YKqKyAN37NKYgZT36w+iRb0Dymmc5qEJ549c/S31cMMSFd75bteCpCw==}
    engines: {node: ^12.22.0 || ^14.17.0 || >=16.0.0}
    peerDependencies:
      eslint: ^6.0.0 || ^7.0.0 || >=8.0.0

  '@eslint-community/regexpp@4.12.1':
    resolution: {integrity: sha512-CCZCDJuduB9OUkFkY2IgppNZMi2lBQgD2qzwXkEia16cge2pijY/aXi96CJMquDMn3nJdlPV1A5KrJEXwfLNzQ==}
    engines: {node: ^12.0.0 || ^14.0.0 || >=16.0.0}

  '@eslint/eslintrc@2.1.4':
    resolution: {integrity: sha512-269Z39MS6wVJtsoUl10L60WdkhJVdPG24Q4eZTH3nnF6lpvSShEK3wQjDX9JRWAUPvPh7COouPpU9IrqaZFvtQ==}
    engines: {node: ^12.22.0 || ^14.17.0 || >=16.0.0}

  '@eslint/js@8.57.1':
    resolution: {integrity: sha512-d9zaMRSTIKDLhctzH12MtXvJKSSUhaHcjV+2Z+GK+EEY7XKpP5yR4x+N3TAcHTcu963nIr+TMcCb4DBCYX1z6Q==}
    engines: {node: ^12.22.0 || ^14.17.0 || >=16.0.0}

  '@faker-js/faker@9.9.0':
    resolution: {integrity: sha512-OEl393iCOoo/z8bMezRlJu+GlRGlsKbUAN7jKB6LhnKoqKve5DXRpalbItIIcwnCjs1k/FOPjFzcA6Qn+H+YbA==}
    engines: {node: '>=18.0.0', npm: '>=9.0.0'}

  '@humanwhocodes/config-array@0.13.0':
    resolution: {integrity: sha512-DZLEEqFWQFiyK6h5YIeynKx7JlvCYWL0cImfSRXZ9l4Sg2efkFGTuFf6vzXjK1cq6IYkU+Eg/JizXw+TD2vRNw==}
    engines: {node: '>=10.10.0'}
    deprecated: Use @eslint/config-array instead

  '@humanwhocodes/module-importer@1.0.1':
    resolution: {integrity: sha512-bxveV4V8v5Yb4ncFTT3rPSgZBOpCkjfK0y4oVVVJwIuDVBRMDXrPyXRL988i5ap9m9bnyEEjWfm5WkBmtffLfA==}
    engines: {node: '>=12.22'}

  '@humanwhocodes/object-schema@2.0.3':
    resolution: {integrity: sha512-93zYdMES/c1D69yZiKDBj0V24vqNzB/koF26KPaagAfd3P/4gUlh3Dys5ogAK+Exi9QyzlD8x/08Zt7wIKcDcA==}
    deprecated: Use @eslint/object-schema instead

  '@isaacs/cliui@8.0.2':
    resolution: {integrity: sha512-O8jcjabXaleOG9DQ0+ARXWZBTfnP4WNAqzuiJK7ll44AmxGKv/J2M4TPjxjY3znBCfvBXFzucm1twdyFybFqEA==}
    engines: {node: '>=12'}

  '@istanbuljs/load-nyc-config@1.1.0':
    resolution: {integrity: sha512-VjeHSlIzpv/NyD3N0YuHfXOPDIixcA1q2ZV98wsMqcYlPmv2n3Yb2lYP9XMElnaFVXg5A7YLTeLu6V84uQDjmQ==}
    engines: {node: '>=8'}

  '@istanbuljs/schema@0.1.3':
    resolution: {integrity: sha512-ZXRY4jNvVgSVQ8DL3LTcakaAtXwTVUxE81hslsyD2AtoXW/wVob10HkOJ1X/pAlcI7D+2YoZKg5do8G/w6RYgA==}
    engines: {node: '>=8'}

  '@jest/console@29.7.0':
    resolution: {integrity: sha512-5Ni4CU7XHQi32IJ398EEP4RrB8eV09sXP2ROqD4bksHrnTree52PsxvX8tpL8LvTZ3pFzXyPbNQReSN41CAhOg==}
    engines: {node: ^14.15.0 || ^16.10.0 || >=18.0.0}

  '@jest/core@29.7.0':
    resolution: {integrity: sha512-n7aeXWKMnGtDA48y8TLWJPJmLmmZ642Ceo78cYWEpiD7FzDgmNDV/GCVRorPABdXLJZ/9wzzgZAlHjXjxDHGsg==}
    engines: {node: ^14.15.0 || ^16.10.0 || >=18.0.0}
    peerDependencies:
      node-notifier: ^8.0.1 || ^9.0.0 || ^10.0.0
    peerDependenciesMeta:
      node-notifier:
        optional: true

  '@jest/environment@29.7.0':
    resolution: {integrity: sha512-aQIfHDq33ExsN4jP1NWGXhxgQ/wixs60gDiKO+XVMd8Mn0NWPWgc34ZQDTb2jKaUWQ7MuwoitXAsN2XVXNMpAw==}
    engines: {node: ^14.15.0 || ^16.10.0 || >=18.0.0}

  '@jest/expect-utils@29.7.0':
    resolution: {integrity: sha512-GlsNBWiFQFCVi9QVSx7f5AgMeLxe9YCCs5PuP2O2LdjDAA8Jh9eX7lA1Jq/xdXw3Wb3hyvlFNfZIfcRetSzYcA==}
    engines: {node: ^14.15.0 || ^16.10.0 || >=18.0.0}

  '@jest/expect@29.7.0':
    resolution: {integrity: sha512-8uMeAMycttpva3P1lBHB8VciS9V0XAr3GymPpipdyQXbBcuhkLQOSe8E/p92RyAdToS6ZD1tFkX+CkhoECE0dQ==}
    engines: {node: ^14.15.0 || ^16.10.0 || >=18.0.0}

  '@jest/fake-timers@29.7.0':
    resolution: {integrity: sha512-q4DH1Ha4TTFPdxLsqDXK1d3+ioSL7yL5oCMJZgDYm6i+6CygW5E5xVr/D1HdsGxjt1ZWSfUAs9OxSB/BNelWrQ==}
    engines: {node: ^14.15.0 || ^16.10.0 || >=18.0.0}

  '@jest/globals@29.7.0':
    resolution: {integrity: sha512-mpiz3dutLbkW2MNFubUGUEVLkTGiqW6yLVTA+JbP6fI6J5iL9Y0Nlg8k95pcF8ctKwCS7WVxteBs29hhfAotzQ==}
    engines: {node: ^14.15.0 || ^16.10.0 || >=18.0.0}

  '@jest/reporters@29.7.0':
    resolution: {integrity: sha512-DApq0KJbJOEzAFYjHADNNxAE3KbhxQB1y5Kplb5Waqw6zVbuWatSnMjE5gs8FUgEPmNsnZA3NCWl9NG0ia04Pg==}
    engines: {node: ^14.15.0 || ^16.10.0 || >=18.0.0}
    peerDependencies:
      node-notifier: ^8.0.1 || ^9.0.0 || ^10.0.0
    peerDependenciesMeta:
      node-notifier:
        optional: true

  '@jest/schemas@29.6.3':
    resolution: {integrity: sha512-mo5j5X+jIZmJQveBKeS/clAueipV7KgiX1vMgCxam1RNYiqE1w62n0/tJJnHtjW8ZHcQco5gY85jA3mi0L+nSA==}
    engines: {node: ^14.15.0 || ^16.10.0 || >=18.0.0}

  '@jest/source-map@29.6.3':
    resolution: {integrity: sha512-MHjT95QuipcPrpLM+8JMSzFx6eHp5Bm+4XeFDJlwsvVBjmKNiIAvasGK2fxz2WbGRlnvqehFbh07MMa7n3YJnw==}
    engines: {node: ^14.15.0 || ^16.10.0 || >=18.0.0}

  '@jest/test-result@29.7.0':
    resolution: {integrity: sha512-Fdx+tv6x1zlkJPcWXmMDAG2HBnaR9XPSd5aDWQVsfrZmLVT3lU1cwyxLgRmXR9yrq4NBoEm9BMsfgFzTQAbJYA==}
    engines: {node: ^14.15.0 || ^16.10.0 || >=18.0.0}

  '@jest/test-sequencer@29.7.0':
    resolution: {integrity: sha512-GQwJ5WZVrKnOJuiYiAF52UNUJXgTZx1NHjFSEB0qEMmSZKAkdMoIzw/Cj6x6NF4AvV23AUqDpFzQkN/eYCYTxw==}
    engines: {node: ^14.15.0 || ^16.10.0 || >=18.0.0}

  '@jest/transform@29.7.0':
    resolution: {integrity: sha512-ok/BTPFzFKVMwO5eOHRrvnBVHdRy9IrsrW1GpMaQ9MCnilNLXQKmAX8s1YXDFaai9xJpac2ySzV0YeRRECr2Vw==}
    engines: {node: ^14.15.0 || ^16.10.0 || >=18.0.0}

  '@jest/types@29.6.3':
    resolution: {integrity: sha512-u3UPsIilWKOM3F9CXtrG8LEJmNxwoCQC/XVj4IKYXvvpx7QIi/Kg1LI5uDmDpKlac62NUtX7eLjRh+jVZcLOzw==}
    engines: {node: ^14.15.0 || ^16.10.0 || >=18.0.0}

  '@jridgewell/gen-mapping@0.3.13':
    resolution: {integrity: sha512-2kkt/7niJ6MgEPxF0bYdQ6etZaA+fQvDcLKckhy1yIQOzaoKjBBjSj63/aLVjYE3qhRt5dvM+uUyfCg6UKCBbA==}

  '@jridgewell/resolve-uri@3.1.2':
    resolution: {integrity: sha512-bRISgCIjP20/tbWSPWMEi54QVPRZExkuD9lJL+UIxUKtwVJA8wW1Trb1jMs1RFXo1CBTNZ/5hpC9QvmKWdopKw==}
    engines: {node: '>=6.0.0'}

  '@jridgewell/source-map@0.3.11':
    resolution: {integrity: sha512-ZMp1V8ZFcPG5dIWnQLr3NSI1MiCU7UETdS/A0G8V/XWHvJv3ZsFqutJn1Y5RPmAPX6F3BiE397OqveU/9NCuIA==}

  '@jridgewell/sourcemap-codec@1.5.5':
    resolution: {integrity: sha512-cYQ9310grqxueWbl+WuIUIaiUaDcj7WOq5fVhEljNVgRfOUhY9fy2zTvfoqWsnebh8Sl70VScFbICvJnLKB0Og==}

  '@jridgewell/trace-mapping@0.3.30':
    resolution: {integrity: sha512-GQ7Nw5G2lTu/BtHTKfXhKHok2WGetd4XYcVKGx00SjAk8GMwgJM3zr6zORiPGuOE+/vkc90KtTosSSvaCjKb2Q==}

  '@jridgewell/trace-mapping@0.3.9':
    resolution: {integrity: sha512-3Belt6tdc8bPgAtbcmdtNJlirVoTmEb5e2gC94PnkwEW9jI6CAHUeoG85tjWP5WquqfavoMtMwiG4P926ZKKuQ==}

  '@ljharb/through@2.3.14':
    resolution: {integrity: sha512-ajBvlKpWucBB17FuQYUShqpqy8GRgYEpJW0vWJbUu1CV9lWyrDCapy0lScU8T8Z6qn49sSwJB3+M+evYIdGg+A==}
    engines: {node: '>= 0.4'}

  '@lukeed/csprng@1.1.0':
    resolution: {integrity: sha512-Z7C/xXCiGWsg0KuKsHTKJxbWhpI3Vs5GwLfOean7MGyVFGqdRgBbAjOCh6u4bbjPc/8MJ2pZmK/0DLdCbivLDA==}
    engines: {node: '>=8'}

  '@microsoft/tsdoc@0.15.1':
    resolution: {integrity: sha512-4aErSrCR/On/e5G2hDP0wjooqDdauzEbIq8hIkIe5pXV0rtWJZvdCEKL0ykZxex+IxIwBp0eGeV48hQN07dXtw==}

  '@nestjs-modules/mailer@2.0.2':
    resolution: {integrity: sha512-+z4mADQasg0H1ZaGu4zZTuKv2pu+XdErqx99PLFPzCDNTN/q9U59WPgkxVaHnsvKHNopLj5Xap7G4ZpptduoYw==}
    peerDependencies:
      '@nestjs/common': '>=7.0.9'
      '@nestjs/core': '>=7.0.9'
      nodemailer: '>=6.4.6'

  '@nestjs/cli@10.4.9':
    resolution: {integrity: sha512-s8qYd97bggqeK7Op3iD49X2MpFtW4LVNLAwXFkfbRxKME6IYT7X0muNTJ2+QfI8hpbNx9isWkrLWIp+g5FOhiA==}
    engines: {node: '>= 16.14'}
    hasBin: true
    peerDependencies:
      '@swc/cli': ^0.1.62 || ^0.3.0 || ^0.4.0 || ^0.5.0
      '@swc/core': ^1.3.62
    peerDependenciesMeta:
      '@swc/cli':
        optional: true
      '@swc/core':
        optional: true

  '@nestjs/common@10.4.20':
    resolution: {integrity: sha512-hxJxZF7jcKGuUzM9EYbuES80Z/36piJbiqmPy86mk8qOn5gglFebBTvcx7PWVbRNSb4gngASYnefBj/Y2HAzpQ==}
    peerDependencies:
      class-transformer: '*'
      class-validator: '*'
      reflect-metadata: ^0.1.12 || ^0.2.0
      rxjs: ^7.1.0
    peerDependenciesMeta:
      class-transformer:
        optional: true
      class-validator:
        optional: true

  '@nestjs/config@4.0.2':
    resolution: {integrity: sha512-McMW6EXtpc8+CwTUwFdg6h7dYcBUpH5iUILCclAsa+MbCEvC9ZKu4dCHRlJqALuhjLw97pbQu62l4+wRwGeZqA==}
    peerDependencies:
      '@nestjs/common': ^10.0.0 || ^11.0.0
      rxjs: ^7.1.0

  '@nestjs/core@10.4.20':
    resolution: {integrity: sha512-kRdtyKA3+Tu70N3RQ4JgmO1E3LzAMs/eppj7SfjabC7TgqNWoS4RLhWl4BqmsNVmjj6D5jgfPVtHtgYkU3AfpQ==}
    peerDependencies:
      '@nestjs/common': ^10.0.0
      '@nestjs/microservices': ^10.0.0
      '@nestjs/platform-express': ^10.0.0
      '@nestjs/websockets': ^10.0.0
      reflect-metadata: ^0.1.12 || ^0.2.0
      rxjs: ^7.1.0
    peerDependenciesMeta:
      '@nestjs/microservices':
        optional: true
      '@nestjs/platform-express':
        optional: true
      '@nestjs/websockets':
        optional: true

  '@nestjs/event-emitter@3.0.1':
    resolution: {integrity: sha512-0Ln/x+7xkU6AJFOcQI9tIhUMXVF7D5itiaQGOyJbXtlAfAIt8gzDdJm+Im7cFzKoWkiW5nCXCPh6GSvdQd/3Dw==}
    peerDependencies:
      '@nestjs/common': ^10.0.0 || ^11.0.0
      '@nestjs/core': ^10.0.0 || ^11.0.0

  '@nestjs/jwt@11.0.0':
    resolution: {integrity: sha512-v7YRsW3Xi8HNTsO+jeHSEEqelX37TVWgwt+BcxtkG/OfXJEOs6GZdbdza200d6KqId1pJQZ6UPj1F0M6E+mxaA==}
    peerDependencies:
      '@nestjs/common': ^8.0.0 || ^9.0.0 || ^10.0.0 || ^11.0.0

  '@nestjs/mapped-types@2.0.5':
    resolution: {integrity: sha512-bSJv4pd6EY99NX9CjBIyn4TVDoSit82DUZlL4I3bqNfy5Gt+gXTa86i3I/i0iIV9P4hntcGM5GyO+FhZAhxtyg==}
    peerDependencies:
      '@nestjs/common': ^8.0.0 || ^9.0.0 || ^10.0.0
      class-transformer: ^0.4.0 || ^0.5.0
      class-validator: ^0.13.0 || ^0.14.0
      reflect-metadata: ^0.1.12 || ^0.2.0
    peerDependenciesMeta:
      class-transformer:
        optional: true
      class-validator:
        optional: true

  '@nestjs/mapped-types@2.1.0':
    resolution: {integrity: sha512-W+n+rM69XsFdwORF11UqJahn4J3xi4g/ZEOlJNL6KoW5ygWSmBB2p0S2BZ4FQeS/NDH72e6xIcu35SfJnE8bXw==}
    peerDependencies:
      '@nestjs/common': ^10.0.0 || ^11.0.0
      class-transformer: ^0.4.0 || ^0.5.0
      class-validator: ^0.13.0 || ^0.14.0
      reflect-metadata: ^0.1.12 || ^0.2.0
    peerDependenciesMeta:
      class-transformer:
        optional: true
      class-validator:
        optional: true

  '@nestjs/passport@11.0.5':
    resolution: {integrity: sha512-ulQX6mbjlws92PIM15Naes4F4p2JoxGnIJuUsdXQPT+Oo2sqQmENEZXM7eYuimocfHnKlcfZOuyzbA33LwUlOQ==}
    peerDependencies:
      '@nestjs/common': ^10.0.0 || ^11.0.0
      passport: ^0.5.0 || ^0.6.0 || ^0.7.0

  '@nestjs/platform-express@10.4.20':
    resolution: {integrity: sha512-rh97mX3rimyf4xLMLHuTOBKe6UD8LOJ14VlJ1F/PTd6C6ZK9Ak6EHuJvdaGcSFQhd3ZMBh3I6CuujKGW9pNdIg==}
    peerDependencies:
      '@nestjs/common': ^10.0.0
      '@nestjs/core': ^10.0.0

  '@nestjs/platform-socket.io@10.4.20':
    resolution: {integrity: sha512-8wqJ7kJnvRC6T1o1U3NNnuzjaMJU43R4hvzKKba7GSdMN6j2Jfzz/vq5gHDx9xbXOAmfsc9bvaIiZegXxvHoJA==}
    peerDependencies:
      '@nestjs/common': ^10.0.0
      '@nestjs/websockets': ^10.0.0
      rxjs: ^7.1.0

  '@nestjs/schematics@10.2.3':
    resolution: {integrity: sha512-4e8gxaCk7DhBxVUly2PjYL4xC2ifDFexCqq1/u4TtivLGXotVk0wHdYuPYe1tHTHuR1lsOkRbfOCpkdTnigLVg==}
    peerDependencies:
      typescript: '>=4.8.2'

  '@nestjs/swagger@7.4.2':
    resolution: {integrity: sha512-Mu6TEn1M/owIvAx2B4DUQObQXqo2028R2s9rSZ/hJEgBK95+doTwS0DjmVA2wTeZTyVtXOoN7CsoM5pONBzvKQ==}
    peerDependencies:
      '@fastify/static': ^6.0.0 || ^7.0.0
      '@nestjs/common': ^9.0.0 || ^10.0.0
      '@nestjs/core': ^9.0.0 || ^10.0.0
      class-transformer: '*'
      class-validator: '*'
      reflect-metadata: ^0.1.12 || ^0.2.0
    peerDependenciesMeta:
      '@fastify/static':
        optional: true
      class-transformer:
        optional: true
      class-validator:
        optional: true

  '@nestjs/testing@10.4.20':
    resolution: {integrity: sha512-nMkRDukDKskdPruM6EsgMq7yJua+CPZM6I6FrLP8yXw8BiVSPv9Nm0CtcGGwt3kgZF9hfxKjGqLjsvVBsv6Vfw==}
    peerDependencies:
      '@nestjs/common': ^10.0.0
      '@nestjs/core': ^10.0.0
      '@nestjs/microservices': ^10.0.0
      '@nestjs/platform-express': ^10.0.0
    peerDependenciesMeta:
      '@nestjs/microservices':
        optional: true
      '@nestjs/platform-express':
        optional: true

  '@nestjs/websockets@10.4.20':
    resolution: {integrity: sha512-tafsPPvQfAXc+cfxvuRDzS5V+Ixg8uVJq8xSocU24yVl/Xp6ajmhqiGiaVjYOX8mXY0NV836QwEZxHF7WvKHSw==}
    peerDependencies:
      '@nestjs/common': ^10.0.0
      '@nestjs/core': ^10.0.0
      '@nestjs/platform-socket.io': ^10.0.0
      reflect-metadata: ^0.1.12 || ^0.2.0
      rxjs: ^7.1.0
    peerDependenciesMeta:
      '@nestjs/platform-socket.io':
        optional: true

  '@noble/hashes@1.8.0':
    resolution: {integrity: sha512-jCs9ldd7NwzpgXDIf6P3+NrHh9/sD6CQdxHyjQI+h/6rDNo88ypBxxz45UDuZHz9r3tNz7N/VInSVoVdtXEI4A==}
    engines: {node: ^14.21.3 || >=16}

  '@nodelib/fs.scandir@2.1.5':
    resolution: {integrity: sha512-vq24Bq3ym5HEQm2NKCr3yXDwjc7vTsEThRDnkp2DK9p1uqLR+DHurm/NOTo0KG7HYHU7eppKZj3MyqYuMBf62g==}
    engines: {node: '>= 8'}

  '@nodelib/fs.stat@2.0.5':
    resolution: {integrity: sha512-RkhPPp2zrqDAQA/2jNhnztcPAlv64XdhIp7a7454A5ovI7Bukxgt7MX7udwAu3zg1DcpPU0rz3VV1SeaqvY4+A==}
    engines: {node: '>= 8'}

  '@nodelib/fs.walk@1.2.8':
    resolution: {integrity: sha512-oGB+UxlgWcgQkgwo8GcEGwemoTFt3FIO9ababBmaGwXIoBKZ+GTy0pP185beGg7Llih/NSHSV2XAs1lnznocSg==}
    engines: {node: '>= 8'}

  '@nuxtjs/opencollective@0.3.2':
    resolution: {integrity: sha512-um0xL3fO7Mf4fDxcqx9KryrB7zgRM5JSlvGN5AGkP6JLM5XEKyjeAiPbNxdXVXQ16isuAhYpvP88NgL2BGd6aA==}
    engines: {node: '>=8.0.0', npm: '>=5.0.0'}
    hasBin: true

  '@one-ini/wasm@0.1.1':
    resolution: {integrity: sha512-XuySG1E38YScSJoMlqovLru4KTUNSjgVTIjyh7qMX6aNN5HY5Ct5LhRJdxO79JtTzKfzV/bnWpz+zquYrISsvw==}

  '@paralleldrive/cuid2@2.2.2':
    resolution: {integrity: sha512-ZOBkgDwEdoYVlSeRbYYXs0S9MejQofiVYoTbKzy/6GQa39/q5tQU2IX46+shYnUkpEl3wc+J6wRlar7r2EK2xA==}

  '@pkgjs/parseargs@0.11.0':
    resolution: {integrity: sha512-+1VkjdD0QBLPodGrJUeqarH8VAIvQODIbwh9XpP5Syisf7YoQgsJKPNFoqqLQlu+VQ/tVSshMR6loPMn8U+dPg==}
    engines: {node: '>=14'}

  '@pkgr/core@0.2.9':
    resolution: {integrity: sha512-QNqXyfVS2wm9hweSYD2O7F0G06uurj9kZ96TRQE5Y9hU7+tgdZwIkbAKc5Ocy1HxEY2kuDQa6cQ1WRs/O5LFKA==}
    engines: {node: ^12.20.0 || ^14.18.0 || >=16.0.0}

  '@prisma/client@6.14.0':
    resolution: {integrity: sha512-8E/Nk3eL5g7RQIg/LUj1ICyDmhD053STjxrPxUtCRybs2s/2sOEcx9NpITuAOPn07HEpWBfhAVe1T/HYWXUPOw==}
    engines: {node: '>=18.18'}
    peerDependencies:
      prisma: '*'
      typescript: '>=5.1.0'
    peerDependenciesMeta:
      prisma:
        optional: true
      typescript:
        optional: true

  '@prisma/config@6.14.0':
    resolution: {integrity: sha512-IwC7o5KNNGhmblLs23swnfBjADkacBb7wvyDXUWLwuvUQciKJZqyecU0jw0d7JRkswrj+XTL8fdr0y2/VerKQQ==}

  '@prisma/debug@6.14.0':
    resolution: {integrity: sha512-j4Lf+y+5QIJgQD4sJWSbkOD7geKx9CakaLp/TyTy/UDu9Wo0awvWCBH/BAxTHUaCpIl9USA5VS/KJhDqKJSwug==}

  '@prisma/engines-version@6.14.0-25.717184b7b35ea05dfa71a3236b7af656013e1e49':
    resolution: {integrity: sha512-EgN9ODJpiX45yvwcngoStp3uQPJ3l+AEVoQ6dMMO2QvmwIlnxfApzKmJQExzdo7/hqQANrz5txHJdGYHzOnGHA==}

  '@prisma/engines@6.14.0':
    resolution: {integrity: sha512-LhJjqsALFEcoAtF07nSaOkVguaxw/ZsgfROIYZ8bAZDobe7y8Wy+PkYQaPOK1iLSsFgV2MhCO/eNrI1gdSOj6w==}

  '@prisma/fetch-engine@6.14.0':
    resolution: {integrity: sha512-MPzYPOKMENYOaY3AcAbaKrfvXVlvTc6iHmTXsp9RiwCX+bPyfDMqMFVUSVXPYrXnrvEzhGHfyiFy0PRLHPysNg==}

  '@prisma/get-platform@6.14.0':
    resolution: {integrity: sha512-7VjuxKNwjnBhKfqPpMeWiHEa2sVjYzmHdl1slW6STuUCe9QnOY0OY1ljGSvz6wpG4U8DfbDqkG1yofd/1GINww==}

  '@puppeteer/browsers@2.10.7':
    resolution: {integrity: sha512-wHWLkQWBjHtajZeqCB74nsa/X70KheyOhySYBRmVQDJiNj0zjZR/naPCvdWjMhcG1LmjaMV/9WtTo5mpe8qWLw==}
    engines: {node: '>=18'}
    hasBin: true

  '@scarf/scarf@1.4.0':
    resolution: {integrity: sha512-xxeapPiUXdZAE3che6f3xogoJPeZgig6omHEy1rIY5WVsB3H2BHNnZH+gHG6x91SCWyQCzWGsuL2Hh3ClO5/qQ==}

  '@selderee/plugin-htmlparser2@0.11.0':
    resolution: {integrity: sha512-P33hHGdldxGabLFjPPpaTxVolMrzrcegejx+0GxjrIb9Zv48D8yAIA/QTDR2dFl7Uz7urX8aX6+5bCZslr+gWQ==}

  '@sinclair/typebox@0.27.8':
    resolution: {integrity: sha512-+Fj43pSMwJs4KRrH/938Uf+uAELIgVBmQzg/q1YG10djyfA3TnrU8N8XzqCh/okZdszqBQTZf96idMfE5lnwTA==}

  '@sinonjs/commons@3.0.1':
    resolution: {integrity: sha512-K3mCHKQ9sVh8o1C9cxkwxaOmXoAMlDxC1mYyHrjqOWEcBjYr76t96zL2zlj5dUGZ3HSw240X1qgH3Mjf1yJWpQ==}

  '@sinonjs/fake-timers@10.3.0':
    resolution: {integrity: sha512-V4BG07kuYSUkTCSBHG8G8TNhM+F19jXFWnQtzj+we8DrkpSBCee9Z3Ms8yiGer/dlmhe35/Xdgyo3/0rQKg7YA==}

  '@smithy/abort-controller@4.0.5':
    resolution: {integrity: sha512-jcrqdTQurIrBbUm4W2YdLVMQDoL0sA9DTxYd2s+R/y+2U9NLOP7Xf/YqfSg1FZhlZIYEnvk2mwbyvIfdLEPo8g==}
    engines: {node: '>=18.0.0'}

  '@smithy/chunked-blob-reader-native@4.0.0':
    resolution: {integrity: sha512-R9wM2yPmfEMsUmlMlIgSzOyICs0x9uu7UTHoccMyt7BWw8shcGM8HqB355+BZCPBcySvbTYMs62EgEQkNxz2ig==}
    engines: {node: '>=18.0.0'}

  '@smithy/chunked-blob-reader@5.0.0':
    resolution: {integrity: sha512-+sKqDBQqb036hh4NPaUiEkYFkTUGYzRsn3EuFhyfQfMy6oGHEUJDurLP9Ufb5dasr/XiAmPNMr6wa9afjQB+Gw==}
    engines: {node: '>=18.0.0'}

  '@smithy/config-resolver@4.1.5':
    resolution: {integrity: sha512-viuHMxBAqydkB0AfWwHIdwf/PRH2z5KHGUzqyRtS/Wv+n3IHI993Sk76VCA7dD/+GzgGOmlJDITfPcJC1nIVIw==}
    engines: {node: '>=18.0.0'}

  '@smithy/core@3.8.0':
    resolution: {integrity: sha512-EYqsIYJmkR1VhVE9pccnk353xhs+lB6btdutJEtsp7R055haMJp2yE16eSxw8fv+G0WUY6vqxyYOP8kOqawxYQ==}
    engines: {node: '>=18.0.0'}

  '@smithy/credential-provider-imds@4.0.7':
    resolution: {integrity: sha512-dDzrMXA8d8riFNiPvytxn0mNwR4B3h8lgrQ5UjAGu6T9z/kRg/Xncf4tEQHE/+t25sY8IH3CowcmWi+1U5B1Gw==}
    engines: {node: '>=18.0.0'}

  '@smithy/eventstream-codec@4.0.5':
    resolution: {integrity: sha512-miEUN+nz2UTNoRYRhRqVTJCx7jMeILdAurStT2XoS+mhokkmz1xAPp95DFW9Gxt4iF2VBqpeF9HbTQ3kY1viOA==}
    engines: {node: '>=18.0.0'}

  '@smithy/eventstream-serde-browser@4.0.5':
    resolution: {integrity: sha512-LCUQUVTbM6HFKzImYlSB9w4xafZmpdmZsOh9rIl7riPC3osCgGFVP+wwvYVw6pXda9PPT9TcEZxaq3XE81EdJQ==}
    engines: {node: '>=18.0.0'}

  '@smithy/eventstream-serde-config-resolver@4.1.3':
    resolution: {integrity: sha512-yTTzw2jZjn/MbHu1pURbHdpjGbCuMHWncNBpJnQAPxOVnFUAbSIUSwafiphVDjNV93TdBJWmeVAds7yl5QCkcA==}
    engines: {node: '>=18.0.0'}

  '@smithy/eventstream-serde-node@4.0.5':
    resolution: {integrity: sha512-lGS10urI4CNzz6YlTe5EYG0YOpsSp3ra8MXyco4aqSkQDuyZPIw2hcaxDU82OUVtK7UY9hrSvgWtpsW5D4rb4g==}
    engines: {node: '>=18.0.0'}

  '@smithy/eventstream-serde-universal@4.0.5':
    resolution: {integrity: sha512-JFnmu4SU36YYw3DIBVao3FsJh4Uw65vVDIqlWT4LzR6gXA0F3KP0IXFKKJrhaVzCBhAuMsrUUaT5I+/4ZhF7aw==}
    engines: {node: '>=18.0.0'}

  '@smithy/fetch-http-handler@5.1.1':
    resolution: {integrity: sha512-61WjM0PWmZJR+SnmzaKI7t7G0UkkNFboDpzIdzSoy7TByUzlxo18Qlh9s71qug4AY4hlH/CwXdubMtkcNEb/sQ==}
    engines: {node: '>=18.0.0'}

  '@smithy/hash-blob-browser@4.0.5':
    resolution: {integrity: sha512-F7MmCd3FH/Q2edhcKd+qulWkwfChHbc9nhguBlVjSUE6hVHhec3q6uPQ+0u69S6ppvLtR3eStfCuEKMXBXhvvA==}
    engines: {node: '>=18.0.0'}

  '@smithy/hash-node@4.0.5':
    resolution: {integrity: sha512-cv1HHkKhpyRb6ahD8Vcfb2Hgz67vNIXEp2vnhzfxLFGRukLCNEA5QdsorbUEzXma1Rco0u3rx5VTqbM06GcZqQ==}
    engines: {node: '>=18.0.0'}

  '@smithy/hash-stream-node@4.0.5':
    resolution: {integrity: sha512-IJuDS3+VfWB67UC0GU0uYBG/TA30w+PlOaSo0GPm9UHS88A6rCP6uZxNjNYiyRtOcjv7TXn/60cW8ox1yuZsLg==}
    engines: {node: '>=18.0.0'}

  '@smithy/invalid-dependency@4.0.5':
    resolution: {integrity: sha512-IVnb78Qtf7EJpoEVo7qJ8BEXQwgC4n3igeJNNKEj/MLYtapnx8A67Zt/J3RXAj2xSO1910zk0LdFiygSemuLow==}
    engines: {node: '>=18.0.0'}

  '@smithy/is-array-buffer@2.2.0':
    resolution: {integrity: sha512-GGP3O9QFD24uGeAXYUjwSTXARoqpZykHadOmA8G5vfJPK0/DC67qa//0qvqrJzL1xc8WQWX7/yc7fwudjPHPhA==}
    engines: {node: '>=14.0.0'}

  '@smithy/is-array-buffer@4.0.0':
    resolution: {integrity: sha512-saYhF8ZZNoJDTvJBEWgeBccCg+yvp1CX+ed12yORU3NilJScfc6gfch2oVb4QgxZrGUx3/ZJlb+c/dJbyupxlw==}
    engines: {node: '>=18.0.0'}

  '@smithy/md5-js@4.0.5':
    resolution: {integrity: sha512-8n2XCwdUbGr8W/XhMTaxILkVlw2QebkVTn5tm3HOcbPbOpWg89zr6dPXsH8xbeTsbTXlJvlJNTQsKAIoqQGbdA==}
    engines: {node: '>=18.0.0'}

  '@smithy/middleware-content-length@4.0.5':
    resolution: {integrity: sha512-l1jlNZoYzoCC7p0zCtBDE5OBXZ95yMKlRlftooE5jPWQn4YBPLgsp+oeHp7iMHaTGoUdFqmHOPa8c9G3gBsRpQ==}
    engines: {node: '>=18.0.0'}

  '@smithy/middleware-endpoint@4.1.18':
    resolution: {integrity: sha512-ZhvqcVRPZxnZlokcPaTwb+r+h4yOIOCJmx0v2d1bpVlmP465g3qpVSf7wxcq5zZdu4jb0H4yIMxuPwDJSQc3MQ==}
    engines: {node: '>=18.0.0'}

  '@smithy/middleware-retry@4.1.19':
    resolution: {integrity: sha512-X58zx/NVECjeuUB6A8HBu4bhx72EoUz+T5jTMIyeNKx2lf+Gs9TmWPNNkH+5QF0COjpInP/xSpJGJ7xEnAklQQ==}
    engines: {node: '>=18.0.0'}

  '@smithy/middleware-serde@4.0.9':
    resolution: {integrity: sha512-uAFFR4dpeoJPGz8x9mhxp+RPjo5wW0QEEIPPPbLXiRRWeCATf/Km3gKIVR5vaP8bN1kgsPhcEeh+IZvUlBv6Xg==}
    engines: {node: '>=18.0.0'}

  '@smithy/middleware-stack@4.0.5':
    resolution: {integrity: sha512-/yoHDXZPh3ocRVyeWQFvC44u8seu3eYzZRveCMfgMOBcNKnAmOvjbL9+Cp5XKSIi9iYA9PECUuW2teDAk8T+OQ==}
    engines: {node: '>=18.0.0'}

  '@smithy/node-config-provider@4.1.4':
    resolution: {integrity: sha512-+UDQV/k42jLEPPHSn39l0Bmc4sB1xtdI9Gd47fzo/0PbXzJ7ylgaOByVjF5EeQIumkepnrJyfx86dPa9p47Y+w==}
    engines: {node: '>=18.0.0'}

  '@smithy/node-http-handler@4.1.1':
    resolution: {integrity: sha512-RHnlHqFpoVdjSPPiYy/t40Zovf3BBHc2oemgD7VsVTFFZrU5erFFe0n52OANZZ/5sbshgD93sOh5r6I35Xmpaw==}
    engines: {node: '>=18.0.0'}

  '@smithy/property-provider@4.0.5':
    resolution: {integrity: sha512-R/bswf59T/n9ZgfgUICAZoWYKBHcsVDurAGX88zsiUtOTA/xUAPyiT+qkNCPwFn43pZqN84M4MiUsbSGQmgFIQ==}
    engines: {node: '>=18.0.0'}

  '@smithy/protocol-http@5.1.3':
    resolution: {integrity: sha512-fCJd2ZR7D22XhDY0l+92pUag/7je2BztPRQ01gU5bMChcyI0rlly7QFibnYHzcxDvccMjlpM/Q1ev8ceRIb48w==}
    engines: {node: '>=18.0.0'}

  '@smithy/querystring-builder@4.0.5':
    resolution: {integrity: sha512-NJeSCU57piZ56c+/wY+AbAw6rxCCAOZLCIniRE7wqvndqxcKKDOXzwWjrY7wGKEISfhL9gBbAaWWgHsUGedk+A==}
    engines: {node: '>=18.0.0'}

  '@smithy/querystring-parser@4.0.5':
    resolution: {integrity: sha512-6SV7md2CzNG/WUeTjVe6Dj8noH32r4MnUeFKZrnVYsQxpGSIcphAanQMayi8jJLZAWm6pdM9ZXvKCpWOsIGg0w==}
    engines: {node: '>=18.0.0'}

  '@smithy/service-error-classification@4.0.7':
    resolution: {integrity: sha512-XvRHOipqpwNhEjDf2L5gJowZEm5nsxC16pAZOeEcsygdjv9A2jdOh3YoDQvOXBGTsaJk6mNWtzWalOB9976Wlg==}
    engines: {node: '>=18.0.0'}

  '@smithy/shared-ini-file-loader@4.0.5':
    resolution: {integrity: sha512-YVVwehRDuehgoXdEL4r1tAAzdaDgaC9EQvhK0lEbfnbrd0bd5+CTQumbdPryX3J2shT7ZqQE+jPW4lmNBAB8JQ==}
    engines: {node: '>=18.0.0'}

  '@smithy/signature-v4@5.1.3':
    resolution: {integrity: sha512-mARDSXSEgllNzMw6N+mC+r1AQlEBO3meEAkR/UlfAgnMzJUB3goRBWgip1EAMG99wh36MDqzo86SfIX5Y+VEaw==}
    engines: {node: '>=18.0.0'}

  '@smithy/smithy-client@4.4.10':
    resolution: {integrity: sha512-iW6HjXqN0oPtRS0NK/zzZ4zZeGESIFcxj2FkWed3mcK8jdSdHzvnCKXSjvewESKAgGKAbJRA+OsaqKhkdYRbQQ==}
    engines: {node: '>=18.0.0'}

  '@smithy/types@4.3.2':
    resolution: {integrity: sha512-QO4zghLxiQ5W9UZmX2Lo0nta2PuE1sSrXUYDoaB6HMR762C0P7v/HEPHf6ZdglTVssJG1bsrSBxdc3quvDSihw==}
    engines: {node: '>=18.0.0'}

  '@smithy/url-parser@4.0.5':
    resolution: {integrity: sha512-j+733Um7f1/DXjYhCbvNXABV53NyCRRA54C7bNEIxNPs0YjfRxeMKjjgm2jvTYrciZyCjsicHwQ6Q0ylo+NAUw==}
    engines: {node: '>=18.0.0'}

  '@smithy/util-base64@4.0.0':
    resolution: {integrity: sha512-CvHfCmO2mchox9kjrtzoHkWHxjHZzaFojLc8quxXY7WAAMAg43nuxwv95tATVgQFNDwd4M9S1qFzj40Ul41Kmg==}
    engines: {node: '>=18.0.0'}

  '@smithy/util-body-length-browser@4.0.0':
    resolution: {integrity: sha512-sNi3DL0/k64/LO3A256M+m3CDdG6V7WKWHdAiBBMUN8S3hK3aMPhwnPik2A/a2ONN+9doY9UxaLfgqsIRg69QA==}
    engines: {node: '>=18.0.0'}

  '@smithy/util-body-length-node@4.0.0':
    resolution: {integrity: sha512-q0iDP3VsZzqJyje8xJWEJCNIu3lktUGVoSy1KB0UWym2CL1siV3artm+u1DFYTLejpsrdGyCSWBdGNjJzfDPjg==}
    engines: {node: '>=18.0.0'}

  '@smithy/util-buffer-from@2.2.0':
    resolution: {integrity: sha512-IJdWBbTcMQ6DA0gdNhh/BwrLkDR+ADW5Kr1aZmd4k3DIF6ezMV4R2NIAmT08wQJ3yUK82thHWmC/TnK/wpMMIA==}
    engines: {node: '>=14.0.0'}

  '@smithy/util-buffer-from@4.0.0':
    resolution: {integrity: sha512-9TOQ7781sZvddgO8nxueKi3+yGvkY35kotA0Y6BWRajAv8jjmigQ1sBwz0UX47pQMYXJPahSKEKYFgt+rXdcug==}
    engines: {node: '>=18.0.0'}

  '@smithy/util-config-provider@4.0.0':
    resolution: {integrity: sha512-L1RBVzLyfE8OXH+1hsJ8p+acNUSirQnWQ6/EgpchV88G6zGBTDPdXiiExei6Z1wR2RxYvxY/XLw6AMNCCt8H3w==}
    engines: {node: '>=18.0.0'}

  '@smithy/util-defaults-mode-browser@4.0.26':
    resolution: {integrity: sha512-xgl75aHIS/3rrGp7iTxQAOELYeyiwBu+eEgAk4xfKwJJ0L8VUjhO2shsDpeil54BOFsqmk5xfdesiewbUY5tKQ==}
    engines: {node: '>=18.0.0'}

  '@smithy/util-defaults-mode-node@4.0.26':
    resolution: {integrity: sha512-z81yyIkGiLLYVDetKTUeCZQ8x20EEzvQjrqJtb/mXnevLq2+w3XCEWTJ2pMp401b6BkEkHVfXb/cROBpVauLMQ==}
    engines: {node: '>=18.0.0'}

  '@smithy/util-endpoints@3.0.7':
    resolution: {integrity: sha512-klGBP+RpBp6V5JbrY2C/VKnHXn3d5V2YrifZbmMY8os7M6m8wdYFoO6w/fe5VkP+YVwrEktW3IWYaSQVNZJ8oQ==}
    engines: {node: '>=18.0.0'}

  '@smithy/util-hex-encoding@4.0.0':
    resolution: {integrity: sha512-Yk5mLhHtfIgW2W2WQZWSg5kuMZCVbvhFmC7rV4IO2QqnZdbEFPmQnCcGMAX2z/8Qj3B9hYYNjZOhWym+RwhePw==}
    engines: {node: '>=18.0.0'}

  '@smithy/util-middleware@4.0.5':
    resolution: {integrity: sha512-N40PfqsZHRSsByGB81HhSo+uvMxEHT+9e255S53pfBw/wI6WKDI7Jw9oyu5tJTLwZzV5DsMha3ji8jk9dsHmQQ==}
    engines: {node: '>=18.0.0'}

  '@smithy/util-retry@4.0.7':
    resolution: {integrity: sha512-TTO6rt0ppK70alZpkjwy+3nQlTiqNfoXja+qwuAchIEAIoSZW8Qyd76dvBv3I5bCpE38APafG23Y/u270NspiQ==}
    engines: {node: '>=18.0.0'}

  '@smithy/util-stream@4.2.4':
    resolution: {integrity: sha512-vSKnvNZX2BXzl0U2RgCLOwWaAP9x/ddd/XobPK02pCbzRm5s55M53uwb1rl/Ts7RXZvdJZerPkA+en2FDghLuQ==}
    engines: {node: '>=18.0.0'}

  '@smithy/util-uri-escape@4.0.0':
    resolution: {integrity: sha512-77yfbCbQMtgtTylO9itEAdpPXSog3ZxMe09AEhm0dU0NLTalV70ghDZFR+Nfi1C60jnJoh/Re4090/DuZh2Omg==}
    engines: {node: '>=18.0.0'}

  '@smithy/util-utf8@2.3.0':
    resolution: {integrity: sha512-R8Rdn8Hy72KKcebgLiv8jQcQkXoLMOGGv5uI1/k0l+snqkOzQ1R0ChUBCxWMlBsFMekWjq0wRudIweFs7sKT5A==}
    engines: {node: '>=14.0.0'}

  '@smithy/util-utf8@4.0.0':
    resolution: {integrity: sha512-b+zebfKCfRdgNJDknHCob3O7FpeYQN6ZG6YLExMcasDHsCXlsXCEuiPZeLnJLpwa5dvPetGlnGCiMHuLwGvFow==}
    engines: {node: '>=18.0.0'}

  '@smithy/util-waiter@4.0.7':
    resolution: {integrity: sha512-mYqtQXPmrwvUljaHyGxYUIIRI3qjBTEb/f5QFi3A6VlxhpmZd5mWXn9W+qUkf2pVE1Hv3SqxefiZOPGdxmO64A==}
    engines: {node: '>=18.0.0'}

  '@socket.io/component-emitter@3.1.2':
    resolution: {integrity: sha512-9BCxFwvbGg/RsZK9tjXd8s4UcwR0MWeFQ1XEKIQVVvAGJyINdrqKMcTRyLoK8Rse1GjzLV9cwjWV1olXRWEXVA==}

  '@standard-schema/spec@1.0.0':
    resolution: {integrity: sha512-m2bOd0f2RT9k8QJx1JN85cZYyH1RqFBdlwtkSlf4tBDYLCiiZnv1fIIwacK6cqwXavOydf0NPToMQgpKq+dVlA==}

  '@tokenizer/inflate@0.2.7':
    resolution: {integrity: sha512-MADQgmZT1eKjp06jpI2yozxaU9uVs4GzzgSL+uEq7bVcJ9V1ZXQkeGNql1fsSI0gMy1vhvNTNbUqrx+pZfJVmg==}
    engines: {node: '>=18'}

  '@tokenizer/token@0.3.0':
    resolution: {integrity: sha512-OvjF+z51L3ov0OyAU0duzsYuvO01PH7x4t6DJx+guahgTnBHkhJdG7soQeTSFLWN3efnHyibZ4Z8l2EuWwJN3A==}

  '@tootallnate/quickjs-emscripten@0.23.0':
    resolution: {integrity: sha512-C5Mc6rdnsaJDjO3UpGW/CQTHtCKaYlScZTly4JIu97Jxo/odCiH0ITnDXSJPTOrEKk/ycSZ0AOgTmkDtkOsvIA==}

  '@tsconfig/node10@1.0.11':
    resolution: {integrity: sha512-DcRjDCujK/kCk/cUe8Xz8ZSpm8mS3mNNpta+jGCA6USEDfktlNvm1+IuZ9eTcDbNk41BHwpHHeW+N1lKCz4zOw==}

  '@tsconfig/node12@1.0.11':
    resolution: {integrity: sha512-cqefuRsh12pWyGsIoBKJA9luFu3mRxCA+ORZvA4ktLSzIuCUtWVxGIuXigEwO5/ywWFMZ2QEGKWvkZG1zDMTag==}

  '@tsconfig/node14@1.0.3':
    resolution: {integrity: sha512-ysT8mhdixWK6Hw3i1V2AeRqZ5WfXg1G43mqoYlM2nc6388Fq5jcXyr5mRsqViLx/GJYdoL0bfXD8nmF+Zn/Iow==}

  '@tsconfig/node16@1.0.4':
    resolution: {integrity: sha512-vxhUy4J8lyeyinH7Azl1pdd43GJhZH/tP2weN8TntQblOY+A0XbT8DJk1/oCPuOOyg/Ja757rG0CgHcWC8OfMA==}

  '@types/aws-sdk@2.7.4':
    resolution: {integrity: sha512-BdGaQDSow2hYmHbn7RV/Lg9rvh/JBD6gFRKAeCh3eqjc2eAjaz5m+cjuX1lpaWOisMeb0ep8sZBhtOLHHZ8qAA==}
    deprecated: This is a stub types definition. aws-sdk provides its own type definitions, so you do not need this installed.

  '@types/babel__core@7.20.5':
    resolution: {integrity: sha512-qoQprZvz5wQFJwMDqeseRXWv3rqMvhgpbXFfVyWhbx9X47POIA6i/+dXefEmZKoAgOaTdaIgNSMqMIU61yRyzA==}

  '@types/babel__generator@7.27.0':
    resolution: {integrity: sha512-ufFd2Xi92OAVPYsy+P4n7/U7e68fex0+Ee8gSG9KX7eo084CWiQ4sdxktvdl0bOPupXtVJPY19zk6EwWqUQ8lg==}

  '@types/babel__template@7.4.4':
    resolution: {integrity: sha512-h/NUaSyG5EyxBIp8YRxo4RMe2/qQgvyowRwVMzhYhBCONbW8PUsg4lkFMrhgZhUe5z3L3MiLDuvyJ/CaPa2A8A==}

  '@types/babel__traverse@7.28.0':
    resolution: {integrity: sha512-8PvcXf70gTDZBgt9ptxJ8elBeBjcLOAcOtoO/mPJjtji1+CdGbHgm77om1GrsPxsiE+uXIpNSK64UYaIwQXd4Q==}

  '@types/body-parser@1.19.6':
    resolution: {integrity: sha512-HLFeCYgz89uk22N5Qg3dvGvsv46B8GLvKKo1zKG4NybA8U2DiEO3w9lqGg29t/tfLRJpJ6iQxnVw4OnB7MoM9g==}

  '@types/connect@3.4.38':
    resolution: {integrity: sha512-K6uROf1LD88uDQqJCktA4yzL1YYAK6NgfsI0v/mTgyPKWsX1CnJ0XPSDhViejru1GcRkLWb8RlzFYJRqGUbaug==}

  '@types/cookiejar@2.1.5':
    resolution: {integrity: sha512-he+DHOWReW0nghN24E1WUqM0efK4kI9oTqDm6XmK8ZPe2djZ90BSNdGnIyCLzCPw7/pogPlGbzI2wHGGmi4O/Q==}

  '@types/cors@2.8.19':
    resolution: {integrity: sha512-mFNylyeyqN93lfe/9CSxOGREz8cpzAhH+E93xJ4xWQf62V8sQ/24reV2nyzUWM6H6Xji+GGHpkbLe7pVoUEskg==}

  '@types/ejs@3.1.5':
    resolution: {integrity: sha512-nv+GSx77ZtXiJzwKdsASqi+YQ5Z7vwHsTP0JY2SiQgjGckkBRKZnk8nIM+7oUZ1VCtuTz0+By4qVR7fqzp/Dfg==}

  '@types/eslint-scope@3.7.7':
    resolution: {integrity: sha512-MzMFlSLBqNF2gcHWO0G1vP/YQyfvrxZ0bF+u7mzUdZ1/xK4A4sru+nraZz5i3iEIk1l1uyicaDVTB4QbbEkAYg==}

  '@types/eslint@9.6.1':
    resolution: {integrity: sha512-FXx2pKgId/WyYo2jXw63kk7/+TY7u7AziEJxJAnSFzHlqTAS3Ync6SvgYAN/k4/PQpnnVuzoMuVnByKK2qp0ag==}

  '@types/estree@1.0.8':
    resolution: {integrity: sha512-dWHzHa2WqEXI/O1E9OjrocMTKJl2mSrEolh1Iomrv6U+JuNwaHXsXx9bLu5gG7BUWFIN0skIQJQ/L1rIex4X6w==}

  '@types/express-serve-static-core@5.0.7':
    resolution: {integrity: sha512-R+33OsgWw7rOhD1emjU7dzCDHucJrgJXMA5PYCzJxVil0dsyx5iBEPHqpPfiKNJQb7lZ1vxwoLR4Z87bBUpeGQ==}

  '@types/express@5.0.3':
    resolution: {integrity: sha512-wGA0NX93b19/dZC1J18tKWVIYWyyF2ZjT9vin/NRu0qzzvfVzWjs04iq2rQ3H65vCTQYlRqs3YHfY7zjdV+9Kw==}

  '@types/graceful-fs@4.1.9':
    resolution: {integrity: sha512-olP3sd1qOEe5dXTSaFvQG+02VdRXcdytWLAZsAq1PecU8uqQAhkrnbli7DagjtXKW/Bl7YJbUsa8MPcuc8LHEQ==}

  '@types/handlebars@4.1.0':
    resolution: {integrity: sha512-gq9YweFKNNB1uFK71eRqsd4niVkXrxHugqWFQkeLRJvGjnxsLr16bYtcsG4tOFwmYi0Bax+wCkbf1reUfdl4kA==}
    deprecated: This is a stub types definition. handlebars provides its own type definitions, so you do not need this installed.

  '@types/http-errors@2.0.5':
    resolution: {integrity: sha512-r8Tayk8HJnX0FztbZN7oVqGccWgw98T/0neJphO91KkmOzug1KkofZURD4UaD5uH8AqcFLfdPErnBod0u71/qg==}

  '@types/istanbul-lib-coverage@2.0.6':
    resolution: {integrity: sha512-2QF/t/auWm0lsy8XtKVPG19v3sSOQlJe/YHZgfjb/KBBHOGSV+J2q/S671rcq9uTBrLAXmZpqJiaQbMT+zNU1w==}

  '@types/istanbul-lib-report@3.0.3':
    resolution: {integrity: sha512-NQn7AHQnk/RSLOxrBbGyJM/aVQ+pjj5HCgasFxc0K/KhoATfQ/47AyUl15I2yBUpihjmas+a+VJBOqecrFH+uA==}

  '@types/istanbul-reports@3.0.4':
    resolution: {integrity: sha512-pk2B1NWalF9toCRu6gjBzR69syFjP4Od8WRAX+0mmf9lAjCRicLOWc+ZrxZHx/0XRjotgkF9t6iaMJ+aXcOdZQ==}

  '@types/jest@29.5.14':
    resolution: {integrity: sha512-ZN+4sdnLUbo8EVvVc2ao0GFW6oVrQRPn4K2lglySj7APvSrgzxHiNNK99us4WDMi57xxA2yggblIAMNhXOotLQ==}

  '@types/json-schema@7.0.15':
    resolution: {integrity: sha512-5+fP8P8MFNC+AyZCDxrB2pkZFPGzqQWUzpSeuuVLvm8VMcorNYavBqoFcxK8bQz4Qsbn4oUEEem4wDLfcysGHA==}

  '@types/jsonwebtoken@9.0.10':
    resolution: {integrity: sha512-asx5hIG9Qmf/1oStypjanR7iKTv0gXQ1Ov/jfrX6kS/EO0OFni8orbmGCn0672NHR3kXHwpAwR+B368ZGN/2rA==}

  '@types/jsonwebtoken@9.0.7':
    resolution: {integrity: sha512-ugo316mmTYBl2g81zDFnZ7cfxlut3o+/EQdaP7J8QN2kY6lJ22hmQYCK5EHcJHbrW+dkCGSCPgbG8JtYj6qSrg==}

  '@types/methods@1.1.4':
    resolution: {integrity: sha512-ymXWVrDiCxTBE3+RIrrP533E70eA+9qu7zdWoHuOmGujkYtzf4HQF96b8nwHLqhuf4ykX61IGRIB38CC6/sImQ==}

  '@types/mime@1.3.5':
    resolution: {integrity: sha512-/pyBZWSLD2n0dcHE3hq8s8ZvcETHtEuF+3E7XVt0Ig2nvsVQXdghHVcEkIWjy9A0wKfTn97a/PSDYohKIlnP/w==}

  '@types/mjml-core@4.15.2':
    resolution: {integrity: sha512-Q7SxFXgoX979HP57DEVsRI50TV8x1V4lfCA4Up9AvfINDM5oD/X9ARgfoyX1qS987JCnDLv85JjkqAjt3hZSiQ==}

  '@types/mjml@4.7.4':
    resolution: {integrity: sha512-vyi1vzWgMzFMwZY7GSZYX0GU0dmtC8vLHwpgk+NWmwbwRSrlieVyJ9sn5elodwUfklJM7yGl0zQeet1brKTWaQ==}

  '@types/ms@2.1.0':
    resolution: {integrity: sha512-GsCCIZDE/p3i96vtEqx+7dBUGXrc7zeSK3wwPHIaRThS+9OhWIXRqzs4d6k1SVU8g91DrNRWxWUGhp5KXQb2VA==}

  '@types/multer@2.0.0':
    resolution: {integrity: sha512-C3Z9v9Evij2yST3RSBktxP9STm6OdMc5uR1xF1SGr98uv8dUlAL2hqwrZ3GVB3uyMyiegnscEK6PGtYvNrjTjw==}

  '@types/node@20.19.11':
    resolution: {integrity: sha512-uug3FEEGv0r+jrecvUUpbY8lLisvIjg6AAic6a2bSP5OEOLeJsDSnvhCDov7ipFFMXS3orMpzlmi0ZcuGkBbow==}

  '@types/passport-jwt@4.0.1':
    resolution: {integrity: sha512-Y0Ykz6nWP4jpxgEUYq8NoVZeCQPo1ZndJLfapI249g1jHChvRfZRO/LS3tqu26YgAS/laI1qx98sYGz0IalRXQ==}

  '@types/passport-strategy@0.2.38':
    resolution: {integrity: sha512-GC6eMqqojOooq993Tmnmp7AUTbbQSgilyvpCYQjT+H6JfG/g6RGc7nXEniZlp0zyKJ0WUdOiZWLBZft9Yug1uA==}

  '@types/passport@1.0.17':
    resolution: {integrity: sha512-aciLyx+wDwT2t2/kJGJR2AEeBz0nJU4WuRX04Wu9Dqc5lSUtwu0WERPHYsLhF9PtseiAMPBGNUOtFjxZ56prsg==}

  '@types/pug@2.0.10':
    resolution: {integrity: sha512-Sk/uYFOBAB7mb74XcpizmH0KOR2Pv3D2Hmrh1Dmy5BmK3MpdSa5kqZcg6EKBdklU0bFXX9gCfzvpnyUehrPIuA==}

  '@types/puppeteer@7.0.4':
    resolution: {integrity: sha512-ja78vquZc8y+GM2al07GZqWDKQskQXygCDiu0e3uO0DMRKqE0MjrFBFmTulfPYzLB6WnL7Kl2tFPy0WXSpPomg==}
    deprecated: This is a stub types definition. puppeteer provides its own type definitions, so you do not need this installed.

  '@types/qs@6.14.0':
    resolution: {integrity: sha512-eOunJqu0K1923aExK6y8p6fsihYEn/BYuQ4g0CxAAgFc4b/ZLN4CrsRZ55srTdqoiLzU2B2evC+apEIxprEzkQ==}

  '@types/range-parser@1.2.7':
    resolution: {integrity: sha512-hKormJbkJqzQGhziax5PItDUTMAM9uE2XXQmM37dyd4hVM+5aVl7oVxMVUiVQn2oCQFN/LKCZdvSM0pFRqbSmQ==}

  '@types/send@0.17.5':
    resolution: {integrity: sha512-z6F2D3cOStZvuk2SaP6YrwkNO65iTZcwA2ZkSABegdkAh/lf+Aa/YQndZVfmEXT5vgAp6zv06VQ3ejSVjAny4w==}

  '@types/serve-static@1.15.8':
    resolution: {integrity: sha512-roei0UY3LhpOJvjbIP6ZZFngyLKl5dskOtDhxY5THRSpO+ZI+nzJ+m5yUMzGrp89YRa7lvknKkMYjqQFGwA7Sg==}

  '@types/stack-utils@2.0.3':
    resolution: {integrity: sha512-9aEbYZ3TbYMznPdcdr3SmIrLXwC/AKZXQeCf9Pgao5CKb8CyHuEX5jzWPTkvregvhRJHcpRO6BFoGW9ycaOkYw==}

  '@types/superagent@8.1.9':
    resolution: {integrity: sha512-pTVjI73witn+9ILmoJdajHGW2jkSaOzhiFYF1Rd3EQ94kymLqB9PjD9ISg7WaALC7+dCHT0FGe9T2LktLq/3GQ==}

  '@types/supertest@6.0.3':
    resolution: {integrity: sha512-8WzXq62EXFhJ7QsH3Ocb/iKQ/Ty9ZVWnVzoTKc9tyyFRRF3a74Tk2+TLFgaFFw364Ere+npzHKEJ6ga2LzIL7w==}

  '@types/swagger-ui-express@4.1.8':
    resolution: {integrity: sha512-AhZV8/EIreHFmBV5wAs0gzJUNq9JbbSXgJLQubCC0jtIo6prnI9MIRRxnU4MZX9RB9yXxF1V4R7jtLl/Wcj31g==}

  '@types/uuid@9.0.8':
    resolution: {integrity: sha512-jg+97EGIcY9AGHJJRaaPVgetKDsrTgbRjQ5Msgjh/DQKEFl0DtyRr/VCOyD1T2R1MNeWPK/u7JoGhlDZnKBAfA==}

  '@types/validator@13.15.2':
    resolution: {integrity: sha512-y7pa/oEJJ4iGYBxOpfAKn5b9+xuihvzDVnC/OSvlVnGxVg0pOqmjiMafiJ1KVNQEaPZf9HsEp5icEwGg8uIe5Q==}

  '@types/xlsx@0.0.36':
    resolution: {integrity: sha512-mvfrKiKKMErQzLMF8ElYEH21qxWCZtN59pHhWGmWCWFJStYdMWjkDSAy6mGowFxHXaXZWe5/TW7pBUiWclIVOw==}
    deprecated: This is a stub types definition for xlsx (https://github.com/sheetjs/js-xlsx). xlsx provides its own type definitions, so you don't need @types/xlsx installed!

  '@types/yargs-parser@21.0.3':
    resolution: {integrity: sha512-I4q9QU9MQv4oEOz4tAHJtNz1cwuLxn2F3xcc2iV5WdqLPpUnj30aUuxt1mAxYTG+oe8CZMV/+6rU4S4gRDzqtQ==}

  '@types/yargs@17.0.33':
    resolution: {integrity: sha512-WpxBCKWPLr4xSsHgz511rFJAM+wS28w2zEO1QDNY5zM/S8ok70NNfztH0xwhqKyaK0OHCbN98LDAZuy1ctxDkA==}

  '@types/yauzl@2.10.3':
    resolution: {integrity: sha512-oJoftv0LSuaDZE3Le4DbKX+KS9G36NzOeSap90UIK0yMA/NhKJhqlSGtNDORNRaIbQfzjXDrQa0ytJ6mNRGz/Q==}

  '@typescript-eslint/eslint-plugin@8.40.0':
    resolution: {integrity: sha512-w/EboPlBwnmOBtRbiOvzjD+wdiZdgFeo17lkltrtn7X37vagKKWJABvyfsJXTlHe6XBzugmYgd4A4nW+k8Mixw==}
    engines: {node: ^18.18.0 || ^20.9.0 || >=21.1.0}
    peerDependencies:
      '@typescript-eslint/parser': ^8.40.0
      eslint: ^8.57.0 || ^9.0.0
      typescript: '>=4.8.4 <6.0.0'

  '@typescript-eslint/parser@8.40.0':
    resolution: {integrity: sha512-jCNyAuXx8dr5KJMkecGmZ8KI61KBUhkCob+SD+C+I5+Y1FWI2Y3QmY4/cxMCC5WAsZqoEtEETVhUiUMIGCf6Bw==}
    engines: {node: ^18.18.0 || ^20.9.0 || >=21.1.0}
    peerDependencies:
      eslint: ^8.57.0 || ^9.0.0
      typescript: '>=4.8.4 <6.0.0'

  '@typescript-eslint/project-service@8.40.0':
    resolution: {integrity: sha512-/A89vz7Wf5DEXsGVvcGdYKbVM9F7DyFXj52lNYUDS1L9yJfqjW/fIp5PgMuEJL/KeqVTe2QSbXAGUZljDUpArw==}
    engines: {node: ^18.18.0 || ^20.9.0 || >=21.1.0}
    peerDependencies:
      typescript: '>=4.8.4 <6.0.0'

  '@typescript-eslint/scope-manager@8.40.0':
    resolution: {integrity: sha512-y9ObStCcdCiZKzwqsE8CcpyuVMwRouJbbSrNuThDpv16dFAj429IkM6LNb1dZ2m7hK5fHyzNcErZf7CEeKXR4w==}
    engines: {node: ^18.18.0 || ^20.9.0 || >=21.1.0}

  '@typescript-eslint/tsconfig-utils@8.40.0':
    resolution: {integrity: sha512-jtMytmUaG9d/9kqSl/W3E3xaWESo4hFDxAIHGVW/WKKtQhesnRIJSAJO6XckluuJ6KDB5woD1EiqknriCtAmcw==}
    engines: {node: ^18.18.0 || ^20.9.0 || >=21.1.0}
    peerDependencies:
      typescript: '>=4.8.4 <6.0.0'

  '@typescript-eslint/type-utils@8.40.0':
    resolution: {integrity: sha512-eE60cK4KzAc6ZrzlJnflXdrMqOBaugeukWICO2rB0KNvwdIMaEaYiywwHMzA1qFpTxrLhN9Lp4E/00EgWcD3Ow==}
    engines: {node: ^18.18.0 || ^20.9.0 || >=21.1.0}
    peerDependencies:
      eslint: ^8.57.0 || ^9.0.0
      typescript: '>=4.8.4 <6.0.0'

  '@typescript-eslint/types@8.40.0':
    resolution: {integrity: sha512-ETdbFlgbAmXHyFPwqUIYrfc12ArvpBhEVgGAxVYSwli26dn8Ko+lIo4Su9vI9ykTZdJn+vJprs/0eZU0YMAEQg==}
    engines: {node: ^18.18.0 || ^20.9.0 || >=21.1.0}

  '@typescript-eslint/typescript-estree@8.40.0':
    resolution: {integrity: sha512-k1z9+GJReVVOkc1WfVKs1vBrR5MIKKbdAjDTPvIK3L8De6KbFfPFt6BKpdkdk7rZS2GtC/m6yI5MYX+UsuvVYQ==}
    engines: {node: ^18.18.0 || ^20.9.0 || >=21.1.0}
    peerDependencies:
      typescript: '>=4.8.4 <6.0.0'

  '@typescript-eslint/utils@8.40.0':
    resolution: {integrity: sha512-Cgzi2MXSZyAUOY+BFwGs17s7ad/7L+gKt6Y8rAVVWS+7o6wrjeFN4nVfTpbE25MNcxyJ+iYUXflbs2xR9h4UBg==}
    engines: {node: ^18.18.0 || ^20.9.0 || >=21.1.0}
    peerDependencies:
      eslint: ^8.57.0 || ^9.0.0
      typescript: '>=4.8.4 <6.0.0'

  '@typescript-eslint/visitor-keys@8.40.0':
    resolution: {integrity: sha512-8CZ47QwalyRjsypfwnbI3hKy5gJDPmrkLjkgMxhi0+DZZ2QNx2naS6/hWoVYUHU7LU2zleF68V9miaVZvhFfTA==}
    engines: {node: ^18.18.0 || ^20.9.0 || >=21.1.0}

  '@ungap/structured-clone@1.3.0':
    resolution: {integrity: sha512-WmoN8qaIAo7WTYWbAZuG8PYEhn5fkz7dZrqTBZ7dtt//lL2Gwms1IcnQ5yHqjDfX8Ft5j4YzDM23f87zBfDe9g==}

  '@webassemblyjs/ast@1.14.1':
    resolution: {integrity: sha512-nuBEDgQfm1ccRp/8bCQrx1frohyufl4JlbMMZ4P1wpeOfDhF6FQkxZJ1b/e+PLwr6X1Nhw6OLme5usuBWYBvuQ==}

  '@webassemblyjs/floating-point-hex-parser@1.13.2':
    resolution: {integrity: sha512-6oXyTOzbKxGH4steLbLNOu71Oj+C8Lg34n6CqRvqfS2O71BxY6ByfMDRhBytzknj9yGUPVJ1qIKhRlAwO1AovA==}

  '@webassemblyjs/helper-api-error@1.13.2':
    resolution: {integrity: sha512-U56GMYxy4ZQCbDZd6JuvvNV/WFildOjsaWD3Tzzvmw/mas3cXzRJPMjP83JqEsgSbyrmaGjBfDtV7KDXV9UzFQ==}

  '@webassemblyjs/helper-buffer@1.14.1':
    resolution: {integrity: sha512-jyH7wtcHiKssDtFPRB+iQdxlDf96m0E39yb0k5uJVhFGleZFoNw1c4aeIcVUPPbXUVJ94wwnMOAqUHyzoEPVMA==}

  '@webassemblyjs/helper-numbers@1.13.2':
    resolution: {integrity: sha512-FE8aCmS5Q6eQYcV3gI35O4J789wlQA+7JrqTTpJqn5emA4U2hvwJmvFRC0HODS+3Ye6WioDklgd6scJ3+PLnEA==}

  '@webassemblyjs/helper-wasm-bytecode@1.13.2':
    resolution: {integrity: sha512-3QbLKy93F0EAIXLh0ogEVR6rOubA9AoZ+WRYhNbFyuB70j3dRdwH9g+qXhLAO0kiYGlg3TxDV+I4rQTr/YNXkA==}

  '@webassemblyjs/helper-wasm-section@1.14.1':
    resolution: {integrity: sha512-ds5mXEqTJ6oxRoqjhWDU83OgzAYjwsCV8Lo/N+oRsNDmx/ZDpqalmrtgOMkHwxsG0iI//3BwWAErYRHtgn0dZw==}

  '@webassemblyjs/ieee754@1.13.2':
    resolution: {integrity: sha512-4LtOzh58S/5lX4ITKxnAK2USuNEvpdVV9AlgGQb8rJDHaLeHciwG4zlGr0j/SNWlr7x3vO1lDEsuePvtcDNCkw==}

  '@webassemblyjs/leb128@1.13.2':
    resolution: {integrity: sha512-Lde1oNoIdzVzdkNEAWZ1dZ5orIbff80YPdHx20mrHwHrVNNTjNr8E3xz9BdpcGqRQbAEa+fkrCb+fRFTl/6sQw==}

  '@webassemblyjs/utf8@1.13.2':
    resolution: {integrity: sha512-3NQWGjKTASY1xV5m7Hr0iPeXD9+RDobLll3T9d2AO+g3my8xy5peVyjSag4I50mR1bBSN/Ct12lo+R9tJk0NZQ==}

  '@webassemblyjs/wasm-edit@1.14.1':
    resolution: {integrity: sha512-RNJUIQH/J8iA/1NzlE4N7KtyZNHi3w7at7hDjvRNm5rcUXa00z1vRz3glZoULfJ5mpvYhLybmVcwcjGrC1pRrQ==}

  '@webassemblyjs/wasm-gen@1.14.1':
    resolution: {integrity: sha512-AmomSIjP8ZbfGQhumkNvgC33AY7qtMCXnN6bL2u2Js4gVCg8fp735aEiMSBbDR7UQIj90n4wKAFUSEd0QN2Ukg==}

  '@webassemblyjs/wasm-opt@1.14.1':
    resolution: {integrity: sha512-PTcKLUNvBqnY2U6E5bdOQcSM+oVP/PmrDY9NzowJjislEjwP/C4an2303MCVS2Mg9d3AJpIGdUFIQQWbPds0Sw==}

  '@webassemblyjs/wasm-parser@1.14.1':
    resolution: {integrity: sha512-JLBl+KZ0R5qB7mCnud/yyX08jWFw5MsoalJ1pQ4EdFlgj9VdXKGuENGsiCIjegI1W7p91rUlcB/LB5yRJKNTcQ==}

  '@webassemblyjs/wast-printer@1.14.1':
    resolution: {integrity: sha512-kPSSXE6De1XOR820C90RIo2ogvZG+c3KiHzqUoO/F34Y2shGzesfqv7o57xrxovZJH/MetF5UjroJ/R/3isoiw==}

  '@xtuc/ieee754@1.2.0':
    resolution: {integrity: sha512-DX8nKgqcGwsc0eJSqYt5lwP4DH5FlHnmuWWBRy7X0NcaGR0ZtuyeESgMwTYVEtxmsNGY+qit4QYT/MIYTOTPeA==}

  '@xtuc/long@4.2.2':
    resolution: {integrity: sha512-NuHqBY1PB/D8xU6s/thBgOAiAP7HOYDQ32+BFZILJ8ivkUkAHQnWfn6WhL79Owj1qmUnoN/YPhktdIoucipkAQ==}

  abbrev@2.0.0:
    resolution: {integrity: sha512-6/mh1E2u2YgEsCHdY0Yx5oW+61gZU+1vXaoiHHrpKeuRNNgFvS+/jrwHiQhB5apAf5oB7UB7E19ol2R2LKH8hQ==}
    engines: {node: ^14.17.0 || ^16.13.0 || >=18.0.0}

  accepts@1.3.8:
    resolution: {integrity: sha512-PYAthTa2m2VKxuvSD3DPC/Gy+U+sOA1LAuT8mkmRuvw+NACSaeXEQ+NHcVF7rONl6qcaxV3Uuemwawk+7+SJLw==}
    engines: {node: '>= 0.6'}

  acorn-import-phases@1.0.4:
    resolution: {integrity: sha512-wKmbr/DDiIXzEOiWrTTUcDm24kQ2vGfZQvM2fwg2vXqR5uW6aapr7ObPtj1th32b9u90/Pf4AItvdTh42fBmVQ==}
    engines: {node: '>=10.13.0'}
    peerDependencies:
      acorn: ^8.14.0

  acorn-jsx@5.3.2:
    resolution: {integrity: sha512-rq9s+JNhf0IChjtDXxllJ7g41oZk5SlXtp0LHwyA5cejwn7vKmKp4pPri6YEePv2PU65sAsegbXtIinmDFDXgQ==}
    peerDependencies:
      acorn: ^6.0.0 || ^7.0.0 || ^8.0.0

  acorn-walk@8.3.4:
    resolution: {integrity: sha512-ueEepnujpqee2o5aIYnvHU6C0A42MNdsIDeqy5BydrkuC5R1ZuUFnm27EeFJGoEHJQgn3uleRvmTXaJgfXbt4g==}
    engines: {node: '>=0.4.0'}

  acorn@7.4.1:
    resolution: {integrity: sha512-nQyp0o1/mNdbTO1PO6kHkwSrmgZ0MT/jCCpNiwbUjGoRN4dlBhqJtoQuCnEOKzgTVwg0ZWiCoQy6SxMebQVh8A==}
    engines: {node: '>=0.4.0'}
    hasBin: true

  acorn@8.15.0:
    resolution: {integrity: sha512-NZyJarBfL7nWwIq+FDL6Zp/yHEhePMNnnJ0y3qfieCrmNvYct8uvtiV41UvlSe6apAfk0fY1FbWx+NwfmpvtTg==}
    engines: {node: '>=0.4.0'}
    hasBin: true

  adler-32@1.3.1:
    resolution: {integrity: sha512-ynZ4w/nUUv5rrsR8UUGoe1VC9hZj6V5hU9Qw1HlMDJGEJw5S7TfTErWTjMys6M7vr0YWcPqs3qAr4ss0nDfP+A==}
    engines: {node: '>=0.8'}

  agent-base@7.1.4:
    resolution: {integrity: sha512-MnA+YT8fwfJPgBx3m60MNqakm30XOkyIoH1y6huTQvC0PwZG7ki8NacLBcrPbNoo8vEZy7Jpuk7+jMO+CUovTQ==}
    engines: {node: '>= 14'}

  ajv-formats@2.1.1:
    resolution: {integrity: sha512-Wx0Kx52hxE7C18hkMEggYlEifqWZtYaRgouJor+WMdPnQyEK13vgEWyVNup7SoeeoLMsr4kf5h6dOW11I15MUA==}
    peerDependencies:
      ajv: ^8.0.0
    peerDependenciesMeta:
      ajv:
        optional: true

  ajv-keywords@3.5.2:
    resolution: {integrity: sha512-5p6WTN0DdTGVQk6VjcEju19IgaHudalcfabD7yhDGeA6bcQnmL+CpveLJq/3hvfwd1aof6L386Ougkx6RfyMIQ==}
    peerDependencies:
      ajv: ^6.9.1

  ajv-keywords@5.1.0:
    resolution: {integrity: sha512-YCS/JNFAUyr5vAuhk1DWm1CBxRHW9LbJ2ozWeemrIqpbsqKjHVxYPyi5GC0rjZIT5JxJ3virVTS8wk4i/Z+krw==}
    peerDependencies:
      ajv: ^8.8.2

  ajv@6.12.6:
    resolution: {integrity: sha512-j3fVLgvTo527anyYyJOGTYJbG+vnnQYvE0m5mmkc1TK+nxAppkCLMIL0aZ4dblVCNoGShhm+kzE4ZUykBoMg4g==}

  ajv@8.12.0:
    resolution: {integrity: sha512-sRu1kpcO9yLtYxBKvqfTeh9KzZEwO3STyX1HT+4CaDzC6HpTGYhIhPIzj9XuKU7KYDwnaeh5hcOwjy1QuJzBPA==}

  ajv@8.17.1:
    resolution: {integrity: sha512-B/gBuNg5SiMTrPkC+A2+cW0RszwxYmn6VYxB/inlBStS5nx6xHIt/ehKRhIMhqusl7a8LjQoZnjCs5vhwxOQ1g==}

  alce@1.2.0:
    resolution: {integrity: sha512-XppPf2S42nO2WhvKzlwzlfcApcXHzjlod30pKmcWjRgLOtqoe5DMuqdiYoM6AgyXksc6A6pV4v1L/WW217e57w==}
    engines: {node: '>=0.8.0'}

  ansi-colors@4.1.3:
    resolution: {integrity: sha512-/6w/C21Pm1A7aZitlI5Ni/2J6FFQN8i1Cvz3kHABAAbw93v/NlvKdVOqz7CCWz/3iv/JplRSEEZ83XION15ovw==}
    engines: {node: '>=6'}

  ansi-escapes@4.3.2:
    resolution: {integrity: sha512-gKXj5ALrKWQLsYG9jlTRmR/xKluxHV+Z9QEwNIgCfM1/uwPMCuzVVnh5mwTd+OuBZcwSIMbqssNWRm1lE51QaQ==}
    engines: {node: '>=8'}

  ansi-regex@5.0.1:
    resolution: {integrity: sha512-quJQXlTSUGL2LH9SUXo8VwsY4soanhgo6LNSm84E1LBcE8s3O0wpdiRzyR9z/ZZJMlMWv37qOOb9pdJlMUEKFQ==}
    engines: {node: '>=8'}

  ansi-regex@6.2.0:
    resolution: {integrity: sha512-TKY5pyBkHyADOPYlRT9Lx6F544mPl0vS5Ew7BJ45hA08Q+t3GjbueLliBWN3sMICk6+y7HdyxSzC4bWS8baBdg==}
    engines: {node: '>=12'}

  ansi-styles@4.3.0:
    resolution: {integrity: sha512-zbB9rCJAT1rbjiVDb2hqKFHNYLxgtk8NURxZ3IZwD3F6NtxbXZQCnnSi1Lkx+IDohdPlFp222wVALIheZJQSEg==}
    engines: {node: '>=8'}

  ansi-styles@5.2.0:
    resolution: {integrity: sha512-Cxwpt2SfTzTtXcfOlzGEee8O+c+MmUgGrNiBcXnuWxuFJHe6a5Hz7qwhwe5OgaSYI0IJvkLqWX1ASG+cJOkEiA==}
    engines: {node: '>=10'}

  ansi-styles@6.2.1:
    resolution: {integrity: sha512-bN798gFfQX+viw3R7yrGWRqnrN2oRkEkUjjl4JNn4E8GxxbjtG3FbrEIIY3l8/hrwUwIeCZvi4QuOTP4MErVug==}
    engines: {node: '>=12'}

  anymatch@3.1.3:
    resolution: {integrity: sha512-KMReFUr0B4t+D+OBkjR3KYqvocp2XaSzO55UcB6mgQMd3KbcE+mWTyvVV7D/zsdEbNnV6acZUutkiHQXvTr1Rw==}
    engines: {node: '>= 8'}

  append-field@1.0.0:
    resolution: {integrity: sha512-klpgFSWLW1ZEs8svjfb7g4qWY0YS5imI82dTg+QahUvJ8YqAY0P10Uk8tTyh9ZGuYEZEMaeJYCF5BFuX552hsw==}

  arg@4.1.3:
    resolution: {integrity: sha512-58S9QDqG0Xx27YwPSt9fJxivjYl432YCwfDMfZ+71RAqUrZef7LrKQZ3LHLOwCS4FLNBplP533Zx895SeOCHvA==}

  argparse@1.0.10:
    resolution: {integrity: sha512-o5Roy6tNG4SL/FOkCAN6RzjiakZS25RLYFrcMttJqbdd8BWrnA+fGz57iN5Pb06pvBGvl5gQ0B48dJlslXvoTg==}

  argparse@2.0.1:
    resolution: {integrity: sha512-8+9WqebbFzpX9OR+Wa6O29asIogeRMzcGtAINdpMHHyAg10f05aSFVBbcEqGf/PXw1EjAZ+q2/bEBg3DvurK3Q==}

  array-flatten@1.1.1:
    resolution: {integrity: sha512-PCVAQswWemu6UdxsDFFX/+gVeYqKAod3D3UVm91jHwynguOwAvYPhx8nNlM++NqRcK6CxxpUafjmhIdKiHibqg==}

  array-timsort@1.0.3:
    resolution: {integrity: sha512-/+3GRL7dDAGEfM6TseQk/U+mi18TU2Ms9I3UlLdUMhz2hbvGNTKdj9xniwXfUqgYhHxRx0+8UnKkvlNwVU+cWQ==}

  asap@2.0.6:
    resolution: {integrity: sha512-BSHWgDSAiKs50o2Re8ppvp3seVHXSRM44cdSsT9FfNEUUZLOGWVCsiWaRPWM1Znn+mqZ1OfVZ3z3DWEzSp7hRA==}

  assert-never@1.4.0:
    resolution: {integrity: sha512-5oJg84os6NMQNl27T9LnZkvvqzvAnHu03ShCnoj6bsJwS7L8AO4lf+C/XjK/nvzEqQB744moC6V128RucQd1jA==}

  ast-types@0.13.4:
    resolution: {integrity: sha512-x1FCFnFifvYDDzTaLII71vG5uvDwgtmDTEVWAxrgeiR8VjMONcCXJx7E+USjDtHlwFmt9MysbqgF9b9Vjr6w+w==}
    engines: {node: '>=4'}

  async@3.2.6:
    resolution: {integrity: sha512-htCUDlxyyCLMgaM3xXg0C0LW2xqfuQ6p05pCEIsXuyQ+a1koYKTuBMzRNwmybfLgvJDMd0r1LTn4+E0Ti6C2AA==}

  asynckit@0.4.0:
    resolution: {integrity: sha512-Oei9OH4tRh0YqU3GxhX79dM/mwVgvbZJaSNaRk+bshkj0S5cfHcgYakreBjrHwatXKbz+IoIdYLxrKim2MjW0Q==}

  available-typed-arrays@1.0.7:
    resolution: {integrity: sha512-wvUjBtSGN7+7SjNpq/9M2Tg350UZD3q62IFZLbRAR1bSMlCo1ZaeW+BJ+D090e4hIIZLBcTDWe4Mh4jvUDajzQ==}
    engines: {node: '>= 0.4'}

  aws-sdk@2.1692.0:
    resolution: {integrity: sha512-x511uiJ/57FIsbgUe5csJ13k3uzu25uWQE+XqfBis/sB0SFoiElJWXRkgEAUh0U6n40eT3ay5Ue4oPkRMu1LYw==}
    engines: {node: '>= 10.0.0'}

  axios@1.11.0:
    resolution: {integrity: sha512-1Lx3WLFQWm3ooKDYZD1eXmoGO9fxYQjrycfHFC8P0sCfQVXyROp0p9PFWBehewBOdCwHc+f/b8I0fMto5eSfwA==}

  b4a@1.6.7:
    resolution: {integrity: sha512-OnAYlL5b7LEkALw87fUVafQw5rVR9RjwGd4KUwNQ6DrrNmaVaUCgLipfVlzrPQ4tWOR9P0IXGNOx50jYCCdSJg==}

  babel-jest@29.7.0:
    resolution: {integrity: sha512-BrvGY3xZSwEcCzKvKsCi2GgHqDqsYkOP4/by5xCgIwGXQxIEh+8ew3gmrE1y7XRR6LHZIj6yLYnUi/mm2KXKBg==}
    engines: {node: ^14.15.0 || ^16.10.0 || >=18.0.0}
    peerDependencies:
      '@babel/core': ^7.8.0

  babel-plugin-istanbul@6.1.1:
    resolution: {integrity: sha512-Y1IQok9821cC9onCx5otgFfRm7Lm+I+wwxOx738M/WLPZ9Q42m4IG5W0FNX8WLL2gYMZo3JkuXIH2DOpWM+qwA==}
    engines: {node: '>=8'}

  babel-plugin-jest-hoist@29.6.3:
    resolution: {integrity: sha512-ESAc/RJvGTFEzRwOTT4+lNDk/GNHMkKbNzsvT0qKRfDyyYTskxB5rnU2njIDYVxXCBHHEI1c0YwHob3WaYujOg==}
    engines: {node: ^14.15.0 || ^16.10.0 || >=18.0.0}

  babel-preset-current-node-syntax@1.2.0:
    resolution: {integrity: sha512-E/VlAEzRrsLEb2+dv8yp3bo4scof3l9nR4lrld+Iy5NyVqgVYUJnDAmunkhPMisRI32Qc4iRiz425d8vM++2fg==}
    peerDependencies:
      '@babel/core': ^7.0.0 || ^8.0.0-0

  babel-preset-jest@29.6.3:
    resolution: {integrity: sha512-0B3bhxR6snWXJZtR/RliHTDPRgn1sNHOR0yVtq/IiQFyuOVjFS+wuio/R4gSNkyYmKmJB4wGZv2NZanmKmTnNA==}
    engines: {node: ^14.15.0 || ^16.10.0 || >=18.0.0}
    peerDependencies:
      '@babel/core': ^7.0.0

  babel-walk@3.0.0-canary-5:
    resolution: {integrity: sha512-GAwkz0AihzY5bkwIY5QDR+LvsRQgB/B+1foMPvi0FZPMl5fjD7ICiznUiBdLYMH1QYe6vqu4gWYytZOccLouFw==}
    engines: {node: '>= 10.0.0'}

  balanced-match@1.0.2:
    resolution: {integrity: sha512-3oSeUO0TMV67hN1AmbXsK4yaqU7tjiHlbxRDZOpH0KW9+CeX4bRAaX0Anxt0tx2MrpRpWwQaPwIlISEJhYU5Pw==}

  bare-events@2.6.1:
    resolution: {integrity: sha512-AuTJkq9XmE6Vk0FJVNq5QxETrSA/vKHarWVBG5l/JbdCL1prJemiyJqUS0jrlXO0MftuPq4m3YVYhoNc5+aE/g==}

  bare-fs@4.2.1:
    resolution: {integrity: sha512-mELROzV0IhqilFgsl1gyp48pnZsaV9xhQapHLDsvn4d4ZTfbFhcghQezl7FTEDNBcGqLUnNI3lUlm6ecrLWdFA==}
    engines: {bare: '>=1.16.0'}
    peerDependencies:
      bare-buffer: '*'
    peerDependenciesMeta:
      bare-buffer:
        optional: true

  bare-os@3.6.2:
    resolution: {integrity: sha512-T+V1+1srU2qYNBmJCXZkUY5vQ0B4FSlL3QDROnKQYOqeiQR8UbjNHlPa+TIbM4cuidiN9GaTaOZgSEgsvPbh5A==}
    engines: {bare: '>=1.14.0'}

  bare-path@3.0.0:
    resolution: {integrity: sha512-tyfW2cQcB5NN8Saijrhqn0Zh7AnFNsnczRcuWODH0eYAXBsJ5gVxAUuNr7tsHSC6IZ77cA0SitzT+s47kot8Mw==}

  bare-stream@2.7.0:
    resolution: {integrity: sha512-oyXQNicV1y8nc2aKffH+BUHFRXmx6VrPzlnaEvMhram0nPBrKcEdcyBg5r08D0i8VxngHFAiVyn1QKXpSG0B8A==}
    peerDependencies:
      bare-buffer: '*'
      bare-events: '*'
    peerDependenciesMeta:
      bare-buffer:
        optional: true
      bare-events:
        optional: true

  base64-js@1.5.1:
    resolution: {integrity: sha512-AKpaYlHn8t4SVbOHCy+b5+KKgvR4vrsD8vbvrbiQJps7fKDTkjkDry6ji0rUJjC0kzbNePLwzxq8iypo41qeWA==}

  base64id@2.0.0:
    resolution: {integrity: sha512-lGe34o6EHj9y3Kts9R4ZYs/Gr+6N7MCaMlIFA3F1R2O5/m7K06AxfSeO5530PEERE6/WyEg3lsuyw4GHlPZHog==}
    engines: {node: ^4.5.0 || >= 5.9}

  basic-ftp@5.0.5:
    resolution: {integrity: sha512-4Bcg1P8xhUuqcii/S0Z9wiHIrQVPMermM1any+MX5GeGD7faD3/msQUDGLol9wOcz4/jbg/WJnGqoJF6LiBdtg==}
    engines: {node: '>=10.0.0'}

  binary-extensions@2.3.0:
    resolution: {integrity: sha512-Ceh+7ox5qe7LJuLHoY0feh3pHuUDHAcRUeyL2VYghZwfpkNIy/+8Ocg0a3UuSoYzavmylwuLWQOf3hl0jjMMIw==}
    engines: {node: '>=8'}

  bl@4.1.0:
    resolution: {integrity: sha512-1W07cM9gS6DcLperZfFSj+bWLtaPGSOHWhPiGzXmvVJbRLdG82sH/Kn8EtW1VqWVA54AKf2h5k5BbnIbwF3h6w==}

  body-parser@1.20.3:
    resolution: {integrity: sha512-7rAxByjUMqQ3/bHJy7D6OGXvx/MMc4IqBn/X0fcM1QUcAItpZrBEYhWGem+tzXH90c+G01ypMcYJBO9Y30203g==}
    engines: {node: '>= 0.8', npm: 1.2.8000 || >= 1.4.16}

  boolbase@1.0.0:
    resolution: {integrity: sha512-JZOSA7Mo9sNGB8+UjSgzdLtokWAky1zbztM3WRLCbZ70/3cTANmQmOdR7y2g+J0e2WXywy1yS468tY+IruqEww==}

  bowser@2.12.1:
    resolution: {integrity: sha512-z4rE2Gxh7tvshQ4hluIT7XcFrgLIQaw9X3A+kTTRdovCz5PMukm/0QC/BKSYPj3omF5Qfypn9O/c5kgpmvYUCw==}

  brace-expansion@1.1.12:
    resolution: {integrity: sha512-9T9UjW3r0UW5c1Q7GTwllptXwhvYmEzFhzMfZ9H7FQWt+uZePjZPjBP/W1ZEyZ1twGWom5/56TF4lPcqjnDHcg==}

  brace-expansion@2.0.2:
    resolution: {integrity: sha512-Jt0vHyM+jmUBqojB7E1NIYadt0vI0Qxjxd2TErW94wDz+E2LAm5vKMXXwg6ZZBTHPuUlDgQHKXvjGBdfcF1ZDQ==}

  braces@3.0.3:
    resolution: {integrity: sha512-yQbXgO/OSZVD2IsiLlro+7Hf6Q18EJrKSEsdoMzKePKXct3gvD8oLcOQdIzGupr5Fj+EDe8gO/lxc1BzfMpxvA==}
    engines: {node: '>=8'}

  browserslist@4.25.3:
    resolution: {integrity: sha512-cDGv1kkDI4/0e5yON9yM5G/0A5u8sf5TnmdX5C9qHzI9PPu++sQ9zjm1k9NiOrf3riY4OkK0zSGqfvJyJsgCBQ==}
    engines: {node: ^6 || ^7 || ^8 || ^9 || ^10 || ^11 || ^12 || >=13.7}
    hasBin: true

  bs-logger@0.2.6:
    resolution: {integrity: sha512-pd8DCoxmbgc7hyPKOvxtqNcjYoOsABPQdcCUjGp3d42VR2CX1ORhk2A87oqqu5R1kk+76nsxZupkmyd+MVtCog==}
    engines: {node: '>= 6'}

  bser@2.1.1:
    resolution: {integrity: sha512-gQxTNE/GAfIIrmHLUE3oJyp5FO6HRBfhjnw4/wMmA63ZGDJnWBmgY/lyQBpnDUkGmAhbSe39tx2d/iTOAfglwQ==}

  buffer-crc32@0.2.13:
    resolution: {integrity: sha512-VO9Ht/+p3SN7SKWqcrgEzjGbRSJYTx+Q1pTQC0wrWqHx0vpJraQ6GtHx8tvcg1rlK1byhU5gccxgOgj7B0TDkQ==}

  buffer-equal-constant-time@1.0.1:
    resolution: {integrity: sha512-zRpUiDwd/xk6ADqPMATG8vc9VPrkck7T07OIx0gnjmJAnHnTVXNQG3vfvWNuiZIkwu9KrKdA1iJKfsfTVxE6NA==}

  buffer-from@1.1.2:
    resolution: {integrity: sha512-E+XQCRwSbaaiChtv6k6Dwgc+bx+Bs6vuKJHHl5kox/BaKbhiXzqQOwK4cO22yElGp2OCmjwVhT3HmxgyPGnJfQ==}

  buffer@4.9.2:
    resolution: {integrity: sha512-xq+q3SRMOxGivLhBNaUdC64hDTQwejJ+H0T/NB1XMtTVEwNTrfFF3gAxiyW0Bu/xWEGhjVKgUcMhCrUy2+uCWg==}

  buffer@5.7.1:
    resolution: {integrity: sha512-EHcyIPBQ4BSGlvjB16k5KgAJ27CIsHY/2JBmCRReo48y9rQ3MaUzWX3KVlBa4U7MyX02HdVj0K7C3WaB3ju7FQ==}

  busboy@1.6.0:
    resolution: {integrity: sha512-8SFQbg/0hQ9xy3UNTB0YEnsNBbWfhf7RtnzpL7TkBiTBRfrQ9Fxcnz7VJsleJpyp6rVLvXiuORqjlHi5q+PYuA==}
    engines: {node: '>=10.16.0'}

  bytes@3.1.2:
    resolution: {integrity: sha512-/Nf7TyzTx6S3yRJObOAV7956r8cr2+Oj8AC5dt8wSP3BQAoeX58NoHyCU8P8zGkNXStjTSi6fzO6F0pBdcYbEg==}
    engines: {node: '>= 0.8'}

  c12@3.1.0:
    resolution: {integrity: sha512-uWoS8OU1MEIsOv8p/5a82c3H31LsWVR5qiyXVfBNOzfffjUWtPnhAb4BYI2uG2HfGmZmFjCtui5XNWaps+iFuw==}
    peerDependencies:
      magicast: ^0.3.5
    peerDependenciesMeta:
      magicast:
        optional: true

  call-bind-apply-helpers@1.0.2:
    resolution: {integrity: sha512-Sp1ablJ0ivDkSzjcaJdxEunN5/XvksFJ2sMBFfq6x0ryhQV/2b/KwFe21cMpmHtPOSij8K99/wSfoEuTObmuMQ==}
    engines: {node: '>= 0.4'}

  call-bind@1.0.8:
    resolution: {integrity: sha512-oKlSFMcMwpUg2ednkhQ454wfWiU/ul3CkJe/PEHcTKuiX6RpbehUiFMXu13HalGZxfUwCQzZG747YXBn1im9ww==}
    engines: {node: '>= 0.4'}

  call-bound@1.0.4:
    resolution: {integrity: sha512-+ys997U96po4Kx/ABpBCqhA9EuxJaQWDQg7295H4hBphv3IZg0boBKuwYpt4YXp6MZ5AmZQnU/tyMTlRpaSejg==}
    engines: {node: '>= 0.4'}

  callsites@3.1.0:
    resolution: {integrity: sha512-P8BjAsXvZS+VIDUI11hHCQEv74YT67YUi5JJFNWIqL235sBmjX4+qx9Muvls5ivyNENctx46xQLQ3aTuE7ssaQ==}
    engines: {node: '>=6'}

  camel-case@3.0.0:
    resolution: {integrity: sha512-+MbKztAYHXPr1jNTSKQF52VpcFjwY5RkR7fxksV8Doo4KAYc5Fl4UJRgthBbTmEx8C54DqahhbLJkDwjI3PI/w==}

  camelcase@5.3.1:
    resolution: {integrity: sha512-L28STB170nwWS63UjtlEOE3dldQApaJXZkOI1uMFfzf3rRuPegHaHesyee+YxQ+W6SvRDQV6UrdOdRiR153wJg==}
    engines: {node: '>=6'}

  camelcase@6.3.0:
    resolution: {integrity: sha512-Gmy6FhYlCY7uOElZUSbxo2UCDH8owEk996gkbrpsgGtrJLM3J7jGxl9Ic7Qwwj4ivOE5AWZWRMecDdF7hqGjFA==}
    engines: {node: '>=10'}

  caniuse-lite@1.0.30001737:
    resolution: {integrity: sha512-BiloLiXtQNrY5UyF0+1nSJLXUENuhka2pzy2Fx5pGxqavdrxSCW4U6Pn/PoG3Efspi2frRbHpBV2XsrPE6EDlw==}

  cfb@1.2.2:
    resolution: {integrity: sha512-KfdUZsSOw19/ObEWasvBP/Ac4reZvAGauZhs6S/gqNhXhI7cKwvlH7ulj+dOEYnca4bm4SGo8C1bTAQvnTjgQA==}
    engines: {node: '>=0.8'}

  chalk@3.0.0:
    resolution: {integrity: sha512-4D3B6Wf41KOYRFdszmDqMCGq5VV/uMAB273JILmO+3jAlh8X4qDtdtgCR3fxtbLEMzSx22QdhnDcJvu2u1fVwg==}
    engines: {node: '>=8'}

  chalk@4.1.2:
    resolution: {integrity: sha512-oKnbhFyRIXpUuez8iBMmyEa4nbj4IOQyuhc/wy9kY7/WVPcwIO9VA668Pu8RkO7+0G76SLROeyw9CpQ061i4mA==}
    engines: {node: '>=10'}

  chalk@5.6.0:
    resolution: {integrity: sha512-46QrSQFyVSEyYAgQ22hQ+zDa60YHA4fBstHmtSApj1Y5vKtG27fWowW03jCk5KcbXEWPZUIR894aARCA/G1kfQ==}
    engines: {node: ^12.17.0 || ^14.13 || >=16.0.0}

  char-regex@1.0.2:
    resolution: {integrity: sha512-kWWXztvZ5SBQV+eRgKFeh8q5sLuZY2+8WUIzlxWVTg+oGwY14qylx1KbKzHd8P6ZYkAg0xyIDU9JMHhyJMZ1jw==}
    engines: {node: '>=10'}

  character-parser@2.2.0:
    resolution: {integrity: sha512-+UqJQjFEFaTAs3bNsF2j2kEN1baG/zghZbdqoYEDxGZtJo9LBzl1A+m0D4n3qKx8N2FNv8/Xp6yV9mQmBuptaw==}

  chardet@0.7.0:
    resolution: {integrity: sha512-mT8iDcrh03qDGRRmoA2hmBJnxpllMR+0/0qlzjqZES6NdiWDcZkCNAk4rPFZ9Q85r27unkiNNg8ZOiwZXBHwcA==}

  cheerio-select@2.1.0:
    resolution: {integrity: sha512-9v9kG0LvzrlcungtnJtpGNxY+fzECQKhK4EGJX2vByejiMX84MFNQw4UxPJl3bFbTMw+Dfs37XaIkCwTZfLh4g==}

  cheerio@1.0.0-rc.12:
    resolution: {integrity: sha512-VqR8m68vM46BNnuZ5NtnGBKIE/DfN0cRIzg9n40EIq9NOv90ayxLBXA8fXC5gquFRGJSTRqBq25Jt2ECLR431Q==}
    engines: {node: '>= 6'}

  chokidar@3.6.0:
    resolution: {integrity: sha512-7VT13fmjotKpGipCW9JEQAusEPE+Ei8nl6/g4FBAmIm0GOOLMua9NDDo/DWp0ZAxCr3cPq5ZpBqmPAQgDda2Pw==}
    engines: {node: '>= 8.10.0'}

  chokidar@4.0.3:
    resolution: {integrity: sha512-Qgzu8kfBvo+cA4962jnP1KkS6Dop5NS6g7R5LFYJr4b8Ub94PPQXUksCw9PvXoeXPRRddRNC5C1JQUR2SMGtnA==}
    engines: {node: '>= 14.16.0'}

  chrome-trace-event@1.0.4:
    resolution: {integrity: sha512-rNjApaLzuwaOTjCiT8lSDdGN1APCiqkChLMJxJPWLunPAt5fy8xgU9/jNOchV84wfIxrA0lRQB7oCT8jrn/wrQ==}
    engines: {node: '>=6.0'}

  chromium-bidi@8.0.0:
    resolution: {integrity: sha512-d1VmE0FD7lxZQHzcDUCKZSNRtRwISXDsdg4HjdTR5+Ll5nQ/vzU12JeNmupD6VWffrPSlrnGhEWlLESKH3VO+g==}
    peerDependencies:
      devtools-protocol: '*'

  ci-info@3.9.0:
    resolution: {integrity: sha512-NIxF55hv4nSqQswkAeiOi1r83xy8JldOFDTWiug55KBu9Jnblncd2U6ViHmYgHf01TPZS77NJBhBMKdWj9HQMQ==}
    engines: {node: '>=8'}

  citty@0.1.6:
    resolution: {integrity: sha512-tskPPKEs8D2KPafUypv2gxwJP8h/OaJmC82QQGGDQcHvXX43xF2VDACcJVmZ0EuSxkpO9Kc4MlrA3q0+FG58AQ==}

  cjs-module-lexer@1.4.3:
    resolution: {integrity: sha512-9z8TZaGM1pfswYeXrUpzPrkx8UnWYdhJclsiYMm6x/w5+nN+8Tf/LnAgfLGQCm59qAOxU8WwHEq2vNwF6i4j+Q==}

  class-transformer@0.5.1:
    resolution: {integrity: sha512-SQa1Ws6hUbfC98vKGxZH3KFY0Y1lm5Zm0SY8XX9zbK7FJCyVEac3ATW0RIpwzW+oOfmHE5PMPufDG9hCfoEOMw==}

  class-validator@0.14.2:
    resolution: {integrity: sha512-3kMVRF2io8N8pY1IFIXlho9r8IPUUIfHe2hYVtiebvAzU2XeQFXTv+XI4WX+TnXmtwXMDcjngcpkiPM0O9PvLw==}

  clean-css@4.2.4:
    resolution: {integrity: sha512-EJUDT7nDVFDvaQgAo2G/PJvxmp1o/c6iXLbswsBbUFXi1Nr+AjA2cKmfbKDMjMvzEe75g3P6JkaDDAKk96A85A==}
    engines: {node: '>= 4.0'}

  cli-cursor@3.1.0:
    resolution: {integrity: sha512-I/zHAwsKf9FqGoXM4WWRACob9+SNukZTd94DWF57E4toouRulbCxcUh6RKUEOQlYTHJnzkPMySvPNaaSLNfLZw==}
    engines: {node: '>=8'}

  cli-spinners@2.9.2:
    resolution: {integrity: sha512-ywqV+5MmyL4E7ybXgKys4DugZbX0FC6LnwrhjuykIjnK9k8OQacQ7axGKnjDXWNhns0xot3bZI5h55H8yo9cJg==}
    engines: {node: '>=6'}

  cli-table3@0.6.5:
    resolution: {integrity: sha512-+W/5efTR7y5HRD7gACw9yQjqMVvEMLBHmboM/kPWam+H+Hmyrgjh6YncVKK122YZkXrLudzTuAukUw9FnMf7IQ==}
    engines: {node: 10.* || >= 12.*}

  cli-width@3.0.0:
    resolution: {integrity: sha512-FxqpkPPwu1HjuN93Omfm4h8uIanXofW0RxVEW3k5RKx+mJJYSthzNhp32Kzxxy3YAEZ/Dc/EWN1vZRY0+kOhbw==}
    engines: {node: '>= 10'}

  cli-width@4.1.0:
    resolution: {integrity: sha512-ouuZd4/dm2Sw5Gmqy6bGyNNNe1qt9RpmxveLSO7KcgsTnU7RXfsw+/bukWGo1abgBiMAic068rclZsO4IWmmxQ==}
    engines: {node: '>= 12'}

  cliui@8.0.1:
    resolution: {integrity: sha512-BSeNnyus75C4//NQ9gQt1/csTXyo/8Sb+afLAkzAptFuMsod9HFokGNudZpi/oQV73hnVK+sR+5PVRMd+Dr7YQ==}
    engines: {node: '>=12'}

  clone@1.0.4:
    resolution: {integrity: sha512-JQHZ2QMW6l3aH/j6xCqQThY/9OH4D/9ls34cgkUBiEeocRTU04tHfKPBsUK1PqZCUQM7GiA0IIXJSuXHI64Kbg==}
    engines: {node: '>=0.8'}

  cloudinary-core@2.14.0:
    resolution: {integrity: sha512-L+kjoYgU+5wyiPkSnmeCbmtT6DwSyYUN/WoI/fEb6Xsx2gtB3iuf/50W0SvcQkeKzllfH5Knh8I4ST924DkkRw==}
    peerDependencies:
      lodash: '>=4.0'

  cloudinary@1.41.3:
    resolution: {integrity: sha512-4o84y+E7dbif3lMns+p3UW6w6hLHEifbX/7zBJvaih1E9QNMZITENQ14GPYJC4JmhygYXsuuBb9bRA3xWEoOfg==}
    engines: {node: '>=0.6'}

  co@4.6.0:
    resolution: {integrity: sha512-QVb0dM5HvG+uaxitm8wONl7jltx8dqhfU33DcqtOZcLSVIKSDDLDi7+0LbAKiyI8hD9u42m2YxXSkMGWThaecQ==}
    engines: {iojs: '>= 1.0.0', node: '>= 0.12.0'}

  codepage@1.15.0:
    resolution: {integrity: sha512-3g6NUTPd/YtuuGrhMnOMRjFc+LJw/bnMp3+0r/Wcz3IXUuCosKRJvMphm5+Q+bvTVGcJJuRvVLuYba+WojaFaA==}
    engines: {node: '>=0.8'}

  collect-v8-coverage@1.0.2:
    resolution: {integrity: sha512-lHl4d5/ONEbLlJvaJNtsF/Lz+WvB07u2ycqTYbdrq7UypDXailES4valYb2eWiJFxZlVmpGekfqoxQhzyFdT4Q==}

  color-convert@2.0.1:
    resolution: {integrity: sha512-RRECPsj7iu/xb5oKYcsFHSppFNnsj/52OVTRKb4zP5onXwVF3zVmmToNcOfGC+CRDpfK/U584fMg38ZHCaElKQ==}
    engines: {node: '>=7.0.0'}

  color-name@1.1.4:
    resolution: {integrity: sha512-dOy+3AuW3a2wNbZHIuMZpTcgjGuLU/uBL/ubcZF9OXbDo8ff4O8yVp5Bf0efS8uEoYo5q4Fx7dY9OgQGXgAsQA==}

  combined-stream@1.0.8:
    resolution: {integrity: sha512-FQN4MRfuJeHf7cBbBMJFXhKSDq+2kAArBlmRBvcvFE5BB1HZKXtSFASDhdlz9zOYwxh8lDdnvmMOe/+5cdoEdg==}
    engines: {node: '>= 0.8'}

  commander@10.0.1:
    resolution: {integrity: sha512-y4Mg2tXshplEbSGzx7amzPwKKOCGuoSRP/CjEdwwk0FOGlUbq6lKuoyDZTNZkmxHdJtp54hdfY/JUrdL7Xfdug==}
    engines: {node: '>=14'}

  commander@2.20.3:
    resolution: {integrity: sha512-GpVkmM8vF2vQUkj2LvZmD35JxeJOLCwJ9cUkugyk2nuhbv3+mJvpLYYt+0+USMxE+oj+ey/lJEnhZw75x/OMcQ==}

  commander@4.1.1:
    resolution: {integrity: sha512-NOKm8xhkzAjzFx8B2v5OAHT+u5pRQc2UCa2Vq9jYL/31o2wi9mxBA7LIFs3sV5VSC49z6pEhfbMULvShKj26WA==}
    engines: {node: '>= 6'}

  commander@6.2.1:
    resolution: {integrity: sha512-U7VdrJFnJgo4xjrHpTzu0yrHPGImdsmD95ZlgYSEajAn2JKzDhDTPG9kBTefmObL2w/ngeZnilk+OV9CG3d7UA==}
    engines: {node: '>= 6'}

  comment-json@4.2.5:
    resolution: {integrity: sha512-bKw/r35jR3HGt5PEPm1ljsQQGyCrR8sFGNiN5L+ykDHdpO8Smxkrkla9Yi6NkQyUrb8V54PGhfMs6NrIwtxtdw==}
    engines: {node: '>= 6'}

  component-emitter@1.3.1:
    resolution: {integrity: sha512-T0+barUSQRTUQASh8bx02dl+DhF54GtIDY13Y3m9oWTklKbb3Wv974meRpeZ3lp1JpLVECWWNHC4vaG2XHXouQ==}

  concat-map@0.0.1:
    resolution: {integrity: sha512-/Srv4dswyQNBfohGpz9o6Yb3Gz3SrUDqBH5rTuhGR7ahtlbYKnVxw2bCFMRljaA7EXHaXZ8wsHdodFvbkhKmqg==}

  concat-stream@2.0.0:
    resolution: {integrity: sha512-MWufYdFw53ccGjCA+Ol7XJYpAlW6/prSMzuPOTRnJGcGzuhLn4Scrz7qf6o8bROZ514ltazcIFJZevcfbo0x7A==}
    engines: {'0': node >= 6.0}

  confbox@0.2.2:
    resolution: {integrity: sha512-1NB+BKqhtNipMsov4xI/NnhCKp9XG9NamYp5PVm9klAT0fsrNPjaFICsCFhNhwZJKNh7zB/3q8qXz0E9oaMNtQ==}

  config-chain@1.1.13:
    resolution: {integrity: sha512-qj+f8APARXHrM0hraqXYb2/bOVSV4PvJQlNZ/DVj0QrmNM2q2euizkeuVckQ57J+W0mRH6Hvi+k50M4Jul2VRQ==}

  consola@2.15.3:
    resolution: {integrity: sha512-9vAdYbHj6x2fLKC4+oPH0kFzY/orMZyG2Aj+kNylHxKGJ/Ed4dpNyAQYwJOdqO4zdM7XpVHmyejQDcQHrnuXbw==}

  consola@3.4.2:
    resolution: {integrity: sha512-5IKcdX0nnYavi6G7TtOhwkYzyjfJlatbjMjuLSfE2kYT5pMDOilZ4OvMhi637CcDICTmz3wARPoyhqyX1Y+XvA==}
    engines: {node: ^14.18.0 || >=16.10.0}

  constantinople@4.0.1:
    resolution: {integrity: sha512-vCrqcSIq4//Gx74TXXCGnHpulY1dskqLTFGDmhrGxzeXL8lF8kvXv6mpNWlJj1uD4DW23D4ljAqbY4RRaaUZIw==}

  content-disposition@0.5.4:
    resolution: {integrity: sha512-FveZTNuGw04cxlAiWbzi6zTAL/lhehaWbTtgluJh4/E95DqMwTmha3KZN1aAWA8cFIhHzMZUvLevkw5Rqk+tSQ==}
    engines: {node: '>= 0.6'}

  content-type@1.0.5:
    resolution: {integrity: sha512-nTjqfcBFEipKdXCv4YDQWCfmcLZKm81ldF0pAopTvyrFGVbcR6P/VAAd5G7N+0tTr8QqiU0tFadD6FK4NtJwOA==}
    engines: {node: '>= 0.6'}

  convert-source-map@2.0.0:
    resolution: {integrity: sha512-Kvp459HrV2FEJ1CAsi1Ku+MY3kasH19TFykTz2xWmMeq6bk2NU3XXvfJ+Q61m0xktWwt+1HSYf3JZsTms3aRJg==}

  cookie-signature@1.0.6:
    resolution: {integrity: sha512-QADzlaHc8icV8I7vbaJXJwod9HWYp8uCqf1xa4OfNu1T7JVxQIrUgOWtHdNDtPiywmFbiS12VjotIXLrKM3orQ==}

  cookie@0.7.1:
    resolution: {integrity: sha512-6DnInpx7SJ2AK3+CTUE/ZM0vWTUboZCegxhC2xiIydHR9jNuTAASBrfEpHhiGOZw/nX51bHt6YQl8jsGo4y/0w==}
    engines: {node: '>= 0.6'}

  cookie@0.7.2:
    resolution: {integrity: sha512-yki5XnKuf750l50uGTllt6kKILY4nQ1eNIQatoXEByZ5dWgnKqbnqmTrBE5B4N7lrMJKQ2ytWMiTO2o0v6Ew/w==}
    engines: {node: '>= 0.6'}

  cookiejar@2.1.4:
    resolution: {integrity: sha512-LDx6oHrK+PhzLKJU9j5S7/Y3jM/mUHvD/DeI1WQmJn652iPC5Y4TBzC9l+5OMOXlyTTA+SmVUPm0HQUwpD5Jqw==}

  core-js@3.45.1:
    resolution: {integrity: sha512-L4NPsJlCfZsPeXukyzHFlg/i7IIVwHSItR0wg0FLNqYClJ4MQYTYLbC7EkjKYRLZF2iof2MUgN0EGy7MdQFChg==}

  core-util-is@1.0.3:
    resolution: {integrity: sha512-ZQBvi1DcpJ4GDqanjucZ2Hj3wEO5pZDS89BWbkcrvdxksJorwUDDZamX9ldFkp9aw2lmBDLgkObEA4DWNJ9FYQ==}

  cors@2.8.5:
    resolution: {integrity: sha512-KIHbLJqu73RGr/hnbrO9uBeixNGuvSQjul/jdFvS/KFSIH1hWVd1ng7zOHx+YrEfInLG7q4n6GHQ9cDtxv/P6g==}
    engines: {node: '>= 0.10'}

  cosmiconfig@8.3.6:
    resolution: {integrity: sha512-kcZ6+W5QzcJ3P1Mt+83OUv/oHFqZHIx8DuxG6eZ5RGMERoLqp4BuGjhHLYGK+Kf5XVkQvqBSmAy/nGWN3qDgEA==}
    engines: {node: '>=14'}
    peerDependencies:
      typescript: '>=4.9.5'
    peerDependenciesMeta:
      typescript:
        optional: true

  cosmiconfig@9.0.0:
    resolution: {integrity: sha512-itvL5h8RETACmOTFc4UfIyB2RfEHi71Ax6E/PivVxq9NseKbOWpeyHEOIbmAw1rs8Ak0VursQNww7lf7YtUwzg==}
    engines: {node: '>=14'}
    peerDependencies:
      typescript: '>=4.9.5'
    peerDependenciesMeta:
      typescript:
        optional: true

  crc-32@1.2.2:
    resolution: {integrity: sha512-ROmzCKrTnOwybPcJApAA6WBWij23HVfGVNKqqrZpuyZOHqK2CwHSvpGuyt/UNNvaIjEd8X5IFGp4Mh+Ie1IHJQ==}
    engines: {node: '>=0.8'}
    hasBin: true

  create-jest@29.7.0:
    resolution: {integrity: sha512-Adz2bdH0Vq3F53KEMJOoftQFutWCukm6J24wbPWRO4k1kMY7gS7ds/uoJkNuV8wDCtWWnuwGcJwpWcih+zEW1Q==}
    engines: {node: ^14.15.0 || ^16.10.0 || >=18.0.0}
    hasBin: true

  create-require@1.1.1:
    resolution: {integrity: sha512-dcKFX3jn0MpIaXjisoRvexIJVEKzaq7z2rZKxf+MSr9TkdmHmsU4m2lcLojrj/FHl8mk5VxMmYA+ftRkP/3oKQ==}

  cross-spawn@6.0.6:
    resolution: {integrity: sha512-VqCUuhcd1iB+dsv8gxPttb5iZh/D0iubSP21g36KXdEuf6I5JiioesUVjpCdHV9MZRUfVFlvwtIUyPfxo5trtw==}
    engines: {node: '>=4.8'}

  cross-spawn@7.0.6:
    resolution: {integrity: sha512-uV2QOWP2nWzsy2aMp8aRibhi9dlzF5Hgh5SHaB9OiTGEyDTiJJyx0uy51QXdyWbtAHNua4XJzUKca3OzKUd3vA==}
    engines: {node: '>= 8'}

  css-select@5.2.2:
    resolution: {integrity: sha512-TizTzUddG/xYLA3NXodFM0fSbNizXjOKhqiQQwvhlspadZokn1KDy0NZFS0wuEubIYAV5/c1/lAr0TaaFXEXzw==}

  css-what@6.2.2:
    resolution: {integrity: sha512-u/O3vwbptzhMs3L1fQE82ZSLHQQfto5gyZzwteVIEyeaY5Fc7R4dapF/BvRoSYFeqfBk4m0V1Vafq5Pjv25wvA==}
    engines: {node: '>= 6'}

  data-uri-to-buffer@6.0.2:
    resolution: {integrity: sha512-7hvf7/GW8e86rW0ptuwS3OcBGDjIi6SZva7hCyWC0yYry2cOPmLIjXAUHI6DK2HsnwJd9ifmt57i8eV2n4YNpw==}
    engines: {node: '>= 14'}

  date-fns@4.1.0:
    resolution: {integrity: sha512-Ukq0owbQXxa/U3EGtsdVBkR1w7KOQ5gIBqdH2hkvknzZPYvBxb/aa6E8L7tmjFtkwZBu3UXBbjIgPo/Ez4xaNg==}

  debug@2.6.9:
    resolution: {integrity: sha512-bC7ElrdJaJnPbAP+1EotYvqZsb3ecl5wi6Bfi6BJTUcNowp6cvspg0jXznRTKDjm/E7AdgFBVeAPVMNcKGsHMA==}
    peerDependencies:
      supports-color: '*'
    peerDependenciesMeta:
      supports-color:
        optional: true

  debug@4.3.7:
    resolution: {integrity: sha512-Er2nc/H7RrMXZBFCEim6TCmMk02Z8vLC2Rbi1KEBggpo0fS6l0S1nnapwmIi3yW/+GOJap1Krg4w0Hg80oCqgQ==}
    engines: {node: '>=6.0'}
    peerDependencies:
      supports-color: '*'
    peerDependenciesMeta:
      supports-color:
        optional: true

  debug@4.4.1:
    resolution: {integrity: sha512-KcKCqiftBJcZr++7ykoDIEwSa3XWowTfNPo92BYxjXiyYEVrUQh2aLyhxBCwww+heortUFxEJYcRzosstTEBYQ==}
    engines: {node: '>=6.0'}
    peerDependencies:
      supports-color: '*'
    peerDependenciesMeta:
      supports-color:
        optional: true

  dedent@1.6.0:
    resolution: {integrity: sha512-F1Z+5UCFpmQUzJa11agbyPVMbpgT/qA3/SKyJ1jyBgm7dUcUEa8v9JwDkerSQXfakBwFljIxhOJqGkjUwZ9FSA==}
    peerDependencies:
      babel-plugin-macros: ^3.1.0
    peerDependenciesMeta:
      babel-plugin-macros:
        optional: true

  deep-extend@0.6.0:
    resolution: {integrity: sha512-LOHxIOaPYdHlJRtCQfDIVZtfw/ufM8+rVj649RIHzcm/vGwQRXFt6OPqIFWsm2XEMrNIEtWR64sY1LEKD2vAOA==}
    engines: {node: '>=4.0.0'}

  deep-is@0.1.4:
    resolution: {integrity: sha512-oIPzksmTg4/MriiaYGO+okXDT7ztn/w3Eptv/+gSIdMdKsJo0u4CfYNFJPy+4SKMuCqGw2wxnA+URMg3t8a/bQ==}

  deepmerge-ts@7.1.5:
    resolution: {integrity: sha512-HOJkrhaYsweh+W+e74Yn7YStZOilkoPb6fycpwNLKzSPtruFs48nYis0zy5yJz1+ktUhHxoRDJ27RQAWLIJVJw==}
    engines: {node: '>=16.0.0'}

  deepmerge@4.3.1:
    resolution: {integrity: sha512-3sUqbMEc77XqpdNO7FRyRog+eW3ph+GYCbj+rK+uYyRMuwsVy0rMiVtPn+QJlKFvWP/1PYpapqYn0Me2knFn+A==}
    engines: {node: '>=0.10.0'}

  defaults@1.0.4:
    resolution: {integrity: sha512-eFuaLoy/Rxalv2kr+lqMlUnrDWV+3j4pljOIJgLIhI058IQfWJ7vXhyEIHu+HtC738klGALYxOKDO0bQP3tg8A==}

  define-data-property@1.1.4:
    resolution: {integrity: sha512-rBMvIzlpA8v6E+SJZoo++HAYqsLrkg7MSfIinMPFhmkorw7X+dOXVJQs+QT69zGkzMyfDnIMN2Wid1+NbL3T+A==}
    engines: {node: '>= 0.4'}

  defu@6.1.4:
    resolution: {integrity: sha512-mEQCMmwJu317oSz8CwdIOdwf3xMif1ttiM8LTufzc3g6kR+9Pe236twL8j3IYT1F7GfRgGcW6MWxzZjLIkuHIg==}

  degenerator@5.0.1:
    resolution: {integrity: sha512-TllpMR/t0M5sqCXfj85i4XaAzxmS5tVA16dqvdkMwGmzI+dXLXnw3J+3Vdv7VKw+ThlTMboK6i9rnZ6Nntj5CQ==}
    engines: {node: '>= 14'}

  delayed-stream@1.0.0:
    resolution: {integrity: sha512-ZySD7Nf91aLB0RxL4KGrKHBXl7Eds1DAmEdcoVawXnLD7SDhpNgtuII2aAkg7a7QS41jxPSZ17p4VdGnMHk3MQ==}
    engines: {node: '>=0.4.0'}

  depd@2.0.0:
    resolution: {integrity: sha512-g7nH6P6dyDioJogAAGprGpCtVImJhpPk/roCzdb3fIh61/s/nPsfR6onyMwkCAR/OlC3yBC0lESvUoQEAssIrw==}
    engines: {node: '>= 0.8'}

  destr@2.0.5:
    resolution: {integrity: sha512-ugFTXCtDZunbzasqBxrK93Ik/DRYsO6S/fedkWEMKqt04xZ4csmnmwGDBAb07QWNaGMAmnTIemsYZCksjATwsA==}

  destroy@1.2.0:
    resolution: {integrity: sha512-2sJGJTaXIIaR1w4iJSNoN0hnMY7Gpc/n8D4qSCJw8QqFWXf7cuAgnEHxBpweaVcPevC2l3KpjYCx3NypQQgaJg==}
    engines: {node: '>= 0.8', npm: 1.2.8000 || >= 1.4.16}

  detect-indent@6.1.0:
    resolution: {integrity: sha512-reYkTUJAZb9gUuZ2RvVCNhVHdg62RHnJ7WJl8ftMi4diZ6NWlciOzQN88pUhSELEwflJht4oQDv0F0BMlwaYtA==}
    engines: {node: '>=8'}

  detect-newline@3.1.0:
    resolution: {integrity: sha512-TLz+x/vEXm/Y7P7wn1EJFNLxYpUD4TgMosxY6fAVJUnJMbupHBOncxyWUG9OpTaH9EBD7uFI5LfEgmMOc54DsA==}
    engines: {node: '>=8'}

  detect-node@2.1.0:
    resolution: {integrity: sha512-T0NIuQpnTvFDATNuHN5roPwSBG83rFsuO+MXXH9/3N1eFbn4wcPjttvjMLEPWJ0RGUYgQE7cGgS3tNxbqCGM7g==}

  devtools-protocol@0.0.1475386:
    resolution: {integrity: sha512-RQ809ykTfJ+dgj9bftdeL2vRVxASAuGU+I9LEx9Ij5TXU5HrgAQVmzi72VA+mkzscE12uzlRv5/tWWv9R9J1SA==}

  dezalgo@1.0.4:
    resolution: {integrity: sha512-rXSP0bf+5n0Qonsb+SVVfNfIsimO4HEtmnIpPHY8Q1UCzKlQrDMfdobr8nJOOsRgWCyMRqeSBQzmWUMq7zvVig==}

  diff-sequences@29.6.3:
    resolution: {integrity: sha512-EjePK1srD3P08o2j4f0ExnylqRs5B9tJjcp9t1krH2qRi8CCdsYfwe9JgSLurFBWwq4uOlipzfk5fHNvwFKr8Q==}
    engines: {node: ^14.15.0 || ^16.10.0 || >=18.0.0}

  diff@4.0.2:
    resolution: {integrity: sha512-58lmxKSA4BNyLz+HHMUzlOEpg09FV+ev6ZMe3vJihgdxzgcwZ8VoEEPmALCZG9LmqfVoNMMKpttIYTVG6uDY7A==}
    engines: {node: '>=0.3.1'}

  display-notification@2.0.0:
    resolution: {integrity: sha512-TdmtlAcdqy1NU+j7zlkDdMnCL878zriLaBmoD9quOoq1ySSSGv03l0hXK5CvIFZlIfFI/hizqdQuW+Num7xuhw==}
    engines: {node: '>=4'}

  doctrine@3.0.0:
    resolution: {integrity: sha512-yS+Q5i3hBf7GBkd4KG8a7eBNNWNGLTaEwwYWUijIYM7zrlYDM0BFXHjjPWlWZ1Rg7UaddZeIDmi9jF3HmqiQ2w==}
    engines: {node: '>=6.0.0'}

  doctypes@1.1.0:
    resolution: {integrity: sha512-LLBi6pEqS6Do3EKQ3J0NqHWV5hhb78Pi8vvESYwyOy2c31ZEZVdtitdzsQsKb7878PEERhzUk0ftqGhG6Mz+pQ==}

  dom-serializer@1.4.1:
    resolution: {integrity: sha512-VHwB3KfrcOOkelEG2ZOfxqLZdfkil8PtJi4P8N2MMXucZq2yLp75ClViUlOVwyoHEDjYU433Aq+5zWP61+RGag==}

  dom-serializer@2.0.0:
    resolution: {integrity: sha512-wIkAryiqt/nV5EQKqQpo3SToSOV9J0DnbJqwK7Wv/Trc92zIAYZ4FlMu+JPFW1DfGFt81ZTCGgDEabffXeLyJg==}

  domelementtype@2.3.0:
    resolution: {integrity: sha512-OLETBj6w0OsagBwdXnPdN0cnMfF9opN69co+7ZrbfPGrdpPVNBUj02spi6B1N7wChLQiPn4CSH/zJvXw56gmHw==}

  domhandler@3.3.0:
    resolution: {integrity: sha512-J1C5rIANUbuYK+FuFL98650rihynUOEzRLxW+90bKZRWB6A1X1Tf82GxR1qAWLyfNPRvjqfip3Q5tdYlmAa9lA==}
    engines: {node: '>= 4'}

  domhandler@4.3.1:
    resolution: {integrity: sha512-GrwoxYN+uWlzO8uhUXRl0P+kHE4GtVPfYzVLcUxPL7KNdHKj66vvlhiweIHqYYXWlw+T8iLMp42Lm67ghw4WMQ==}
    engines: {node: '>= 4'}

  domhandler@5.0.3:
    resolution: {integrity: sha512-cgwlv/1iFQiFnU96XXgROh8xTeetsnJiDsTc7TYCLFd9+/WNkIqPTxiM/8pSd8VIrhXGTf1Ny1q1hquVqDJB5w==}
    engines: {node: '>= 4'}

  domutils@2.8.0:
    resolution: {integrity: sha512-w96Cjofp72M5IIhpjgobBimYEfoPjx1Vx0BSX9P30WBdZW2WIKU0T1Bd0kz2eNZ9ikjKgHbEyKx8BB6H1L3h3A==}

  domutils@3.2.2:
    resolution: {integrity: sha512-6kZKyUajlDuqlHKVX1w7gyslj9MPIXzIFiz/rGu35uC1wMi+kMhQwGhl4lt9unC9Vb9INnY9Z3/ZA3+FhASLaw==}

  dotenv-expand@12.0.1:
    resolution: {integrity: sha512-LaKRbou8gt0RNID/9RoI+J2rvXsBRPMV7p+ElHlPhcSARbCPDYcYG2s1TIzAfWv4YSgyY5taidWzzs31lNV3yQ==}
    engines: {node: '>=12'}

  dotenv@16.4.7:
    resolution: {integrity: sha512-47qPchRCykZC03FhkYAhrvwU4xDBFIj1QPqaarj6mdM/hgUzfPHcpkHJOn3mJAufFeeAxAzeGsr5X0M4k6fLZQ==}
    engines: {node: '>=12'}

  dotenv@16.6.1:
    resolution: {integrity: sha512-uBq4egWHTcTt33a72vpSG0z3HnPuIl6NqYcTrKEg2azoEyl2hpW0zqlxysq2pK9HlDIHyHyakeYaYnSAwd8bow==}
    engines: {node: '>=12'}

  dunder-proto@1.0.1:
    resolution: {integrity: sha512-KIN/nDJBQRcXw0MLVhZE9iQHmG68qAVIBg9CqmUYjmQIhgij9U5MFvrqkUL5FbtyyzZuOeOt0zdeRe4UY7ct+A==}
    engines: {node: '>= 0.4'}

  eastasianwidth@0.2.0:
    resolution: {integrity: sha512-I88TYZWc9XiYHRQ4/3c5rjjfgkjhLyW2luGIheGERbNQ6OY7yTybanSpDXZa8y7VUP9YmDcYa+eyq4ca7iLqWA==}

  ecdsa-sig-formatter@1.0.11:
    resolution: {integrity: sha512-nagl3RYrbNv6kQkeJIpt6NJZy8twLB/2vtz6yN9Z4vRKHN4/QZJIEbqohALSgwKdnksuY3k5Addp5lg8sVoVcQ==}

  editorconfig@1.0.4:
    resolution: {integrity: sha512-L9Qe08KWTlqYMVvMcTIvMAdl1cDUubzRNYL+WfA4bLDMHe4nemKkpmYzkznE1FwLKu0EEmy6obgQKzMJrg4x9Q==}
    engines: {node: '>=14'}
    hasBin: true

  ee-first@1.1.1:
    resolution: {integrity: sha512-WMwm9LhRUo+WUaRN+vRuETqG89IgZphVSNkdFgeb6sS/E4OrDIN7t48CAewSHXc6C8lefD8KKfr5vY61brQlow==}

  effect@3.16.12:
    resolution: {integrity: sha512-N39iBk0K71F9nb442TLbTkjl24FLUzuvx2i1I2RsEAQsdAdUTuUoW0vlfUXgkMTUOnYqKnWcFfqw4hK4Pw27hg==}

  ejs@3.1.10:
    resolution: {integrity: sha512-UeJmFfOrAQS8OJWPZ4qtgHyWExa088/MtK5UEyoJGFH67cDEXkZSviOiKRCZ4Xij0zxI3JECgYs3oKx+AizQBA==}
    engines: {node: '>=0.10.0'}
    hasBin: true

  electron-to-chromium@1.5.208:
    resolution: {integrity: sha512-ozZyibehoe7tOhNaf16lKmljVf+3npZcJIEbJRVftVsmAg5TeA1mGS9dVCZzOwr2xT7xK15V0p7+GZqSPgkuPg==}

  emittery@0.13.1:
    resolution: {integrity: sha512-DeWwawk6r5yR9jFgnDKYt4sLS0LmHJJi3ZOnb5/JdbYwj3nW+FxQnHIjhBKz8YLC7oRNPVM9NQ47I3CVx34eqQ==}
    engines: {node: '>=12'}

  emoji-regex@8.0.0:
    resolution: {integrity: sha512-MSjYzcWNOA0ewAHpz0MxpYFvwg6yjy1NG3xteoqz644VCo/RPgnr1/GGt+ic3iJTzQ8Eu3TdM14SawnVUmGE6A==}

  emoji-regex@9.2.2:
    resolution: {integrity: sha512-L18DaJsXSUk2+42pv8mLs5jJT2hqFkFE4j21wOmgbUqsZ2hL72NsUU785g9RXgo3s0ZNgVl42TiHp3ZtOv/Vyg==}

  empathic@2.0.0:
    resolution: {integrity: sha512-i6UzDscO/XfAcNYD75CfICkmfLedpyPDdozrLMmQc5ORaQcdMoc21OnlEylMIqI7U8eniKrPMxxtj8k0vhmJhA==}
    engines: {node: '>=14'}

  encodeurl@1.0.2:
    resolution: {integrity: sha512-TPJXq8JqFaVYm2CWmPvnP2Iyo4ZSM7/QKcSmuMLDObfpH5fi7RUGmd/rTDf+rut/saiDiQEeVTNgAmJEdAOx0w==}
    engines: {node: '>= 0.8'}

  encodeurl@2.0.0:
    resolution: {integrity: sha512-Q0n9HRi4m6JuGIV1eFlmvJB7ZEVxu93IrMyiMsGC0lrMJMWzRgx6WGquyfQgZVb31vhGgXnfmPNNXmxnOkRBrg==}
    engines: {node: '>= 0.8'}

  encoding-japanese@2.2.0:
    resolution: {integrity: sha512-EuJWwlHPZ1LbADuKTClvHtwbaFn4rOD+dRAbWysqEOXRc2Uui0hJInNJrsdH0c+OhJA4nrCBdSkW4DD5YxAo6A==}
    engines: {node: '>=8.10.0'}

  end-of-stream@1.4.5:
    resolution: {integrity: sha512-ooEGc6HP26xXq/N+GCGOT0JKCLDGrq2bQUZrQ7gyrJiZANJ/8YDTxTpQBXGMn+WbIQXNVpyWymm7KYVICQnyOg==}

  engine.io-parser@5.2.3:
    resolution: {integrity: sha512-HqD3yTBfnBxIrbnM1DoD6Pcq8NECnh8d4As1Qgh0z5Gg3jRRIqijury0CL3ghu/edArpUYiYqQiDUQBIs4np3Q==}
    engines: {node: '>=10.0.0'}

  engine.io@6.6.4:
    resolution: {integrity: sha512-ZCkIjSYNDyGn0R6ewHDtXgns/Zre/NT6Agvq1/WobF7JXgFff4SeDroKiCO3fNJreU9YG429Sc81o4w5ok/W5g==}
    engines: {node: '>=10.2.0'}

  enhanced-resolve@5.18.3:
    resolution: {integrity: sha512-d4lC8xfavMeBjzGr2vECC3fsGXziXZQyJxD868h2M/mBI3PwAuODxAkLkq5HYuvrPYcUtiLzsTo8U3PgX3Ocww==}
    engines: {node: '>=10.13.0'}

  entities@2.2.0:
    resolution: {integrity: sha512-p92if5Nz619I0w+akJrLZH0MX0Pb5DX39XOwQTtXSdQQOaYH03S1uIQp4mhOZtAXrxq4ViO67YTiLBo2638o9A==}

  entities@4.5.0:
    resolution: {integrity: sha512-V0hjH4dGPh9Ao5p0MoRY6BVqtwCjhz6vI5LT8AJ55H+4g9/4vbHx1I54fS0XuclLhDHArPQCiMjDxjaL8fPxhw==}
    engines: {node: '>=0.12'}

  entities@6.0.1:
    resolution: {integrity: sha512-aN97NXWF6AWBTahfVOIrB/NShkzi5H7F9r1s9mD3cDj4Ko5f2qhhVoYMibXF7GlLveb/D2ioWay8lxI97Ven3g==}
    engines: {node: '>=0.12'}

  env-paths@2.2.1:
    resolution: {integrity: sha512-+h1lkLKhZMTYjog1VEpJNG7NZJWcuc2DDk/qsqSTRRCOXiLjeQ1d1/udrUGhqMxUgAlwKNZ0cf2uqan5GLuS2A==}
    engines: {node: '>=6'}

  error-ex@1.3.2:
    resolution: {integrity: sha512-7dFHNmqeFSEt2ZBsCriorKnn3Z2pj+fd9kmI6QoWw4//DL+icEBfc0U7qJCisqrTsKTjw4fNFy2pW9OqStD84g==}

  es-define-property@1.0.1:
    resolution: {integrity: sha512-e3nRfgfUZ4rNGL232gUgX06QNyyez04KdjFrF+LTRoOXmrOgFKDg4BCdsjW8EnT69eqdYGmRpJwiPVYNrCaW3g==}
    engines: {node: '>= 0.4'}

  es-errors@1.3.0:
    resolution: {integrity: sha512-Zf5H2Kxt2xjTvbJvP2ZWLEICxA6j+hAmMzIlypy4xcBg1vKVnx89Wy0GbS+kf5cwCVFFzdCFh2XSCFNULS6csw==}
    engines: {node: '>= 0.4'}

  es-module-lexer@1.7.0:
    resolution: {integrity: sha512-jEQoCwk8hyb2AZziIOLhDqpm5+2ww5uIE6lkO/6jcOCusfk6LhMHpXXfBLXTZ7Ydyt0j4VoUQv6uGNYbdW+kBA==}

  es-object-atoms@1.1.1:
    resolution: {integrity: sha512-FGgH2h8zKNim9ljj7dankFPcICIK9Cp5bm+c2gQSYePhpaG5+esrLODihIorn+Pe6FGJzWhXQotPv73jTaldXA==}
    engines: {node: '>= 0.4'}

  es-set-tostringtag@2.1.0:
    resolution: {integrity: sha512-j6vWzfrGVfyXxge+O0x5sh6cvxAog0a/4Rdd2K36zCMV5eJ+/+tOAngRO8cODMNWbVRdVlmGZQL2YS3yR8bIUA==}
    engines: {node: '>= 0.4'}

  escalade@3.2.0:
    resolution: {integrity: sha512-WUj2qlxaQtO4g6Pq5c29GTcWGDyd8itL8zTlipgECz3JesAiiOKotd8JU6otB3PACgG6xkJUyVhboMS+bje/jA==}
    engines: {node: '>=6'}

  escape-goat@3.0.0:
    resolution: {integrity: sha512-w3PwNZJwRxlp47QGzhuEBldEqVHHhh8/tIPcl6ecf2Bou99cdAt0knihBV0Ecc7CGxYduXVBDheH1K2oADRlvw==}
    engines: {node: '>=10'}

  escape-html@1.0.3:
    resolution: {integrity: sha512-NiSupZ4OeuGwr68lGIeym/ksIZMJodUGOSCZ/FSnTxcrekbvqrgdUxlJOMpijaKZVjAJrWrGs/6Jy8OMuyj9ow==}

  escape-string-applescript@1.0.0:
    resolution: {integrity: sha512-4/hFwoYaC6TkpDn9A3pTC52zQPArFeXuIfhUtCGYdauTzXVP9H3BDr3oO/QzQehMpLDC7srvYgfwvImPFGfvBA==}
    engines: {node: '>=0.10.0'}

  escape-string-regexp@1.0.5:
    resolution: {integrity: sha512-vbRorB5FUQWvla16U8R/qgaFIya2qGzwDrNmCZuYKrbdSUMG6I1ZCGQRefkRVhuOkIGVne7BQ35DSfo1qvJqFg==}
    engines: {node: '>=0.8.0'}

  escape-string-regexp@2.0.0:
    resolution: {integrity: sha512-UpzcLCXolUWcNu5HtVMHYdXJjArjsF9C0aNnquZYY4uW/Vu0miy5YoWvbV345HauVvcAUnpRuhMMcqTcGOY2+w==}
    engines: {node: '>=8'}

  escape-string-regexp@4.0.0:
    resolution: {integrity: sha512-TtpcNJ3XAzx3Gq8sWRzJaVajRs0uVxA2YAkdb1jm2YkPz4G6egUFAyA3n5vtEIZefPk5Wa4UXbKuS5fKkJWdgA==}
    engines: {node: '>=10'}

  escodegen@2.1.0:
    resolution: {integrity: sha512-2NlIDTwUWJN0mRPQOdtQBzbUHvdGY2P1VXSyU83Q3xKxM7WHX2Ql8dKq782Q9TgQUNOLEzEYu9bzLNj1q88I5w==}
    engines: {node: '>=6.0'}
    hasBin: true

  eslint-config-prettier@9.1.2:
    resolution: {integrity: sha512-iI1f+D2ViGn+uvv5HuHVUamg8ll4tN+JRHGc6IJi4TP9Kl976C57fzPXgseXNs8v0iA8aSJpHsTWjDb9QJamGQ==}
    hasBin: true
    peerDependencies:
      eslint: '>=7.0.0'

  eslint-plugin-prettier@5.5.4:
    resolution: {integrity: sha512-swNtI95SToIz05YINMA6Ox5R057IMAmWZ26GqPxusAp1TZzj+IdY9tXNWWD3vkF/wEqydCONcwjTFpxybBqZsg==}
    engines: {node: ^14.18.0 || >=16.0.0}
    peerDependencies:
      '@types/eslint': '>=8.0.0'
      eslint: '>=8.0.0'
      eslint-config-prettier: '>= 7.0.0 <10.0.0 || >=10.1.0'
      prettier: '>=3.0.0'
    peerDependenciesMeta:
      '@types/eslint':
        optional: true
      eslint-config-prettier:
        optional: true

  eslint-scope@5.1.1:
    resolution: {integrity: sha512-2NxwbF/hZ0KpepYN0cNbo+FN6XoK7GaHlQhgx/hIZl6Va0bF45RQOOwhLIy8lQDbuCiadSLCBnH2CFYquit5bw==}
    engines: {node: '>=8.0.0'}

  eslint-scope@7.2.2:
    resolution: {integrity: sha512-dOt21O7lTMhDM+X9mB4GX+DZrZtCUJPL/wlcTqxyrx5IvO0IYtILdtrQGQp+8n5S0gwSVmOf9NQrjMOgfQZlIg==}
    engines: {node: ^12.22.0 || ^14.17.0 || >=16.0.0}

  eslint-visitor-keys@3.4.3:
    resolution: {integrity: sha512-wpc+LXeiyiisxPlEkUzU6svyS1frIO3Mgxj1fdy7Pm8Ygzguax2N3Fa/D/ag1WqbOprdI+uY6wMUl8/a2G+iag==}
    engines: {node: ^12.22.0 || ^14.17.0 || >=16.0.0}

  eslint-visitor-keys@4.2.1:
    resolution: {integrity: sha512-Uhdk5sfqcee/9H/rCOJikYz67o0a2Tw2hGRPOG2Y1R2dg7brRe1uG0yaNQDHu+TO/uQPF/5eCapvYSmHUjt7JQ==}
    engines: {node: ^18.18.0 || ^20.9.0 || >=21.1.0}

  eslint@8.57.1:
    resolution: {integrity: sha512-ypowyDxpVSYpkXr9WPv2PAZCtNip1Mv5KTW0SCurXv/9iOpcrH9PaqUElksqEB6pChqHGDRCFTyrZlGhnLNGiA==}
    engines: {node: ^12.22.0 || ^14.17.0 || >=16.0.0}
    deprecated: This version is no longer supported. Please see https://eslint.org/version-support for other options.
    hasBin: true

  espree@9.6.1:
    resolution: {integrity: sha512-oruZaFkjorTpF32kDSI5/75ViwGeZginGGy2NoOSg3Q9bnwlnmDm4HLnkl0RE3n+njDXR037aY1+x58Z/zFdwQ==}
    engines: {node: ^12.22.0 || ^14.17.0 || >=16.0.0}

  esprima@1.2.5:
    resolution: {integrity: sha512-S9VbPDU0adFErpDai3qDkjq8+G05ONtKzcyNrPKg/ZKa+tf879nX2KexNU95b31UoTJjRLInNBHHHjFPoCd7lQ==}
    engines: {node: '>=0.4.0'}
    hasBin: true

  esprima@4.0.1:
    resolution: {integrity: sha512-eGuFFw7Upda+g4p+QHvnW0RyTX/SVeJBDM/gCtMARO0cLuT2HcEKnTPvhjV6aGeqrCB/sbNop0Kszm0jsaWU4A==}
    engines: {node: '>=4'}
    hasBin: true

  esquery@1.6.0:
    resolution: {integrity: sha512-ca9pw9fomFcKPvFLXhBKUK90ZvGibiGOvRJNbjljY7s7uq/5YO4BOzcYtJqExdx99rF6aAcnRxHmcUHcz6sQsg==}
    engines: {node: '>=0.10'}

  esrecurse@4.3.0:
    resolution: {integrity: sha512-KmfKL3b6G+RXvP8N1vr3Tq1kL/oCFgn2NYXEtqP8/L3pKapUA4G8cFVaoF3SU323CD4XypR/ffioHmkti6/Tag==}
    engines: {node: '>=4.0'}

  estraverse@1.9.3:
    resolution: {integrity: sha512-25w1fMXQrGdoquWnScXZGckOv+Wes+JDnuN/+7ex3SauFRS72r2lFDec0EKPt2YD1wUJ/IrfEex+9yp4hfSOJA==}
    engines: {node: '>=0.10.0'}

  estraverse@4.3.0:
    resolution: {integrity: sha512-39nnKffWz8xN1BU/2c79n9nB9HDzo0niYUqx6xyqUnyoAnQyyWpOTdZEeiCch8BBu515t4wp9ZmgVfVhn9EBpw==}
    engines: {node: '>=4.0'}

  estraverse@5.3.0:
    resolution: {integrity: sha512-MMdARuVEQziNTeJD8DgMqmhwR11BRQ/cBP+pLtYdSTnf3MIO8fFeiINEbX36ZdNlfU/7A9f3gUw49B3oQsvwBA==}
    engines: {node: '>=4.0'}

  esutils@2.0.3:
    resolution: {integrity: sha512-kVscqXk4OCp68SZ0dkgEKVi6/8ij300KBWTJq32P/dYeWTSwK41WyTxalN1eRmA5Z9UU/LX9D7FWSmV9SAYx6g==}
    engines: {node: '>=0.10.0'}

  etag@1.8.1:
    resolution: {integrity: sha512-aIL5Fx7mawVa300al2BnEE4iNvo1qETxLrPI/o05L7z6go7fCw1J6EQmbK4FmJ2AS7kgVF/KEZWufBfdClMcPg==}
    engines: {node: '>= 0.6'}

  eventemitter2@6.4.9:
    resolution: {integrity: sha512-JEPTiaOt9f04oa6NOkc4aH+nVp5I3wEjpHbIPqfgCdD5v5bUzy7xQqwcVO2aDQgOWhI28da57HksMrzK9HlRxg==}

  events@1.1.1:
    resolution: {integrity: sha512-kEcvvCBByWXGnZy6JUlgAp2gBIUjfCAV6P6TgT1/aaQKcmuAEC4OZTV1I4EWQLz2gxZw76atuVyvHhTxvi0Flw==}
    engines: {node: '>=0.4.x'}

  events@3.3.0:
    resolution: {integrity: sha512-mQw+2fkQbALzQ7V0MY0IqdnXNOeTtP4r0lN9z7AAawCXgqea7bDii20AYrIBrFd/Hx0M2Ocz6S111CaFkUcb0Q==}
    engines: {node: '>=0.8.x'}

  execa@0.10.0:
    resolution: {integrity: sha512-7XOMnz8Ynx1gGo/3hyV9loYNPWM94jG3+3T3Y8tsfSstFmETmENCMU/A/zj8Lyaj1lkgEepKepvd6240tBRvlw==}
    engines: {node: '>=4'}

  execa@5.1.1:
    resolution: {integrity: sha512-8uSpZZocAZRBAPIEINJj3Lo9HyGitllczc27Eh5YYojjMFMn8yHMDMaUHE2Jqfq05D/wucwI4JGURyXt1vchyg==}
    engines: {node: '>=10'}

  exit@0.1.2:
    resolution: {integrity: sha512-Zk/eNKV2zbjpKzrsQ+n1G6poVbErQxJ0LBOJXaKZ1EViLzH+hrLu9cdXI4zw9dBQJslwBEpbQ2P1oS7nDxs6jQ==}
    engines: {node: '>= 0.8.0'}

  expect@29.7.0:
    resolution: {integrity: sha512-2Zks0hf1VLFYI1kbh0I5jP3KHHyCHpkfyHBzsSXRFgl/Bg9mWYfMW8oD+PdMPlEwy5HNsR9JutYy6pMeOh61nw==}
    engines: {node: ^14.15.0 || ^16.10.0 || >=18.0.0}

  express@4.21.2:
    resolution: {integrity: sha512-28HqgMZAmih1Czt9ny7qr6ek2qddF4FclbMzwhCREB6OFfH+rXAnuNCwo1/wFvrtbgsQDb4kSbX9de9lFbrXnA==}
    engines: {node: '>= 0.10.0'}

  exsolve@1.0.7:
    resolution: {integrity: sha512-VO5fQUzZtI6C+vx4w/4BWJpg3s/5l+6pRQEHzFRM8WFi4XffSP1Z+4qi7GbjWbvRQEbdIco5mIMq+zX4rPuLrw==}

  extend-object@1.0.0:
    resolution: {integrity: sha512-0dHDIXC7y7LDmCh/lp1oYkmv73K25AMugQI07r8eFopkW6f7Ufn1q+ETMsJjnV9Am14SlElkqy3O92r6xEaxPw==}

  external-editor@3.1.0:
    resolution: {integrity: sha512-hMQ4CX1p1izmuLYyZqLMO/qGNw10wSv9QDCPfzXfyFrOaCSSoRfqE1Kf1s5an66J5JZC62NewG+mK49jOCtQew==}
    engines: {node: '>=4'}

  extract-zip@2.0.1:
    resolution: {integrity: sha512-GDhU9ntwuKyGXdZBUgTIe+vXnWj0fppUEtMDL0+idd5Sta8TGpHssn/eusA9mrPr9qNDym6SxAYZjNvCn/9RBg==}
    engines: {node: '>= 10.17.0'}
    hasBin: true

  fast-check@3.23.2:
    resolution: {integrity: sha512-h5+1OzzfCC3Ef7VbtKdcv7zsstUQwUDlYpUTvjeUsJAssPgLn7QzbboPtL5ro04Mq0rPOsMzl7q5hIbRs2wD1A==}
    engines: {node: '>=8.0.0'}

  fast-deep-equal@3.1.3:
    resolution: {integrity: sha512-f3qQ9oQy9j2AhBe/H9VC91wLmKBCCU/gDOnKNAYG5hswO7BLKj09Hc5HYNz9cGI++xlpDCIgDaitVs03ATR84Q==}

  fast-diff@1.3.0:
    resolution: {integrity: sha512-VxPP4NqbUjj6MaAOafWeUn2cXWLcCtljklUtZf0Ind4XQ+QPtmA0b18zZy0jIQx+ExRVCR/ZQpBmik5lXshNsw==}

  fast-fifo@1.3.2:
    resolution: {integrity: sha512-/d9sfos4yxzpwkDkuN7k2SqFKtYNmCTzgfEpz82x34IM9/zc8KGxQoXg1liNC/izpRM/MBdt44Nmx41ZWqk+FQ==}

  fast-glob@3.3.3:
    resolution: {integrity: sha512-7MptL8U0cqcFdzIzwOTHoilX9x5BrNqye7Z/LuC7kCMRio1EMSyqRK3BEAUD7sXRq4iT4AzTVuZdhgQ2TCvYLg==}
    engines: {node: '>=8.6.0'}

  fast-json-stable-stringify@2.1.0:
    resolution: {integrity: sha512-lhd/wF+Lk98HZoTCtlVraHtfh5XYijIjalXck7saUtuanSDyLMxnHhSXEDJqHxD7msR8D0uCmqlkwjCV8xvwHw==}

  fast-levenshtein@2.0.6:
    resolution: {integrity: sha512-DCXu6Ifhqcks7TZKY3Hxp3y6qphY5SJZmrWMDrKcERSOXWQdMhU9Ig/PYrzyw/ul9jOIyh0N4M0tbC5hodg8dw==}

  fast-safe-stringify@2.1.1:
    resolution: {integrity: sha512-W+KJc2dmILlPplD/H4K9l9LcAHAfPtP6BY84uVLXQ6Evcz9Lcg33Y2z1IVblT6xdY54PXYVHEv+0Wpq8Io6zkA==}

  fast-uri@3.0.6:
    resolution: {integrity: sha512-Atfo14OibSv5wAp4VWNsFYE1AchQRTv9cBGWET4pZWHzYshFSS9NQI6I57rdKn9croWVMbYFbLhJ+yJvmZIIHw==}

  fast-xml-parser@5.2.5:
    resolution: {integrity: sha512-pfX9uG9Ki0yekDHx2SiuRIyFdyAr1kMIMitPvb0YBo8SUfKvia7w7FIyd/l6av85pFYRhZscS75MwMnbvY+hcQ==}
    hasBin: true

  fastq@1.19.1:
    resolution: {integrity: sha512-GwLTyxkCXjXbxqIhTsMI2Nui8huMPtnxg7krajPJAjnEG/iiOS7i+zCtWGZR9G0NBKbXKh6X9m9UIsYX/N6vvQ==}

  fb-watchman@2.0.2:
    resolution: {integrity: sha512-p5161BqbuCaSnB8jIbzQHOlpgsPmK5rJVDfDKO91Axs5NC1uu3HRQm6wt9cd9/+GtQQIO53JdGXXoyDpTAsgYA==}

  fd-slicer@1.1.0:
    resolution: {integrity: sha512-cE1qsB/VwyQozZ+q1dGxR8LBYNZeofhEdUNGSMbQD3Gw2lAzX9Zb3uIU6Ebc/Fmyjo9AWWfnn0AUCHqtevs/8g==}

  fflate@0.8.2:
    resolution: {integrity: sha512-cPJU47OaAoCbg0pBvzsgpTPhmhqI5eJjh/JIu8tPj5q+T7iLvW/JAYUqmE7KOB4R1ZyEhzBaIQpQpardBF5z8A==}

  figures@3.2.0:
    resolution: {integrity: sha512-yaduQFRKLXYOGgEn6AZau90j3ggSOyiqXU0F9JZfeXYhNa+Jk4X+s45A2zg5jns87GAFa34BBm2kXw4XpNcbdg==}
    engines: {node: '>=8'}

  file-entry-cache@6.0.1:
    resolution: {integrity: sha512-7Gps/XWymbLk2QLYK4NzpMOrYjMhdIxXuIvy2QBsLE6ljuodKvdkWs/cpyJJ3CVIVpH0Oi1Hvg1ovbMzLdFBBg==}
    engines: {node: ^10.12.0 || >=12.0.0}

  file-type@20.4.1:
    resolution: {integrity: sha512-hw9gNZXUfZ02Jo0uafWLaFVPter5/k2rfcrjFJJHX/77xtSDOfJuEFb6oKlFV86FLP1SuyHMW1PSk0U9M5tKkQ==}
    engines: {node: '>=18'}

  filelist@1.0.4:
    resolution: {integrity: sha512-w1cEuf3S+DrLCQL7ET6kz+gmlJdbq9J7yXCSjK/OZCPA+qEN1WyF4ZAf0YYJa4/shHJra2t/d/r8SV4Ji+x+8Q==}

  fill-range@7.1.1:
    resolution: {integrity: sha512-YsGpe3WHLK8ZYi4tWDg2Jy3ebRz2rXowDxnld4bkQB00cc/1Zw9AWnC0i9ztDJitivtQvaI9KaLyKrc+hBW0yg==}
    engines: {node: '>=8'}

  finalhandler@1.3.1:
    resolution: {integrity: sha512-6BN9trH7bp3qvnrRyzsBz+g3lZxTNZTbVO2EV1CS0WIcDbawYVdYvGflME/9QP0h0pYlCDBCTjYa9nZzMDpyxQ==}
    engines: {node: '>= 0.8'}

  find-up@4.1.0:
    resolution: {integrity: sha512-PpOwAdQ/YlXQ2vj8a3h8IipDuYRi3wceVQQGYWxNINccq40Anw7BlsEXCMbt1Zt+OLA6Fq9suIpIWD0OsnISlw==}
    engines: {node: '>=8'}

  find-up@5.0.0:
    resolution: {integrity: sha512-78/PXT1wlLLDgTzDs7sjq9hzz0vXD+zn+7wypEe4fXQxCmdmqfGsEPQxmiCSQI3ajFV91bVSsvNtrJRiW6nGng==}
    engines: {node: '>=10'}

  fixpack@4.0.0:
    resolution: {integrity: sha512-5SM1+H2CcuJ3gGEwTiVo/+nd/hYpNj9Ch3iMDOQ58ndY+VGQ2QdvaUTkd3otjZvYnd/8LF/HkJ5cx7PBq0orCQ==}
    hasBin: true

  flat-cache@3.2.0:
    resolution: {integrity: sha512-CYcENa+FtcUKLmhhqyctpclsq7QF38pKjZHsGNiSQF5r4FtoKDWabFDl3hzaEQMvT1LHEysw5twgLvpYYb4vbw==}
    engines: {node: ^10.12.0 || >=12.0.0}

  flatted@3.3.3:
    resolution: {integrity: sha512-GX+ysw4PBCz0PzosHDepZGANEuFCMLrnRTiEy9McGjmkCQYwRq4A/X786G/fjM/+OjsWSU1ZrY5qyARZmO/uwg==}

  follow-redirects@1.15.11:
    resolution: {integrity: sha512-deG2P0JfjrTxl50XGCDyfI97ZGVCxIpfKYmfyrQ54n5FO/0gfIES8C/Psl6kWVDolizcaaxZJnTS0QSMxvnsBQ==}
    engines: {node: '>=4.0'}
    peerDependencies:
      debug: '*'
    peerDependenciesMeta:
      debug:
        optional: true

  for-each@0.3.5:
    resolution: {integrity: sha512-dKx12eRCVIzqCxFGplyFKJMPvLEWgmNtUrpTiJIR5u97zEhRG8ySrtboPHZXx7daLxQVrl643cTzbab2tkQjxg==}
    engines: {node: '>= 0.4'}

  foreground-child@3.3.1:
    resolution: {integrity: sha512-gIXjKqtFuWEgzFRJA9WCQeSJLZDjgJUOMCMzxtvFq/37KojM1BFGufqsCy0r4qSQmYLsZYMeyRqzIWOMup03sw==}
    engines: {node: '>=14'}

  fork-ts-checker-webpack-plugin@9.0.2:
    resolution: {integrity: sha512-Uochze2R8peoN1XqlSi/rGUkDQpRogtLFocP9+PGu68zk1BDAKXfdeCdyVZpgTk8V8WFVQXdEz426VKjXLO1Gg==}
    engines: {node: '>=12.13.0', yarn: '>=1.0.0'}
    peerDependencies:
      typescript: '>3.6.0'
      webpack: ^5.11.0

  form-data@4.0.4:
    resolution: {integrity: sha512-KrGhL9Q4zjj0kiUt5OO4Mr/A/jlI2jDYs5eHBpYHPcBEVSiipAvn2Ko2HnPe20rmcuuvMHNdZFp+4IlGTMF0Ow==}
    engines: {node: '>= 6'}

  formidable@3.5.4:
    resolution: {integrity: sha512-YikH+7CUTOtP44ZTnUhR7Ic2UASBPOqmaRkRKxRbywPTe5VxF7RRCck4af9wutiZ/QKM5nME9Bie2fFaPz5Gug==}
    engines: {node: '>=14.0.0'}

  forwarded@0.2.0:
    resolution: {integrity: sha512-buRG0fpBtRHSTCOASe6hD258tEubFoRLb4ZNA6NxMVHNw2gOcwHo9wyablzMzOA5z9xA9L1KNjk/Nt6MT9aYow==}
    engines: {node: '>= 0.6'}

  frac@1.1.2:
    resolution: {integrity: sha512-w/XBfkibaTl3YDqASwfDUqkna4Z2p9cFSr1aHDt0WoMTECnRfBOv2WArlZILlqgWlmdIlALXGpM2AOhEk5W3IA==}
    engines: {node: '>=0.8'}

  fresh@0.5.2:
    resolution: {integrity: sha512-zJ2mQYM18rEFOudeV4GShTGIQ7RbzA7ozbU9I/XBpm7kqgMywgmylMwXHxZJmkVoYkna9d2pVXVXPdYTP9ej8Q==}
    engines: {node: '>= 0.6'}

  fs-extra@10.1.0:
    resolution: {integrity: sha512-oRXApq54ETRj4eMiFzGnHWGy+zo5raudjuxN0b8H7s/RU2oW0Wvsx9O0ACRN/kRq9E8Vu/ReskGB5o3ji+FzHQ==}
    engines: {node: '>=12'}

  fs-monkey@1.1.0:
    resolution: {integrity: sha512-QMUezzXWII9EV5aTFXW1UBVUO77wYPpjqIF8/AviUCThNeSYZykpoTixUeaNNBwmCev0AMDWMAni+f8Hxb1IFw==}

  fs.realpath@1.0.0:
    resolution: {integrity: sha512-OO0pH2lK6a0hZnAdau5ItzHPI6pUlvI7jMVnxUQRtw4owF2wk8lOSabtGDCTP4Ggrg2MbGnWO9X8K1t4+fGMDw==}

  fsevents@2.3.3:
    resolution: {integrity: sha512-5xoDfX+fL7faATnagmWPpbFtwh/R77WmMMqqHGS65C3vvB0YHrgF+B1YmZ3441tMj5n63k0212XNoJwzlhffQw==}
    engines: {node: ^8.16.0 || ^10.6.0 || >=11.0.0}
    os: [darwin]

  function-bind@1.1.2:
    resolution: {integrity: sha512-7XHNxH7qX9xG5mIwxkhumTox/MIRNcOgDrxWsMt2pAr23WHp6MrRlN7FBSFpCpr+oVO0F744iUgR82nJMfG2SA==}

  gensync@1.0.0-beta.2:
    resolution: {integrity: sha512-3hN7NaskYvMDLQY55gnW3NQ+mesEAepTqlg+VEbj7zzqEMBVNhzcGYYeqFo/TlYz6eQiFcp1HcsCZO+nGgS8zg==}
    engines: {node: '>=6.9.0'}

  get-caller-file@2.0.5:
    resolution: {integrity: sha512-DyFP3BM/3YHTQOCUL/w0OZHR0lpKeGrxotcHWcqNEdnltqFwXVfhEBQ94eIo34AfQpo0rGki4cyIiftY06h2Fg==}
    engines: {node: 6.* || 8.* || >= 10.*}

  get-intrinsic@1.3.0:
    resolution: {integrity: sha512-9fSjSaos/fRIVIp+xSJlE6lfwhES7LNtKaCBIamHsjr2na1BiABJPo0mOjjz8GJDURarmCPGqaiVg5mfjb98CQ==}
    engines: {node: '>= 0.4'}

  get-package-type@0.1.0:
    resolution: {integrity: sha512-pjzuKtY64GYfWizNAJ0fr9VqttZkNiK2iS430LtIHzjBEr6bX8Am2zm4sW4Ro5wjWW5cAlRL1qAMTcXbjNAO2Q==}
    engines: {node: '>=8.0.0'}

  get-port@5.1.1:
    resolution: {integrity: sha512-g/Q1aTSDOxFpchXC4i8ZWvxA1lnPqx/JHqcpIw0/LX9T8x/GBbi6YnlN5nhaKIFkT8oFsscUKgDJYxfwfS6QsQ==}
    engines: {node: '>=8'}

  get-proto@1.0.1:
    resolution: {integrity: sha512-sTSfBjoXBp89JvIKIefqw7U2CCebsc74kiY6awiGogKtoSGbgjYE/G/+l9sF3MWFPNc9IcoOC4ODfKHfxFmp0g==}
    engines: {node: '>= 0.4'}

  get-stream@3.0.0:
    resolution: {integrity: sha512-GlhdIUuVakc8SJ6kK0zAFbiGzRFzNnY4jUuEbV9UROo4Y+0Ny4fjvcZFVTeDA4odpFyOQzaw6hXukJSq/f28sQ==}
    engines: {node: '>=4'}

  get-stream@5.2.0:
    resolution: {integrity: sha512-nBF+F1rAZVCu/p7rjzgA+Yb4lfYXrpl7a6VmJrU8wF9I1CKvP/QwPNZHnOlwbTkY6dvtFIzFMSyQXbLoTQPRpA==}
    engines: {node: '>=8'}

  get-stream@6.0.1:
    resolution: {integrity: sha512-ts6Wi+2j3jQjqi70w5AlN8DFnkSwC+MqmxEzdEALB2qXZYV3X/b1CTfgPLGJNMeAWxdPfU8FO1ms3NUfaHCPYg==}
    engines: {node: '>=10'}

  get-uri@6.0.5:
    resolution: {integrity: sha512-b1O07XYq8eRuVzBNgJLstU6FYc1tS6wnMtF1I1D9lE8LxZSOGZ7LhxN54yPP6mGw5f2CkXY2BQUL9Fx41qvcIg==}
    engines: {node: '>= 14'}

  giget@2.0.0:
    resolution: {integrity: sha512-L5bGsVkxJbJgdnwyuheIunkGatUF/zssUoxxjACCseZYAVbaqdh9Tsmmlkl8vYan09H7sbvKt4pS8GqKLBrEzA==}
    hasBin: true

  glob-parent@5.1.2:
    resolution: {integrity: sha512-AOIgSQCepiJYwP3ARnGx+5VnTu2HBYdzbGP45eLw1vr3zB3vZLeyed1sC9hnbcOc9/SrMyM5RPQrkGz4aS9Zow==}
    engines: {node: '>= 6'}

  glob-parent@6.0.2:
    resolution: {integrity: sha512-XxwI8EOhVQgWp6iDL+3b0r86f4d6AX6zSU55HfB4ydCEuXLXc5FcYeOu+nnGftS4TEju/11rt4KJPTMgbfmv4A==}
    engines: {node: '>=10.13.0'}

  glob-to-regexp@0.4.1:
    resolution: {integrity: sha512-lkX1HJXwyMcprw/5YUZc2s7DrpAiHB21/V+E1rHUrVNokkvB6bqMzT0VfV6/86ZNabt1k14YOIaT7nDvOX3Iiw==}

  glob@10.3.12:
    resolution: {integrity: sha512-TCNv8vJ+xz4QiqTpfOJA7HvYv+tNIRHKfUWw/q+v2jdgN4ebz+KY9tGx5J4rHP0o84mNP+ApH66HRX8us3Khqg==}
    engines: {node: '>=16 || 14 >=14.17'}
    hasBin: true

  glob@10.4.5:
    resolution: {integrity: sha512-7Bv8RF0k6xjo7d4A/PxYLbUCfb6c+Vpd2/mB2yRDlew7Jb5hEXiCD9ibfO7wpk8i4sevK6DFny9h7EYbM3/sHg==}
    hasBin: true

  glob@7.2.3:
    resolution: {integrity: sha512-nFR0zLpU2YCaRxwoCJvL6UvCH2JFyFVIvwTLsIf21AuHlMskA1hhTdk+LlYJtOlYt9v6dvszD2BGRqBL+iQK9Q==}
    deprecated: Glob versions prior to v9 are no longer supported

  globals@13.24.0:
    resolution: {integrity: sha512-AhO5QUcj8llrbG09iWhPU2B204J1xnPeL8kQmVorSsy+Sjj1sk8gIyh6cUocGmH4L0UuhAJy+hJMRA4mgA4mFQ==}
    engines: {node: '>=8'}

  gopd@1.2.0:
    resolution: {integrity: sha512-ZUKRh6/kUFoAiTAtTYPZJ3hw9wNxx+BIBOijnlG9PnrJsCcSjs1wyyD6vJpaYtgnzDrKYRSqf3OO6Rfa93xsRg==}
    engines: {node: '>= 0.4'}

  graceful-fs@4.2.11:
    resolution: {integrity: sha512-RbJ5/jmFcNNCcDV5o9eTnBLJ/HszWV0P73bc+Ff4nS/rJj+YaS6IGyiOL0VoBYX+l1Wrl3k63h/KrH+nhJ0XvQ==}

  graphemer@1.4.0:
    resolution: {integrity: sha512-EtKwoO6kxCL9WO5xipiHTZlSzBm7WLT627TqC/uVRd0HKmq8NXyebnNYxDoBi7wt8eTWrUrKXCOVaFq9x1kgag==}

  handlebars@4.7.8:
    resolution: {integrity: sha512-vafaFqs8MZkRrSX7sFVUdo3ap/eNiLnb4IakshzvP56X5Nr1iGKAIqdX6tMlm6HcNRIkr6AxO5jFEoJzzpT8aQ==}
    engines: {node: '>=0.4.7'}
    hasBin: true

  has-flag@4.0.0:
    resolution: {integrity: sha512-EykJT/Q1KjTWctppgIAgfSO0tKVuZUjhgMr17kqTumMl6Afv3EISleU7qZUzoXDFTAHTDC4NOoG/ZxU3EvlMPQ==}
    engines: {node: '>=8'}

  has-own-prop@2.0.0:
    resolution: {integrity: sha512-Pq0h+hvsVm6dDEa8x82GnLSYHOzNDt7f0ddFa3FqcQlgzEiptPqL+XrOJNavjOzSYiYWIrgeVYYgGlLmnxwilQ==}
    engines: {node: '>=8'}

  has-property-descriptors@1.0.2:
    resolution: {integrity: sha512-55JNKuIW+vq4Ke1BjOTjM2YctQIvCT7GFzHwmfZPGo5wnrgkid0YQtnAleFSqumZm4az3n2BS+erby5ipJdgrg==}

  has-symbols@1.1.0:
    resolution: {integrity: sha512-1cDNdwJ2Jaohmb3sg4OmKaMBwuC48sYni5HUw2DvsC8LjGTLK9h+eb1X6RyuOHe4hT0ULCW68iomhjUoKUqlPQ==}
    engines: {node: '>= 0.4'}

  has-tostringtag@1.0.2:
    resolution: {integrity: sha512-NqADB8VjPFLM2V0VvHUewwwsw0ZWBaIdgo+ieHtK3hasLz4qeCRjYcqfB6AQrBggRKppKF8L52/VqdVsO47Dlw==}
    engines: {node: '>= 0.4'}

  hasown@2.0.2:
    resolution: {integrity: sha512-0hJU9SCPvmMzIBdZFqNPXWa6dqh7WdH0cII9y+CyS8rG3nL48Bclra9HmKhVVUHyPWNH5Y7xDwAB7bfgSjkUMQ==}
    engines: {node: '>= 0.4'}

  he@1.2.0:
    resolution: {integrity: sha512-F/1DnUGPopORZi0ni+CvrCgHQ5FyEAHRLSApuYWMmrbSwoN2Mn/7k+Gl38gJnR7yyDZk6WLXwiGod1JOWNDKGw==}
    hasBin: true

  html-escaper@2.0.2:
    resolution: {integrity: sha512-H2iMtd0I4Mt5eYiapRdIDjp+XzelXQ0tFE4JS7YFwFevXXMmOp9myNrUvCg0D6ws8iqkRPBfKHgbwig1SmlLfg==}

  html-minifier@4.0.0:
    resolution: {integrity: sha512-aoGxanpFPLg7MkIl/DDFYtb0iWz7jMFGqFhvEDZga6/4QTjneiD8I/NXL1x5aaoCp7FSIT6h/OhykDdPsbtMig==}
    engines: {node: '>=6'}
    hasBin: true

  html-to-text@9.0.5:
    resolution: {integrity: sha512-qY60FjREgVZL03vJU6IfMV4GDjGBIoOyvuFdpBDIX9yTlDw0TjxVBQp+P8NvpdIXNJvfWBTNul7fsAQJq2FNpg==}
    engines: {node: '>=14'}

  htmlparser2@5.0.1:
    resolution: {integrity: sha512-vKZZra6CSe9qsJzh0BjBGXo8dvzNsq/oGvsjfRdOrrryfeD9UOBEEQdeoqCRmKZchF5h2zOBMQ6YuQ0uRUmdbQ==}

  htmlparser2@8.0.2:
    resolution: {integrity: sha512-GYdjWKDkbRLkZ5geuHs5NY1puJ+PXwP7+fHPRz06Eirsb9ugf6d8kkXav6ADhcODhFFPMIXyxkxSuMf3D6NCFA==}

  htmlparser2@9.1.0:
    resolution: {integrity: sha512-5zfg6mHUoaer/97TxnGpxmbR7zJtPwIYFMZ/H5ucTlPZhKvtum05yiPK3Mgai3a0DyVxv7qYqoweaEd2nrYQzQ==}

  http-errors@2.0.0:
    resolution: {integrity: sha512-FtwrG/euBzaEjYeRqOgly7G0qviiXoJWnvEH2Z1plBdXgbyjv34pHTSb9zoeHMyDy33+DWy5Wt9Wo+TURtOYSQ==}
    engines: {node: '>= 0.8'}

  http-proxy-agent@7.0.2:
    resolution: {integrity: sha512-T1gkAiYYDWYx3V5Bmyu7HcfcvL7mUrTWiM6yOfa3PIphViJ/gFPbvidQ+veqSOHci/PxBcDabeUNCzpOODJZig==}
    engines: {node: '>= 14'}

  https-proxy-agent@7.0.6:
    resolution: {integrity: sha512-vK9P5/iUfdl95AI+JVyUuIcVtd4ofvtrOr3HNtM2yxC9bnMbEdp3x01OhQNnjb8IJYi38VlTE3mBXwcfvywuSw==}
    engines: {node: '>= 14'}

  human-signals@2.1.0:
    resolution: {integrity: sha512-B4FFZ6q/T2jhhksgkbEW3HBvWIfDW85snkQgawt07S7J5QXTk6BkNV+0yAeZrM5QpMAdYlocGoljn0sJ/WQkFw==}
    engines: {node: '>=10.17.0'}

  iconv-lite@0.4.24:
    resolution: {integrity: sha512-v3MXnZAcvnywkTUEZomIActle7RXXeedOR31wwl7VlyoXO4Qi9arvSenNQWne1TcRwhCL1HwLI21bEqdpj8/rA==}
    engines: {node: '>=0.10.0'}

  iconv-lite@0.6.3:
    resolution: {integrity: sha512-4fCk79wshMdzMp2rH06qWrJE4iolqLhCUH+OiuIgU++RB0+94NlDL81atO7GX55uUKueo0txHNtvEyI6D7WdMw==}
    engines: {node: '>=0.10.0'}

  ieee754@1.1.13:
    resolution: {integrity: sha512-4vf7I2LYV/HaWerSo3XmlMkp5eZ83i+/CDluXi/IGTs/O1sejBNhTtnxzmRZfvOUqj7lZjqHkeTvpgSFDlWZTg==}

  ieee754@1.2.1:
    resolution: {integrity: sha512-dcyqhDvX1C46lXZcVqCpK+FtMRQVdIMN6/Df5js2zouUsqG7I6sFxitIC+7KYK29KdXOLHdu9zL4sFnoVQnqaA==}

  ignore@5.3.2:
    resolution: {integrity: sha512-hsBTNUqQTDwkWtcdYI2i06Y/nUBEsNEDJKjWdigLvegy8kDuJAS8uRlpkkcQpyEXL0Z/pjDy5HBmMjRCJ2gq+g==}
    engines: {node: '>= 4'}

  ignore@7.0.5:
    resolution: {integrity: sha512-Hs59xBNfUIunMFgWAbGX5cq6893IbWg4KnrjbYwX3tx0ztorVgTDA6B2sxf8ejHJ4wz8BqGUMYlnzNBer5NvGg==}
    engines: {node: '>= 4'}

  import-fresh@3.3.1:
    resolution: {integrity: sha512-TR3KfrTZTYLPB6jUjfx6MF9WcWrHL9su5TObK4ZkYgBdWKPOFoSoQIdEuTuR82pmtxH2spWG9h6etwfr1pLBqQ==}
    engines: {node: '>=6'}

  import-local@3.2.0:
    resolution: {integrity: sha512-2SPlun1JUPWoM6t3F0dw0FkCF/jWY8kttcY4f599GLTSjh2OCuuhdTkJQsEcZzBqbXZGKMK2OqW1oZsjtf/gQA==}
    engines: {node: '>=8'}
    hasBin: true

  imurmurhash@0.1.4:
    resolution: {integrity: sha512-JmXMZ6wuvDmLiHEml9ykzqO6lwFbof0GG4IkcGaENdCRDDmMVnny7s5HsIgHCbaq0w2MyPhDqkhTUgS2LU2PHA==}
    engines: {node: '>=0.8.19'}

  inflight@1.0.6:
    resolution: {integrity: sha512-k92I/b08q4wvFscXCLvqfsHCrjrF7yiXsQuIVvVE7N82W3+aqpzuUdBbfhWcy/FZR3/4IgflMgKLOsvPDrGCJA==}
    deprecated: This module is not supported, and leaks memory. Do not use it. Check out lru-cache if you want a good and tested way to coalesce async requests by a key value, which is much more comprehensive and powerful.

  inherits@2.0.4:
    resolution: {integrity: sha512-k/vGaX4/Yla3WzyMCvTQOXYeIHvqOKtnqBduzTHpzpQZzAskKMhZ2K+EnBiSM9zGSoIFeMpXKxa4dYeZIQqewQ==}

  ini@1.3.8:
    resolution: {integrity: sha512-JV/yugV2uzW5iMRSiZAyDtQd+nxtUnjeLt0acNdw98kKLrvuRVyB80tsREOE7yvGVgalhZ6RNXCmEHkUKBKxew==}

  inquirer@8.2.6:
    resolution: {integrity: sha512-M1WuAmb7pn9zdFRtQYk26ZBoY043Sse0wVDdk4Bppr+JOXyQYybdtvK+l9wUibhtjdjvtoiNy8tk+EgsYIUqKg==}
    engines: {node: '>=12.0.0'}

  inquirer@9.2.15:
    resolution: {integrity: sha512-vI2w4zl/mDluHt9YEQ/543VTCwPKWiHzKtm9dM2V0NdFcqEexDAjUHzO1oA60HRNaVifGXXM1tRRNluLVHa0Kg==}
    engines: {node: '>=18'}

  ip-address@10.0.1:
    resolution: {integrity: sha512-NWv9YLW4PoW2B7xtzaS3NCot75m6nK7Icdv0o3lfMceJVRfSoQwqD4wEH5rLwoKJwUiZ/rfpiVBhnaF0FK4HoA==}
    engines: {node: '>= 12'}

  ipaddr.js@1.9.1:
    resolution: {integrity: sha512-0KI/607xoxSToH7GjN1FfSbLoU0+btTicjsQSWQlh/hZykN8KpmMf7uYwPW3R+akZ6R/w18ZlXSHBYXiYUPO3g==}
    engines: {node: '>= 0.10'}

  is-arguments@1.2.0:
    resolution: {integrity: sha512-7bVbi0huj/wrIAOzb8U1aszg9kdi3KN/CyU19CTI7tAoZYEZoL9yCDXpbXN+uPsuWnP02cyug1gleqq+TU+YCA==}
    engines: {node: '>= 0.4'}

  is-arrayish@0.2.1:
    resolution: {integrity: sha512-zz06S8t0ozoDXMG+ube26zeCTNXcKIPJZJi8hBrF4idCLms4CG9QtK7qBl1boi5ODzFpjswb5JPmHCbMpjaYzg==}

  is-binary-path@2.1.0:
    resolution: {integrity: sha512-ZMERYes6pDydyuGidse7OsHxtbI7WVeUEozgR/g7rd0xUimYNlvZRE/K2MgZTjWy725IfelLeVcEM97mmtRGXw==}
    engines: {node: '>=8'}

  is-callable@1.2.7:
    resolution: {integrity: sha512-1BC0BVFhS/p0qtw6enp8e+8OD0UrK0oFLztSjNzhcKA3WDuJxxAPXzPuPtKkjEY9UUoEWlX/8fgKeu2S8i9JTA==}
    engines: {node: '>= 0.4'}

  is-core-module@2.16.1:
    resolution: {integrity: sha512-UfoeMA6fIJ8wTYFEUjelnaGI67v6+N7qXJEvQuIGa99l4xsCruSYOVSQ0uPANn4dAzm8lkYPaKLrrijLq7x23w==}
    engines: {node: '>= 0.4'}

  is-docker@2.2.1:
    resolution: {integrity: sha512-F+i2BKsFrH66iaUFc0woD8sLy8getkwTwtOBjvs56Cx4CgJDeKQeqfz8wAYiSb8JOprWhHH5p77PbmYCvvUuXQ==}
    engines: {node: '>=8'}
    hasBin: true

  is-expression@4.0.0:
    resolution: {integrity: sha512-zMIXX63sxzG3XrkHkrAPvm/OVZVSCPNkwMHU8oTX7/U3AL78I0QXCEICXUM13BIa8TYGZ68PiTKfQz3yaTNr4A==}

  is-extglob@2.1.1:
    resolution: {integrity: sha512-SbKbANkN603Vi4jEZv49LeVJMn4yGwsbzZworEoyEiutsN3nJYdbO36zfhGJ6QEDpOZIFkDtnq5JRxmvl3jsoQ==}
    engines: {node: '>=0.10.0'}

  is-fullwidth-code-point@3.0.0:
    resolution: {integrity: sha512-zymm5+u+sCsSWyD9qNaejV3DFvhCKclKdizYaJUuHA83RLjb7nSuGnddCHGv0hk+KY7BMAlsWeK4Ueg6EV6XQg==}
    engines: {node: '>=8'}

  is-generator-fn@2.1.0:
    resolution: {integrity: sha512-cTIB4yPYL/Grw0EaSzASzg6bBy9gqCofvWN8okThAYIxKJZC+udlRAmGbM0XLeniEJSs8uEgHPGuHSe1XsOLSQ==}
    engines: {node: '>=6'}

  is-generator-function@1.1.0:
    resolution: {integrity: sha512-nPUB5km40q9e8UfN/Zc24eLlzdSf9OfKByBw9CIdw4H1giPMeA0OIJvbchsCu4npfI2QcMVBsGEBHKZ7wLTWmQ==}
    engines: {node: '>= 0.4'}

  is-glob@4.0.3:
    resolution: {integrity: sha512-xelSayHH36ZgE7ZWhli7pW34hNbNl8Ojv5KVmkJD4hBdD3th8Tfk9vYasLM+mXWOZhFkgZfxhLSnrwRr4elSSg==}
    engines: {node: '>=0.10.0'}

  is-interactive@1.0.0:
    resolution: {integrity: sha512-2HvIEKRoqS62guEC+qBjpvRubdX910WCMuJTZ+I9yvqKU2/12eSL549HMwtabb4oupdj2sMP50k+XJfB/8JE6w==}
    engines: {node: '>=8'}

  is-number@7.0.0:
    resolution: {integrity: sha512-41Cifkg6e8TylSpdtTpeLVMqvSBEVzTttHvERD741+pnZ8ANv0004MRL43QKPDlK9cGvNp6NZWZUBlbGXYxxng==}
    engines: {node: '>=0.12.0'}

  is-path-inside@3.0.3:
    resolution: {integrity: sha512-Fd4gABb+ycGAmKou8eMftCupSir5lRxqf4aD/vd0cD2qc4HL07OjCeuHMr8Ro4CoMaeCKDB0/ECBOVWjTwUvPQ==}
    engines: {node: '>=8'}

  is-promise@2.2.2:
    resolution: {integrity: sha512-+lP4/6lKUBfQjZ2pdxThZvLUAafmZb8OAxFb8XXtiQmS35INgr85hdOGoEs124ez1FCnZJt6jau/T+alh58QFQ==}

  is-regex@1.2.1:
    resolution: {integrity: sha512-MjYsKHO5O7mCsmRGxWcLWheFqN9DJ/2TmngvjKXihe6efViPqc274+Fx/4fYj/r03+ESvBdTXK0V6tA3rgez1g==}
    engines: {node: '>= 0.4'}

  is-stream@1.1.0:
    resolution: {integrity: sha512-uQPm8kcs47jx38atAcWTVxyltQYoPT68y9aWYdV6yWXSyW8mzSat0TL6CiWdZeCdF3KrAvpVtnHbTv4RN+rqdQ==}
    engines: {node: '>=0.10.0'}

  is-stream@2.0.1:
    resolution: {integrity: sha512-hFoiJiTl63nn+kstHGBtewWSKnQLpyb155KHheA1l39uvtO9nWIop1p3udqPcUd/xbF1VLMO4n7OI6p7RbngDg==}
    engines: {node: '>=8'}

  is-typed-array@1.1.15:
    resolution: {integrity: sha512-p3EcsicXjit7SaskXHs1hA91QxgTw46Fv6EFKKGS5DRFLD8yKnohjF3hxoju94b/OcMZoQukzpPpBE9uLVKzgQ==}
    engines: {node: '>= 0.4'}

  is-unicode-supported@0.1.0:
    resolution: {integrity: sha512-knxG2q4UC3u8stRGyAVJCOdxFmv5DZiRcdlIaAQXAbSfJya+OhopNotLQrstBhququ4ZpuKbDc/8S6mgXgPFPw==}
    engines: {node: '>=10'}

  is-wsl@2.2.0:
    resolution: {integrity: sha512-fKzAra0rGJUUBwGBgNkHZuToZcn+TtXHpeCgmkMJMMYx1sQDYaCSyjJBSCa2nH1DGm7s3n1oBnohoVTBaN7Lww==}
    engines: {node: '>=8'}

  isarray@1.0.0:
    resolution: {integrity: sha512-VLghIWNM6ELQzo7zwmcg0NmTVyWKYjvIeM83yjp0wRDTmUnrM678fQbcKBo6n2CJEF0szoG//ytg+TKla89ALQ==}

  isexe@2.0.0:
    resolution: {integrity: sha512-RHxMLp9lnKHGHRng9QFhRCMbYAcVpn69smSGcq3f36xjgVVWThj4qqLbTLlq7Ssj8B+fIQ1EuCEGI2lKsyQeIw==}

  istanbul-lib-coverage@3.2.2:
    resolution: {integrity: sha512-O8dpsF+r0WV/8MNRKfnmrtCWhuKjxrq2w+jpzBL5UZKTi2LeVWnWOmWRxFlesJONmc+wLAGvKQZEOanko0LFTg==}
    engines: {node: '>=8'}

  istanbul-lib-instrument@5.2.1:
    resolution: {integrity: sha512-pzqtp31nLv/XFOzXGuvhCb8qhjmTVo5vjVk19XE4CRlSWz0KoeJ3bw9XsA7nOp9YBf4qHjwBxkDzKcME/J29Yg==}
    engines: {node: '>=8'}

  istanbul-lib-instrument@6.0.3:
    resolution: {integrity: sha512-Vtgk7L/R2JHyyGW07spoFlB8/lpjiOLTjMdms6AFMraYt3BaJauod/NGrfnVG/y4Ix1JEuMRPDPEj2ua+zz1/Q==}
    engines: {node: '>=10'}

  istanbul-lib-report@3.0.1:
    resolution: {integrity: sha512-GCfE1mtsHGOELCU8e/Z7YWzpmybrx/+dSTfLrvY8qRmaY6zXTKWn6WQIjaAFw069icm6GVMNkgu0NzI4iPZUNw==}
    engines: {node: '>=10'}

  istanbul-lib-source-maps@4.0.1:
    resolution: {integrity: sha512-n3s8EwkdFIJCG3BPKBYvskgXGoy88ARzvegkitk60NxRdwltLOTaH7CUiMRXvwYorl0Q712iEjcWB+fK/MrWVw==}
    engines: {node: '>=10'}

  istanbul-reports@3.2.0:
    resolution: {integrity: sha512-HGYWWS/ehqTV3xN10i23tkPkpH46MLCIMFNCaaKNavAXTF1RkqxawEPtnjnGZ6XKSInBKkiOA5BKS+aZiY3AvA==}
    engines: {node: '>=8'}

  iterare@1.2.1:
    resolution: {integrity: sha512-RKYVTCjAnRthyJes037NX/IiqeidgN1xc3j1RjFfECFp28A1GVwK9nA+i0rJPaHqSZwygLzRnFlzUuHFoWWy+Q==}
    engines: {node: '>=6'}

  jackspeak@2.3.6:
    resolution: {integrity: sha512-N3yCS/NegsOBokc8GAdM8UcmfsKiSS8cipheD/nivzr700H+nsMOxJjQnvwOcRYVuFkdH0wGUvW2WbXGmrZGbQ==}
    engines: {node: '>=14'}

  jackspeak@3.4.3:
    resolution: {integrity: sha512-OGlZQpz2yfahA/Rd1Y8Cd9SIEsqvXkLVoSw/cgwhnhFMDbsQFeZYoJJ7bIZBS9BcamUW96asq/npPWugM+RQBw==}

  jake@10.9.4:
    resolution: {integrity: sha512-wpHYzhxiVQL+IV05BLE2Xn34zW1S223hvjtqk0+gsPrwd/8JNLXJgZZM/iPFsYc1xyphF+6M6EvdE5E9MBGkDA==}
    engines: {node: '>=10'}
    hasBin: true

  jest-changed-files@29.7.0:
    resolution: {integrity: sha512-fEArFiwf1BpQ+4bXSprcDc3/x4HSzL4al2tozwVpDFpsxALjLYdyiIK4e5Vz66GQJIbXJ82+35PtysofptNX2w==}
    engines: {node: ^14.15.0 || ^16.10.0 || >=18.0.0}

  jest-circus@29.7.0:
    resolution: {integrity: sha512-3E1nCMgipcTkCocFwM90XXQab9bS+GMsjdpmPrlelaxwD93Ad8iVEjX/vvHPdLPnFf+L40u+5+iutRdA1N9myw==}
    engines: {node: ^14.15.0 || ^16.10.0 || >=18.0.0}

  jest-cli@29.7.0:
    resolution: {integrity: sha512-OVVobw2IubN/GSYsxETi+gOe7Ka59EFMR/twOU3Jb2GnKKeMGJB5SGUUrEz3SFVmJASUdZUzy83sLNNQ2gZslg==}
    engines: {node: ^14.15.0 || ^16.10.0 || >=18.0.0}
    hasBin: true
    peerDependencies:
      node-notifier: ^8.0.1 || ^9.0.0 || ^10.0.0
    peerDependenciesMeta:
      node-notifier:
        optional: true

  jest-config@29.7.0:
    resolution: {integrity: sha512-uXbpfeQ7R6TZBqI3/TxCU4q4ttk3u0PJeC+E0zbfSoSjq6bJ7buBPxzQPL0ifrkY4DNu4JUdk0ImlBUYi840eQ==}
    engines: {node: ^14.15.0 || ^16.10.0 || >=18.0.0}
    peerDependencies:
      '@types/node': '*'
      ts-node: '>=9.0.0'
    peerDependenciesMeta:
      '@types/node':
        optional: true
      ts-node:
        optional: true

  jest-diff@29.7.0:
    resolution: {integrity: sha512-LMIgiIrhigmPrs03JHpxUh2yISK3vLFPkAodPeo0+BuF7wA2FoQbkEg1u8gBYBThncu7e1oEDUfIXVuTqLRUjw==}
    engines: {node: ^14.15.0 || ^16.10.0 || >=18.0.0}

  jest-docblock@29.7.0:
    resolution: {integrity: sha512-q617Auw3A612guyaFgsbFeYpNP5t2aoUNLwBUbc/0kD1R4t9ixDbyFTHd1nok4epoVFpr7PmeWHrhvuV3XaJ4g==}
    engines: {node: ^14.15.0 || ^16.10.0 || >=18.0.0}

  jest-each@29.7.0:
    resolution: {integrity: sha512-gns+Er14+ZrEoC5fhOfYCY1LOHHr0TI+rQUHZS8Ttw2l7gl+80eHc/gFf2Ktkw0+SIACDTeWvpFcv3B04VembQ==}
    engines: {node: ^14.15.0 || ^16.10.0 || >=18.0.0}

  jest-environment-node@29.7.0:
    resolution: {integrity: sha512-DOSwCRqXirTOyheM+4d5YZOrWcdu0LNZ87ewUoywbcb2XR4wKgqiG8vNeYwhjFMbEkfju7wx2GYH0P2gevGvFw==}
    engines: {node: ^14.15.0 || ^16.10.0 || >=18.0.0}

  jest-get-type@29.6.3:
    resolution: {integrity: sha512-zrteXnqYxfQh7l5FHyL38jL39di8H8rHoecLH3JNxH3BwOrBsNeabdap5e0I23lD4HHI8W5VFBZqG4Eaq5LNcw==}
    engines: {node: ^14.15.0 || ^16.10.0 || >=18.0.0}

  jest-haste-map@29.7.0:
    resolution: {integrity: sha512-fP8u2pyfqx0K1rGn1R9pyE0/KTn+G7PxktWidOBTqFPLYX0b9ksaMFkhK5vrS3DVun09pckLdlx90QthlW7AmA==}
    engines: {node: ^14.15.0 || ^16.10.0 || >=18.0.0}

  jest-leak-detector@29.7.0:
    resolution: {integrity: sha512-kYA8IJcSYtST2BY9I+SMC32nDpBT3J2NvWJx8+JCuCdl/CR1I4EKUJROiP8XtCcxqgTTBGJNdbB1A8XRKbTetw==}
    engines: {node: ^14.15.0 || ^16.10.0 || >=18.0.0}

  jest-matcher-utils@29.7.0:
    resolution: {integrity: sha512-sBkD+Xi9DtcChsI3L3u0+N0opgPYnCRPtGcQYrgXmR+hmt/fYfWAL0xRXYU8eWOdfuLgBe0YCW3AFtnRLagq/g==}
    engines: {node: ^14.15.0 || ^16.10.0 || >=18.0.0}

  jest-message-util@29.7.0:
    resolution: {integrity: sha512-GBEV4GRADeP+qtB2+6u61stea8mGcOT4mCtrYISZwfu9/ISHFJ/5zOMXYbpBE9RsS5+Gb63DW4FgmnKJ79Kf6w==}
    engines: {node: ^14.15.0 || ^16.10.0 || >=18.0.0}

  jest-mock@29.7.0:
    resolution: {integrity: sha512-ITOMZn+UkYS4ZFh83xYAOzWStloNzJFO2s8DWrE4lhtGD+AorgnbkiKERe4wQVBydIGPx059g6riW5Btp6Llnw==}
    engines: {node: ^14.15.0 || ^16.10.0 || >=18.0.0}

  jest-pnp-resolver@1.2.3:
    resolution: {integrity: sha512-+3NpwQEnRoIBtx4fyhblQDPgJI0H1IEIkX7ShLUjPGA7TtUTvI1oiKi3SR4oBR0hQhQR80l4WAe5RrXBwWMA8w==}
    engines: {node: '>=6'}
    peerDependencies:
      jest-resolve: '*'
    peerDependenciesMeta:
      jest-resolve:
        optional: true

  jest-regex-util@29.6.3:
    resolution: {integrity: sha512-KJJBsRCyyLNWCNBOvZyRDnAIfUiRJ8v+hOBQYGn8gDyF3UegwiP4gwRR3/SDa42g1YbVycTidUF3rKjyLFDWbg==}
    engines: {node: ^14.15.0 || ^16.10.0 || >=18.0.0}

  jest-resolve-dependencies@29.7.0:
    resolution: {integrity: sha512-un0zD/6qxJ+S0et7WxeI3H5XSe9lTBBR7bOHCHXkKR6luG5mwDDlIzVQ0V5cZCuoTgEdcdwzTghYkTWfubi+nA==}
    engines: {node: ^14.15.0 || ^16.10.0 || >=18.0.0}

  jest-resolve@29.7.0:
    resolution: {integrity: sha512-IOVhZSrg+UvVAshDSDtHyFCCBUl/Q3AAJv8iZ6ZjnZ74xzvwuzLXid9IIIPgTnY62SJjfuupMKZsZQRsCvxEgA==}
    engines: {node: ^14.15.0 || ^16.10.0 || >=18.0.0}

  jest-runner@29.7.0:
    resolution: {integrity: sha512-fsc4N6cPCAahybGBfTRcq5wFR6fpLznMg47sY5aDpsoejOcVYFb07AHuSnR0liMcPTgBsA3ZJL6kFOjPdoNipQ==}
    engines: {node: ^14.15.0 || ^16.10.0 || >=18.0.0}

  jest-runtime@29.7.0:
    resolution: {integrity: sha512-gUnLjgwdGqW7B4LvOIkbKs9WGbn+QLqRQQ9juC6HndeDiezIwhDP+mhMwHWCEcfQ5RUXa6OPnFF8BJh5xegwwQ==}
    engines: {node: ^14.15.0 || ^16.10.0 || >=18.0.0}

  jest-snapshot@29.7.0:
    resolution: {integrity: sha512-Rm0BMWtxBcioHr1/OX5YCP8Uov4riHvKPknOGs804Zg9JGZgmIBkbtlxJC/7Z4msKYVbIJtfU+tKb8xlYNfdkw==}
    engines: {node: ^14.15.0 || ^16.10.0 || >=18.0.0}

  jest-util@29.7.0:
    resolution: {integrity: sha512-z6EbKajIpqGKU56y5KBUgy1dt1ihhQJgWzUlZHArA/+X2ad7Cb5iF+AK1EWVL/Bo7Rz9uurpqw6SiBCefUbCGA==}
    engines: {node: ^14.15.0 || ^16.10.0 || >=18.0.0}

  jest-validate@29.7.0:
    resolution: {integrity: sha512-ZB7wHqaRGVw/9hST/OuFUReG7M8vKeq0/J2egIGLdvjHCmYqGARhzXmtgi+gVeZ5uXFF219aOc3Ls2yLg27tkw==}
    engines: {node: ^14.15.0 || ^16.10.0 || >=18.0.0}

  jest-watcher@29.7.0:
    resolution: {integrity: sha512-49Fg7WXkU3Vl2h6LbLtMQ/HyB6rXSIX7SqvBLQmssRBGN9I0PNvPmAmCWSOY6SOvrjhI/F7/bGAv9RtnsPA03g==}
    engines: {node: ^14.15.0 || ^16.10.0 || >=18.0.0}

  jest-worker@27.5.1:
    resolution: {integrity: sha512-7vuh85V5cdDofPyxn58nrPjBktZo0u9x1g8WtjQol+jZDaE+fhN+cIvTj11GndBnMnyfrUOG1sZQxCdjKh+DKg==}
    engines: {node: '>= 10.13.0'}

  jest-worker@29.7.0:
    resolution: {integrity: sha512-eIz2msL/EzL9UFTFFx7jBTkeZfku0yUAyZZZmJ93H2TYEiroIx2PQjEXcwYtYl8zXCxb+PAmA2hLIt/6ZEkPHw==}
    engines: {node: ^14.15.0 || ^16.10.0 || >=18.0.0}

  jest@29.7.0:
    resolution: {integrity: sha512-NIy3oAFp9shda19hy4HK0HRTWKtPJmGdnvywu01nOqNC2vZg+Z+fvJDxpMQA88eb2I9EcafcdjYgsDthnYTvGw==}
    engines: {node: ^14.15.0 || ^16.10.0 || >=18.0.0}
    hasBin: true
    peerDependencies:
      node-notifier: ^8.0.1 || ^9.0.0 || ^10.0.0
    peerDependenciesMeta:
      node-notifier:
        optional: true

  jiti@2.5.1:
    resolution: {integrity: sha512-twQoecYPiVA5K/h6SxtORw/Bs3ar+mLUtoPSc7iMXzQzK8d7eJ/R09wmTwAjiamETn1cXYPGfNnu7DMoHgu12w==}
    hasBin: true

  jmespath@0.16.0:
    resolution: {integrity: sha512-9FzQjJ7MATs1tSpnco1K6ayiYE3figslrXA72G2HQ/n76RzvYlofyi5QM+iX4YRs/pu3yzxlVQSST23+dMDknw==}
    engines: {node: '>= 0.6.0'}

  js-beautify@1.15.4:
    resolution: {integrity: sha512-9/KXeZUKKJwqCXUdBxFJ3vPh467OCckSBmYDwSK/EtV090K+iMJ7zx2S3HLVDIWFQdqMIsZWbnaGiba18aWhaA==}
    engines: {node: '>=14'}
    hasBin: true

  js-cookie@3.0.5:
    resolution: {integrity: sha512-cEiJEAEoIbWfCZYKWhVwFuvPX1gETRYPw6LlaTKoxD3s2AkXzkCjnp6h0V77ozyqj0jakteJ4YqDJT830+lVGw==}
    engines: {node: '>=14'}

  js-stringify@1.0.2:
    resolution: {integrity: sha512-rtS5ATOo2Q5k1G+DADISilDA6lv79zIiwFd6CcjuIxGKLFm5C+RLImRscVap9k55i+MOZwgliw+NejvkLuGD5g==}

  js-tokens@4.0.0:
    resolution: {integrity: sha512-RdJUflcE3cUzKiMqQgsCu06FPu9UdIJO0beYbPhHN4k6apgJtifcoCtT9bcxOpYBtpD2kCM6Sbzg4CausW/PKQ==}

  js-yaml@3.14.1:
    resolution: {integrity: sha512-okMH7OXXJ7YrN9Ok3/SXrnu4iX9yOk+25nqX4imS2npuvTYDmo/QEZoqwZkYaIDk3jVvBOTOIEgEhaLOynBS9g==}
    hasBin: true

  js-yaml@4.1.0:
    resolution: {integrity: sha512-wpxZs9NoxZaJESJGIZTyDEaYpl0FKSA+FB9aJiyemKhMwkxQg63h4T1KJgUGHpTqPDNRcmmYLugrRjJlBtWvRA==}
    hasBin: true

  jsesc@3.1.0:
    resolution: {integrity: sha512-/sM3dO2FOzXjKQhJuo0Q173wf2KOo8t4I8vHy6lF9poUp7bKT0/NHE8fPX23PwfhnykfqnC2xRxOnVw5XuGIaA==}
    engines: {node: '>=6'}
    hasBin: true

  json-buffer@3.0.1:
    resolution: {integrity: sha512-4bV5BfR2mqfQTJm+V5tPPdf+ZpuhiIvTuAB5g8kcrXOZpTT/QwwVRWBywX1ozr6lEuPdbHxwaJlm9G6mI2sfSQ==}

  json-parse-even-better-errors@2.3.1:
    resolution: {integrity: sha512-xyFwyhro/JEof6Ghe2iz2NcXoj2sloNsWr/XsERDK/oiPCfaNhl5ONfp+jQdAZRQQ0IJWNzH9zIZF7li91kh2w==}

  json-schema-traverse@0.4.1:
    resolution: {integrity: sha512-xbbCH5dCYU5T8LcEhhuh7HJ88HXuW3qsI3Y0zOZFKfZEHcpWiHU/Jxzk629Brsab/mMiHQti9wMP+845RPe3Vg==}

  json-schema-traverse@1.0.0:
    resolution: {integrity: sha512-NM8/P9n3XjXhIZn1lLhkFaACTOURQXjWhV4BA/RnOv8xvgqtqpAX9IO4mRQxSx1Rlo4tqzeqb0sOlruaOy3dug==}

  json-stable-stringify-without-jsonify@1.0.1:
    resolution: {integrity: sha512-Bdboy+l7tA3OGW6FjyFHWkP5LuByj1Tk33Ljyq0axyzdk9//JSi2u3fP1QSmd1KNwq6VOKYGlAu87CisVir6Pw==}

  json5@2.2.3:
    resolution: {integrity: sha512-XmOWe7eyHYH14cLdVPoyg+GOH3rYX++KpzrylJwSW98t3Nk+U8XOl8FWKOgwtzdb8lXGf6zYwDUzeHMWfxasyg==}
    engines: {node: '>=6'}
    hasBin: true

  jsonc-parser@3.2.1:
    resolution: {integrity: sha512-AilxAyFOAcK5wA1+LeaySVBrHsGQvUFCDWXKpZjzaL0PqW+xfBOttn8GNtWKFWqneyMZj41MWF9Kl6iPWLwgOA==}

  jsonc-parser@3.3.1:
    resolution: {integrity: sha512-HUgH65KyejrUFPvHFPbqOY0rsFip3Bo5wb4ngvdi1EpCYWUQDC5V+Y7mZws+DLkr4M//zQJoanu1SP+87Dv1oQ==}

  jsonfile@6.2.0:
    resolution: {integrity: sha512-FGuPw30AdOIUTRMC2OMRtQV+jkVj2cfPqSeWXv1NEAJ1qZ5zb1X6z1mFhbfOB/iy3ssJCD+3KuZ8r8C3uVFlAg==}

  jsonwebtoken@9.0.2:
    resolution: {integrity: sha512-PRp66vJ865SSqOlgqS8hujT5U4AOgMfhrwYIuIhfKaoSCZcirrmASQr8CX7cUg+RMih+hgznrjp99o+W4pJLHQ==}
    engines: {node: '>=12', npm: '>=6'}

  jstransformer@1.0.0:
    resolution: {integrity: sha512-C9YK3Rf8q6VAPDCCU9fnqo3mAfOH6vUGnMcP4AQAYIEpWtfGLpwOTmZ+igtdK5y+VvI2n3CyYSzy4Qh34eq24A==}

  juice@10.0.1:
    resolution: {integrity: sha512-ZhJT1soxJCkOiO55/mz8yeBKTAJhRzX9WBO+16ZTqNTONnnVlUPyVBIzQ7lDRjaBdTbid+bAnyIon/GM3yp4cA==}
    engines: {node: '>=10.0.0'}
    hasBin: true

  jwa@1.4.2:
    resolution: {integrity: sha512-eeH5JO+21J78qMvTIDdBXidBd6nG2kZjg5Ohz/1fpa28Z4CcsWUzJ1ZZyFq/3z3N17aZy+ZuBoHljASbL1WfOw==}

  jws@3.2.2:
    resolution: {integrity: sha512-YHlZCB6lMTllWDtSPHz/ZXTsi8S00usEV6v1tjq8tOUZzw7DpSDWVXjXDre6ed1w/pd495ODpHZYSdkRTsa0HA==}

  keyv@4.5.4:
    resolution: {integrity: sha512-oxVHkHR/EJf2CNXnWxRLW6mg7JyCCUcG0DtEGmL2ctUo1PNTin1PUil+r/+4r5MpVgC/fn1kjsx7mjSujKqIpw==}

  kleur@3.0.3:
    resolution: {integrity: sha512-eTIzlVOSUR+JxdDFepEYcBMtZ9Qqdef+rnzWdRZuMbOywu5tO2w2N7rqjoANZ5k9vywhL6Br1VRjUIgTQx4E8w==}
    engines: {node: '>=6'}

  leac@0.6.0:
    resolution: {integrity: sha512-y+SqErxb8h7nE/fiEX07jsbuhrpO9lL8eca7/Y1nuWV2moNlXhyd59iDGcRf6moVyDMbmTNzL40SUyrFU/yDpg==}

  leven@3.1.0:
    resolution: {integrity: sha512-qsda+H8jTaUaN/x5vzW2rzc+8Rw4TAQ/4KjB46IwK5VH+IlVeeeje/EoZRpiXvIqjFgK84QffqPztGI3VBLG1A==}
    engines: {node: '>=6'}

  levn@0.4.1:
    resolution: {integrity: sha512-+bT2uH4E5LGE7h/n3evcS/sQlJXCpIp6ym8OWJ5eV6+67Dsql/LaaT7qJBAt2rzfoa/5QBGBhxDix1dMt2kQKQ==}
    engines: {node: '>= 0.8.0'}

  libbase64@1.3.0:
    resolution: {integrity: sha512-GgOXd0Eo6phYgh0DJtjQ2tO8dc0IVINtZJeARPeiIJqge+HdsWSuaDTe8ztQ7j/cONByDZ3zeB325AHiv5O0dg==}

  libmime@5.3.7:
    resolution: {integrity: sha512-FlDb3Wtha8P01kTL3P9M+ZDNDWPKPmKHWaU/cG/lg5pfuAwdflVpZE+wm9m7pKmC5ww6s+zTxBKS1p6yl3KpSw==}

  libphonenumber-js@1.12.13:
    resolution: {integrity: sha512-QZXnR/OGiDcBjF4hGk0wwVrPcZvbSSyzlvkjXv5LFfktj7O2VZDrt4Xs8SgR/vOFco+qk1i8J43ikMXZoTrtPw==}

  libqp@2.1.1:
    resolution: {integrity: sha512-0Wd+GPz1O134cP62YU2GTOPNA7Qgl09XwCqM5zpBv87ERCXdfDtyKXvV7c9U22yWJh44QZqBocFnXN11K96qow==}

  lines-and-columns@1.2.4:
    resolution: {integrity: sha512-7ylylesZQ/PV29jhEDl3Ufjo6ZX7gCqJr5F7PKrqc93v7fzSymt1BpwEU8nAUXs8qzzvqhbjhK5QZg6Mt/HkBg==}

  linkify-it@5.0.0:
    resolution: {integrity: sha512-5aHCbzQRADcdP+ATqnDuhhJ/MRIqDkZX5pyjFHRRysS8vZ5AbqGEoFIb6pYHPZ+L/OC2Lc+xT8uHVVR5CAK/wQ==}

  liquidjs@10.21.1:
    resolution: {integrity: sha512-NZXmCwv3RG5nire3fmIn9HsOyJX3vo+ptp0yaXUHAMzSNBhx74Hm+dAGJvscUA6lNqbLuYfXgNavRQ9UbUJhQQ==}
    engines: {node: '>=14'}
    hasBin: true

  loader-runner@4.3.0:
    resolution: {integrity: sha512-3R/1M+yS3j5ou80Me59j7F9IMs4PXs3VqRrm0TU3AbKPxlmpoY1TNscJV/oGJXo8qCatFGTfDbY6W6ipGOYXfg==}
    engines: {node: '>=6.11.5'}

  locate-path@5.0.0:
    resolution: {integrity: sha512-t7hw9pI+WvuwNJXwk5zVHpyhIqzg2qTlklJOf0mVxGSbe3Fp2VieZcduNYjaLDoy6p9uGpQEGWG87WpMKlNq8g==}
    engines: {node: '>=8'}

  locate-path@6.0.0:
    resolution: {integrity: sha512-iPZK6eYjbxRu3uB4/WZ3EsEIMJFMqAoopl3R+zuq0UjcAm/MO6KCweDgPfP3elTztoKP3KtnVHxTn2NHBSDVUw==}
    engines: {node: '>=10'}

  lodash.includes@4.3.0:
    resolution: {integrity: sha512-W3Bx6mdkRTGtlJISOvVD/lbqjTlPPUDTMnlXZFnVwi9NKJ6tiAk6LVdlhZMm17VZisqhKcgzpO5Wz91PCt5b0w==}

  lodash.isboolean@3.0.3:
    resolution: {integrity: sha512-Bz5mupy2SVbPHURB98VAcw+aHh4vRV5IPNhILUCsOzRmsTmSQ17jIuqopAentWoehktxGd9e/hbIXq980/1QJg==}

  lodash.isinteger@4.0.4:
    resolution: {integrity: sha512-DBwtEWN2caHQ9/imiNeEA5ys1JoRtRfY3d7V9wkqtbycnAmTvRRmbHKDV4a0EYc678/dia0jrte4tjYwVBaZUA==}

  lodash.isnumber@3.0.3:
    resolution: {integrity: sha512-QYqzpfwO3/CWf3XP+Z+tkQsfaLL/EnUlXWVkIk5FUPc4sBdTehEqZONuyRt2P67PXAk+NXmTBcc97zw9t1FQrw==}

  lodash.isplainobject@4.0.6:
    resolution: {integrity: sha512-oSXzaWypCMHkPC3NvBEaPHf0KsA5mvPrOPgQWDsbg8n7orZ290M0BmC/jgRZ4vcJ6DTAhjrsSYgdsW/F+MFOBA==}

  lodash.isstring@4.0.1:
    resolution: {integrity: sha512-0wJxfxH1wgO3GrbuP+dTTk7op+6L41QCXbGINEmD+ny/G/eCqGzxyCsh7159S+mgDDcoarnBw6PC1PS5+wUGgw==}

  lodash.memoize@4.1.2:
    resolution: {integrity: sha512-t7j+NzmgnQzTAYXcsHYLgimltOV1MXHtlOWf6GjL9Kj8GK5FInw5JotxvbOs+IvV1/Dzo04/fCGfLVs7aXb4Ag==}

  lodash.merge@4.6.2:
    resolution: {integrity: sha512-0KpjqXRVvrYyCsX1swR/XTK0va6VQkQM6MNo7PqW77ByjAhoARA8EfrP1N4+KlKj8YS0ZUCtRT/YUuhyYDujIQ==}

  lodash.once@4.1.1:
    resolution: {integrity: sha512-Sb487aTOCr9drQVL8pIxOzVhafOjZN9UU54hiN8PU3uAiSV7lx1yYNpbNmex2PK6dSJoNTSJUUswT651yww3Mg==}

  lodash@4.17.21:
    resolution: {integrity: sha512-v2kDEe57lecTulaDIuNTPy3Ry4gLGJ6Z1O3vE1krgXZNrsQ+LFTGHVxVjcXPs17LhbZVGedAJv8XZ1tvj5FvSg==}

  log-symbols@4.1.0:
    resolution: {integrity: sha512-8XPvpAA8uyhfteu8pIvQxpJZ7SYYdpUivZpGy6sFsBuKRY/7rQGavedeB8aK+Zkyq6upMFVL/9AW6vOYzfRyLg==}
    engines: {node: '>=10'}

  lower-case@1.1.4:
    resolution: {integrity: sha512-2Fgx1Ycm599x+WGpIYwJOvsjmXFzTSc34IwDWALRA/8AopUKAVPwfJ+h5+f85BCp0PWmmJcWzEpxOpoXycMpdA==}

  lru-cache@10.4.3:
    resolution: {integrity: sha512-JNAzZcXrCt42VGLuYz0zfAzDfAvJWW6AfYlDBQyDV5DClI2m5sAmK+OIO7s59XfsRsWHp02jAJrRadPRGTt6SQ==}

  lru-cache@5.1.1:
    resolution: {integrity: sha512-KpNARQA3Iwv+jTA0utUVVbrh+Jlrr1Fv0e56GGzAFOXN7dk/FviaDW8LHmK52DlcH4WP2n6gI8vN1aesBFgo9w==}

  lru-cache@7.18.3:
    resolution: {integrity: sha512-jumlc0BIUrS3qJGgIkWZsyfAM7NCWiBcCDhnd+3NNM5KbBmLTgHVfWBcg6W+rLUsIpzpERPsvwUP7CckAQSOoA==}
    engines: {node: '>=12'}

  magic-string@0.30.8:
    resolution: {integrity: sha512-ISQTe55T2ao7XtlAStud6qwYPZjE4GK1S/BeVPus4jrq6JuOnQ00YKQC581RWhR122W7msZV263KzVeLoqidyQ==}
    engines: {node: '>=12'}

  mailparser@3.7.4:
    resolution: {integrity: sha512-Beh4yyR4jLq3CZZ32asajByrXnW8dLyKCAQD3WvtTiBnMtFWhxO+wa93F6sJNjDmfjxXs4NRNjw3XAGLqZR3Vg==}

  mailsplit@5.4.5:
    resolution: {integrity: sha512-oMfhmvclR689IIaQmIcR5nODnZRRVwAKtqFT407TIvmhX2OLUBnshUTcxzQBt3+96sZVDud9NfSe1NxAkUNXEQ==}

  make-dir@4.0.0:
    resolution: {integrity: sha512-hXdUTZYIVOt1Ex//jAQi+wTZZpUpwBj/0QsOzqegb3rGMMeJiSEu5xLHnYfBrRV4RH2+OCSOO95Is/7x1WJ4bw==}
    engines: {node: '>=10'}

  make-error@1.3.6:
    resolution: {integrity: sha512-s8UhlNe7vPKomQhC1qFelMokr/Sc3AgNbso3n74mVPA5LTZwkB9NlXf4XPamLxJE8h0gh73rM94xvwRT2CVInw==}

  makeerror@1.0.12:
    resolution: {integrity: sha512-JmqCvUhmt43madlpFzG4BQzG2Z3m6tvQDNKdClZnO3VbIudJYmxsT0FNJMeiB2+JTSlTQTSbU8QdesVmwJcmLg==}

  math-intrinsics@1.1.0:
    resolution: {integrity: sha512-/IXtbwEk5HTPyEwyKX6hGkYXxM9nbj64B+ilVJnC/R6B0pH5G4V3b0pVbL7DBj4tkhBAppbQUlf6F6Xl9LHu1g==}
    engines: {node: '>= 0.4'}

  media-typer@0.3.0:
    resolution: {integrity: sha512-dq+qelQ9akHpcOl/gUVRTxVIOkAJ1wR3QAvb4RsVjS8oVoFjDGTc679wJYmUmknUF5HwMLOgb5O+a3KxfWapPQ==}
    engines: {node: '>= 0.6'}

  memfs@3.5.3:
    resolution: {integrity: sha512-UERzLsxzllchadvbPs5aolHh65ISpKpM+ccLbOJ8/vvpBKmAWf+la7dXFy7Mr0ySHbdHrFv5kGFCUHHe6GFEmw==}
    engines: {node: '>= 4.0.0'}

  mensch@0.3.4:
    resolution: {integrity: sha512-IAeFvcOnV9V0Yk+bFhYR07O3yNina9ANIN5MoXBKYJ/RLYPurd2d0yw14MDhpr9/momp0WofT1bPUh3hkzdi/g==}

  merge-descriptors@1.0.3:
    resolution: {integrity: sha512-gaNvAS7TZ897/rVaZ0nMtAyxNyi/pdbjbAwUpFQpN70GqnVfOiXpeUUMKRBmzXaSQ8DdTX4/0ms62r2K+hE6mQ==}

  merge-stream@2.0.0:
    resolution: {integrity: sha512-abv/qOcuPfk3URPfDzmZU1LKmuw8kT+0nIHvKrKgFrwifol/doWcdA4ZqsWQ8ENrFKkd67Mfpo/LovbIUsbt3w==}

  merge2@1.4.1:
    resolution: {integrity: sha512-8q7VEgMJW4J8tcfVPy8g09NcQwZdbwFEqhe/WZkoIzjn/3TGDwtOCYtXGxA3O8tPzpczCCDgv+P2P5y00ZJOOg==}
    engines: {node: '>= 8'}

  methods@1.1.2:
    resolution: {integrity: sha512-iclAHeNqNm68zFtnZ0e+1L2yUIdvzNoauKU4WBA3VvH/vPFieF7qfRlwUZU+DA9P9bPXIS90ulxoUoCH23sV2w==}
    engines: {node: '>= 0.6'}

  micromatch@4.0.8:
    resolution: {integrity: sha512-PXwfBhYu0hBCPw8Dn0E+WDYb7af3dSLVWKi3HGv84IdF4TyFoC0ysxFd0Goxw7nSv4T/PzEJQxsYsEiFCKo2BA==}
    engines: {node: '>=8.6'}

  mime-db@1.52.0:
    resolution: {integrity: sha512-sPU4uV7dYlvtWJxwwxHD0PuihVNiE7TyAbQ5SWxDCB9mUYvOgroQOwYQQOKPJ8CIbE+1ETVlOoK1UC2nU3gYvg==}
    engines: {node: '>= 0.6'}

  mime-types@2.1.35:
    resolution: {integrity: sha512-ZDY+bPm5zTTF+YpCrAU9nK0UgICYPT0QtT1NZWFv4s++TNkcgVaT0g6+4R2uI4MjQjzysHB1zxuWL50hzaeXiw==}
    engines: {node: '>= 0.6'}

  mime@1.6.0:
    resolution: {integrity: sha512-x0Vn8spI+wuJ1O6S7gnbaQg8Pxh4NNHb7KSINmEWKiPE4RKOplvijn+NkmYmmRgP68mc70j2EbeTFRsrswaQeg==}
    engines: {node: '>=4'}
    hasBin: true

  mime@2.6.0:
    resolution: {integrity: sha512-USPkMeET31rOMiarsBNIHZKLGgvKc/LrjofAnBlOttf5ajRvqiRA8QsenbcooctK6d6Ts6aqZXBA+XbkKthiQg==}
    engines: {node: '>=4.0.0'}
    hasBin: true

  mimic-fn@2.1.0:
    resolution: {integrity: sha512-OqbOk5oEQeAZ8WXWydlu9HJjz9WVdEIvamMCcXmuqUYjTknH/sqsWvhQ3vgwKFRR1HpjvNBKQ37nbJgYzGqGcg==}
    engines: {node: '>=6'}

  minimatch@3.1.2:
    resolution: {integrity: sha512-J7p63hRiAjw1NDEww1W7i37+ByIrOWO5XQQAzZ3VOcL0PNybwpfmV/N05zFAzwQ9USyEcX6t3UO+K5aqBQOIHw==}

  minimatch@5.1.6:
    resolution: {integrity: sha512-lKwV/1brpG6mBUFHtb7NUmtABCb2WZZmm2wNiOA5hAb8VdCS4B3dtMWyvcoViccwAW/COERjXLt0zP1zXUN26g==}
    engines: {node: '>=10'}

  minimatch@9.0.1:
    resolution: {integrity: sha512-0jWhJpD/MdhPXwPuiRkCbfYfSKp2qnn2eOc279qI7f+osl/l+prKSrvhg157zSYvx/1nmgn2NqdT6k2Z7zSH9w==}
    engines: {node: '>=16 || 14 >=14.17'}

  minimatch@9.0.5:
    resolution: {integrity: sha512-G6T0ZX48xgozx7587koeX9Ys2NYy6Gmv//P89sEte9V9whIapMNF4idKxnW2QtCcLiTWlb/wfCabAtAFWhhBow==}
    engines: {node: '>=16 || 14 >=14.17'}

  minimist@1.2.8:
    resolution: {integrity: sha512-2yyAR8qBkN3YuheJanUpWC5U3bb5osDywNB8RzDVlDwDHbocAJveqqj1u8+SVD7jkWT4yvsHCpWqqWqAxb0zCA==}

  minipass@7.1.2:
    resolution: {integrity: sha512-qOOzS1cBTWYF4BH8fVePDBOO9iptMnGUEZwNc/cMWnTV2nVLZ7VoNWEPHkYczZA0pdoA7dl6e7FL659nX9S2aw==}
    engines: {node: '>=16 || 14 >=14.17'}

  mitt@3.0.1:
    resolution: {integrity: sha512-vKivATfr97l2/QBCYAkXYDbrIWPM2IIKEl7YPhjCvKlG3kE2gm+uBo6nEXK3M5/Ffh/FLpKExzOQ3JJoJGFKBw==}

  mjml-accordion@4.15.3:
    resolution: {integrity: sha512-LPNVSj1LyUVYT9G1gWwSw3GSuDzDsQCu0tPB2uDsq4VesYNnU6v3iLCQidMiR6azmIt13OEozG700ygAUuA6Ng==}

  mjml-body@4.15.3:
    resolution: {integrity: sha512-7pfUOVPtmb0wC+oUOn4xBsAw4eT5DyD6xqaxj/kssu6RrFXOXgJaVnDPAI9AzIvXJ/5as9QrqRGYAddehwWpHQ==}

  mjml-button@4.15.3:
    resolution: {integrity: sha512-79qwn9AgdGjJR1vLnrcm2rq2AsAZkKC5JPwffTMG+Nja6zGYpTDZFZ56ekHWr/r1b5WxkukcPj2PdevUug8c+Q==}

  mjml-carousel@4.15.3:
    resolution: {integrity: sha512-3ju6I4l7uUhPRrJfN3yK9AMsfHvrYbRkcJ1GRphFHzUj37B2J6qJOQUpzA547Y4aeh69TSb7HFVf1t12ejQxVw==}

  mjml-cli@4.15.3:
    resolution: {integrity: sha512-+V2TDw3tXUVEptFvLSerz125C2ogYl8klIBRY1m5BHd4JvGVf3yhx8N3PngByCzA6PGcv/eydGQN+wy34SHf0Q==}
    hasBin: true

  mjml-column@4.15.3:
    resolution: {integrity: sha512-hYdEFdJGHPbZJSEysykrevEbB07yhJGSwfDZEYDSbhQQFjV2tXrEgYcFD5EneMaowjb55e3divSJxU4c5q4Qgw==}

  mjml-core@4.15.3:
    resolution: {integrity: sha512-Dmwk+2cgSD9L9GmTbEUNd8QxkTZtW9P7FN/ROZW/fGZD6Hq6/4TB0zEspg2Ow9eYjZXO2ofOJ3PaQEEShKV0kQ==}

  mjml-divider@4.15.3:
    resolution: {integrity: sha512-vh27LQ9FG/01y0b9ntfqm+GT5AjJnDSDY9hilss2ixIUh0FemvfGRfsGVeV5UBVPBKK7Ffhvfqc7Rciob9Spzw==}

  mjml-group@4.15.3:
    resolution: {integrity: sha512-HSu/rKnGZVKFq3ciT46vi1EOy+9mkB0HewO4+P6dP/Y0UerWkN6S3UK11Cxsj0cAp0vFwkPDCdOeEzRdpFEkzA==}

  mjml-head-attributes@4.15.3:
    resolution: {integrity: sha512-2ISo0r5ZKwkrvJgDou9xVPxxtXMaETe2AsAA02L89LnbB2KC0N5myNsHV0sEysTw9+CfCmgjAb0GAI5QGpxKkQ==}

  mjml-head-breakpoint@4.15.3:
    resolution: {integrity: sha512-Eo56FA5C2v6ucmWQL/JBJ2z641pLOom4k0wP6CMZI2utfyiJ+e2Uuinj1KTrgDcEvW4EtU9HrfAqLK9UosLZlg==}

  mjml-head-font@4.15.3:
    resolution: {integrity: sha512-CzV2aDPpiNIIgGPHNcBhgyedKY4SX3BJoTwOobSwZVIlEA6TAWB4Z9WwFUmQqZOgo1AkkiTHPZQvGcEhFFXH6g==}

  mjml-head-html-attributes@4.15.3:
    resolution: {integrity: sha512-MDNDPMBOgXUZYdxhosyrA2kudiGO8aogT0/cODyi2Ed9o/1S7W+je11JUYskQbncqhWKGxNyaP4VWa+6+vUC/g==}

  mjml-head-preview@4.15.3:
    resolution: {integrity: sha512-J2PxCefUVeFwsAExhrKo4lwxDevc5aKj888HBl/wN4EuWOoOg06iOGCxz4Omd8dqyFsrqvbBuPqRzQ+VycGmaA==}

  mjml-head-style@4.15.3:
    resolution: {integrity: sha512-9J+JuH+mKrQU65CaJ4KZegACUgNIlYmWQYx3VOBR/tyz+8kDYX7xBhKJCjQ1I4wj2Tvga3bykd89Oc2kFZ5WOw==}

  mjml-head-title@4.15.3:
    resolution: {integrity: sha512-IM59xRtsxID4DubQ0iLmoCGXguEe+9BFG4z6y2xQDrscIa4QY3KlfqgKGT69ojW+AVbXXJPEVqrAi4/eCsLItQ==}

  mjml-head@4.15.3:
    resolution: {integrity: sha512-o3mRuuP/MB5fZycjD3KH/uXsnaPl7Oo8GtdbJTKtH1+O/3pz8GzGMkscTKa97l03DAG2EhGrzzLcU2A6eshwFw==}

  mjml-hero@4.15.3:
    resolution: {integrity: sha512-9cLAPuc69yiuzNrMZIN58j+HMK1UWPaq2i3/Fg2ZpimfcGFKRcPGCbEVh0v+Pb6/J0+kf8yIO0leH20opu3AyQ==}

  mjml-image@4.15.3:
    resolution: {integrity: sha512-g1OhSdofIytE9qaOGdTPmRIp7JsCtgO0zbsn1Fk6wQh2gEL55Z40j/VoghslWAWTgT2OHFdBKnMvWtN6U5+d2Q==}

  mjml-migrate@4.15.3:
    resolution: {integrity: sha512-sr/+35RdxZroNQVegjpfRHJ5hda9XCgaS4mK2FGO+Mb1IUevKfeEPII3F/cHDpNwFeYH3kAgyqQ22ClhGLWNBA==}
    hasBin: true

  mjml-navbar@4.15.3:
    resolution: {integrity: sha512-VsKH/Jdlf8Yu3y7GpzQV5n7JMdpqvZvTSpF6UQXL0PWOm7k6+LX+sCZimOfpHJ+wCaaybpxokjWZ71mxOoCWoA==}

  mjml-parser-xml@4.15.3:
    resolution: {integrity: sha512-Tz0UX8/JVYICLjT+U8J1f/TFxIYVYjzZHeh4/Oyta0pLpRLeZlxEd71f3u3kdnulCKMP4i37pFRDmyLXAlEuLw==}

  mjml-preset-core@4.15.3:
    resolution: {integrity: sha512-1zZS8P4O0KweWUqNS655+oNnVMPQ1Rq1GaZq5S9JfwT1Vh/m516lSmiTW9oko6gGHytt5s6Yj6oOeu5Zm8FoLw==}

  mjml-raw@4.15.3:
    resolution: {integrity: sha512-IGyHheOYyRchBLiAEgw3UM11kFNmBSMupu2BDdejC6ZiDhEAdG+tyERlsCwDPYtXanvFpGWULIu3XlsUPc+RZw==}

  mjml-section@4.15.3:
    resolution: {integrity: sha512-JfVPRXH++Hd933gmQfG8JXXCBCR6fIzC3DwiYycvanL/aW1cEQ2EnebUfQkt5QzlYjOkJEH+JpccAsq3ln6FZQ==}

  mjml-social@4.15.3:
    resolution: {integrity: sha512-7sD5FXrESOxpT9Z4Oh36bS6u/geuUrMP1aCg2sjyAwbPcF1aWa2k9OcatQfpRf6pJEhUZ18y6/WBBXmMVmSzXg==}

  mjml-spacer@4.15.3:
    resolution: {integrity: sha512-3B7Qj+17EgDdAtZ3NAdMyOwLTX1jfmJuY7gjyhS2HtcZAmppW+cxqHUBwCKfvSRgTQiccmEvtNxaQK+tfyrZqA==}

  mjml-table@4.15.3:
    resolution: {integrity: sha512-FLx7DcRKTdKdcOCbMyBaeudeHaHpwPveRrBm6WyQe3LXx6FfdmOh59i71/16LFQMgBOD3N4/UJkzxLzlTJzMqQ==}

  mjml-text@4.15.3:
    resolution: {integrity: sha512-+C0hxCmw9kg0XzT6vhE5mFkK6y225nC8UEQcN94K0fBCjPKkM+HqZMwGX205fzdGRi+Bxa55b/VhrIVwdv+8vw==}

  mjml-validator@4.15.3:
    resolution: {integrity: sha512-Xb72KdqRwjv/qM2rJpV22syyP2N3cRQ9VVDrN6u2FSzLq02buFNxmSPJ7CKhat3PrUNdVHU75KZwOf/tz4UEhA==}

  mjml-wrapper@4.15.3:
    resolution: {integrity: sha512-ditsCijeHJrmBmObtJmQ18ddLxv5oPyMTdPU8Di8APOnD2zPk7Z4UAuJSl7HXB45oFiivr3MJf4koFzMUSZ6Gg==}

  mjml@4.15.3:
    resolution: {integrity: sha512-bW2WpJxm6HS+S3Yu6tq1DUPFoTxU9sPviUSmnL7Ua+oVO3WA5ILFWqvujUlz+oeuM+HCwEyMiP5xvKNPENVjYA==}
    hasBin: true

  mkdirp@0.5.6:
    resolution: {integrity: sha512-FP+p8RB8OWpF3YZBCrP5gtADmtXApB5AMLn+vdyA+PyxCjrCs00mjyUozssO33cwDeT3wNGdLxJ5M//YqtHAJw==}
    hasBin: true

  ms@2.0.0:
    resolution: {integrity: sha512-Tpp60P6IUJDTuOq/5Z8cdskzJujfwqfOTkrwIwj7IRISpnkJnT6SyJ4PCPnGMoFjC9ddhal5KVIYtAt97ix05A==}

  ms@2.1.3:
    resolution: {integrity: sha512-6FlzubTLZG3J2a/NVCAleEhjzq5oxgHyaCU9yYXvcLsvoVaHJq/s5xXI6/XXP6tz7R9xAOtHnSO/tXtF3WRTlA==}

  multer-storage-cloudinary@4.0.0:
    resolution: {integrity: sha512-25lm9R6o5dWrHLqLvygNX+kBOxprzpmZdnVKH4+r68WcfCt8XV6xfQaMuAg+kUE5Xmr8mJNA4gE0AcBj9FJyWA==}
    peerDependencies:
      cloudinary: ^1.21.0

  multer@2.0.2:
    resolution: {integrity: sha512-u7f2xaZ/UG8oLXHvtF/oWTRvT44p9ecwBBqTwgJVq0+4BW1g8OW01TyMEGWBHbyMOYVHXslaut7qEQ1meATXgw==}
    engines: {node: '>= 10.16.0'}

  mute-stream@0.0.8:
    resolution: {integrity: sha512-nnbWWOkoWyUsTjKrhgD0dcz22mdkSnpYqbEjIm2nhwhuxlSkpywJmBo8h0ZqJdkp73mb90SssHkN4rsRaBAfAA==}

  mute-stream@1.0.0:
    resolution: {integrity: sha512-avsJQhyd+680gKXyG/sQc0nXaC6rBkPOfyHYcFb9+hdkqQkR9bdnkJ0AMZhke0oesPqIO+mFFJ+IdBc7mst4IA==}
    engines: {node: ^14.17.0 || ^16.13.0 || >=18.0.0}

  natural-compare@1.4.0:
    resolution: {integrity: sha512-OWND8ei3VtNC9h7V60qff3SVobHr996CTwgxubgyQYEpg290h9J0buyECNNJexkFm5sOajh5G116RYA1c8ZMSw==}

  negotiator@0.6.3:
    resolution: {integrity: sha512-+EUsqGPLsM+j/zdChZjsnX51g4XrHFOIXwfnCVPGlQk/k5giakcKsuxCObBRu6DSm9opw/O6slWbJdghQM4bBg==}
    engines: {node: '>= 0.6'}

  neo-async@2.6.2:
    resolution: {integrity: sha512-Yd3UES5mWCSqR+qNT93S3UoYUkqAZ9lLg8a7g9rimsWmYGK8cVToA4/sF3RrshdyV3sAGMXVUmpMYOw+dLpOuw==}

  netmask@2.0.2:
    resolution: {integrity: sha512-dBpDMdxv9Irdq66304OLfEmQ9tbNRFnFTuZiLo+bD+r332bBmMJ8GBLXklIXXgxd3+v9+KUnZaUR5PJMa75Gsg==}
    engines: {node: '>= 0.4.0'}

  nice-try@1.0.5:
    resolution: {integrity: sha512-1nh45deeb5olNY7eX82BkPO7SSxR5SSYJiPTrTdFUVYwAl8CKMA5N9PjTYkHiRjisVcxcQ1HXdLhx2qxxJzLNQ==}

  no-case@2.3.2:
    resolution: {integrity: sha512-rmTZ9kz+f3rCvK2TD1Ue/oZlns7OGoIWP4fc3llxxRXlOkHKoWPPWJOfFYpITabSow43QJbRIoHQXtt10VldyQ==}

  node-abort-controller@3.1.1:
    resolution: {integrity: sha512-AGK2yQKIjRuqnc6VkX2Xj5d+QW8xZ87pa1UK6yA6ouUyuxfHuMP6umE5QK7UmTeOAymo+Zx1Fxiuw9rVx8taHQ==}

  node-emoji@1.11.0:
    resolution: {integrity: sha512-wo2DpQkQp7Sjm2A0cq+sN7EHKO6Sl0ctXeBdFZrL9T9+UywORbufTcTZxom8YqpLQt/FqNMUkOpkZrJVYSKD3A==}

  node-fetch-native@1.6.7:
    resolution: {integrity: sha512-g9yhqoedzIUm0nTnTqAQvueMPVOuIY16bqgAJJC8XOOubYFNwz6IER9qs0Gq2Xd0+CecCKFjtdDTMA4u4xG06Q==}

  node-fetch@2.7.0:
    resolution: {integrity: sha512-c4FRfUm/dbcWZ7U+1Wq0AwCyFL+3nt2bEw05wfxSz+DWpWsitgmSgYmy2dQdWyKC1694ELPqMs/YzUSNozLt8A==}
    engines: {node: 4.x || >=6.0.0}
    peerDependencies:
      encoding: ^0.1.0
    peerDependenciesMeta:
      encoding:
        optional: true

  node-int64@0.4.0:
    resolution: {integrity: sha512-O5lz91xSOeoXP6DulyHfllpq+Eg00MWitZIbtPfoSEvqIHdl5gfcY6hYzDWnj0qD5tz52PI08u9qUvSVeUBeHw==}

  node-releases@2.0.19:
    resolution: {integrity: sha512-xxOWJsBKtzAq7DY0J+DTzuz58K8e7sJbdgwkbMWQe8UYB6ekmsQ45q0M/tJDsGaZmbC+l7n57UV8Hl5tHxO9uw==}

  nodemailer@6.10.1:
    resolution: {integrity: sha512-Z+iLaBGVaSjbIzQ4pX6XV41HrooLsQ10ZWPUehGmuantvzWoDVBnmsdUcOIDM1t+yPor5pDhVlDESgOMEGxhHA==}
    engines: {node: '>=6.0.0'}

  nodemailer@7.0.4:
    resolution: {integrity: sha512-9O00Vh89/Ld2EcVCqJ/etd7u20UhME0f/NToPfArwPEe1Don1zy4mAIz6ariRr7mJ2RDxtaDzN0WJVdVXPtZaw==}
    engines: {node: '>=6.0.0'}

  nopt@7.2.1:
    resolution: {integrity: sha512-taM24ViiimT/XntxbPyJQzCG+p4EKOpgD3mxFwW38mGjVUrfERQOeY4EDHjdnptttfHuHQXFx+lTP08Q+mLa/w==}
    engines: {node: ^14.17.0 || ^16.13.0 || >=18.0.0}
    hasBin: true

  normalize-path@3.0.0:
    resolution: {integrity: sha512-6eZs5Ls3WtCisHWp9S2GUy8dqkpGi4BVSz3GaqiE6ezub0512ESztXUwUB6C6IKbQkY2Pnb/mD4WYojCRwcwLA==}
    engines: {node: '>=0.10.0'}

  npm-run-path@2.0.2:
    resolution: {integrity: sha512-lJxZYlT4DW/bRUtFh1MQIWqmLwQfAxnqWG4HhEdjMlkrJYnJn0Jrr2u3mgxqaWsdiBc76TYkTG/mhrnYTuzfHw==}
    engines: {node: '>=4'}

  npm-run-path@4.0.1:
    resolution: {integrity: sha512-S48WzZW777zhNIrn7gxOlISNAqi9ZC/uQFnRdbeIHhZhCA6UqpkOT8T1G7BvfdgP4Er8gF4sUbaS0i7QvIfCWw==}
    engines: {node: '>=8'}

  nth-check@2.1.1:
    resolution: {integrity: sha512-lqjrjmaOoAnWfMmBPL+XNnynZh2+swxiX3WUE0s4yEHI6m+AwrK2UZOimIRl3X/4QctVqS8AiZjFqyOGrMXb/w==}

  nypm@0.6.1:
    resolution: {integrity: sha512-hlacBiRiv1k9hZFiphPUkfSQ/ZfQzZDzC+8z0wL3lvDAOUu/2NnChkKuMoMjNur/9OpKuz2QsIeiPVN0xM5Q0w==}
    engines: {node: ^14.16.0 || >=16.10.0}
    hasBin: true

  object-assign@4.1.1:
    resolution: {integrity: sha512-rJgTQnkUnH1sFw8yT6VSU3zD3sWmu6sZhIseY8VX+GRu3P6F7Fu+JNDoXfklElbLJSnc3FUQHVe4cU5hj+BcUg==}
    engines: {node: '>=0.10.0'}

  object-hash@3.0.0:
    resolution: {integrity: sha512-RSn9F68PjH9HqtltsSnqYC1XXoWe9Bju5+213R98cNGttag9q9yAOTzdbsqvIa7aNm5WffBZFpWYr2aWrklWAw==}
    engines: {node: '>= 6'}

  object-inspect@1.13.4:
    resolution: {integrity: sha512-W67iLl4J2EXEGTbfeHCffrjDfitvLANg0UlX3wFUUSTx92KXRFegMHUVgSqE+wvhAbi4WqjGg9czysTV2Epbew==}
    engines: {node: '>= 0.4'}

  ohash@2.0.11:
    resolution: {integrity: sha512-RdR9FQrFwNBNXAr4GixM8YaRZRJ5PUWbKYbE5eOsrwAjJW0q2REGcf79oYPsLyskQCZG1PLN+S/K1V00joZAoQ==}

  on-finished@2.4.1:
    resolution: {integrity: sha512-oVlzkg3ENAhCk2zdv7IJwd/QUD4z2RxRwpkcGY8psCVcCYZNq4wYnVWALHM+brtuJjePWiYF/ClmuDr8Ch5+kg==}
    engines: {node: '>= 0.8'}

  once@1.4.0:
    resolution: {integrity: sha512-lNaJgI+2Q5URQBkccEKHTQOPaXdUxnZZElQTZY0MFUAuaEqe1E+Nyvgdz/aIyNi6Z9MzO5dv1H8n58/GELp3+w==}

  onetime@5.1.2:
    resolution: {integrity: sha512-kbpaSSGJTWdAY5KPVeMOKXSrPtr8C8C7wodJbcsd51jRnmD+GZu8Y0VoU6Dm5Z4vWr0Ig/1NKuWRKf7j5aaYSg==}
    engines: {node: '>=6'}

  open@7.4.2:
    resolution: {integrity: sha512-MVHddDVweXZF3awtlAS+6pgKLlm/JgxZ90+/NBurBoQctVOOB/zDdVjcyPzQ+0laDGbsWgrRkflI65sQeOgT9Q==}
    engines: {node: '>=8'}

  optionator@0.9.4:
    resolution: {integrity: sha512-6IpQ7mKUxRcZNLIObR0hz7lxsapSSIYNZJwXPGeF0mTVqGKFIXj1DQcMoT22S3ROcLyY/rz0PWaWZ9ayWmad9g==}
    engines: {node: '>= 0.8.0'}

  ora@5.4.1:
    resolution: {integrity: sha512-5b6Y85tPxZZ7QytO+BQzysW31HJku27cRIlkbAXaNx+BdcVi+LlRFmVXzeF6a7JCwJpyw5c4b+YSVImQIrBpuQ==}
    engines: {node: '>=10'}

  os-tmpdir@1.0.2:
    resolution: {integrity: sha512-D2FR03Vir7FIu45XBY20mTb+/ZSWB00sjU9jdQXt83gDrI4Ztz5Fs7/yy74g2N5SVQY4xY1qDr4rNddwYRVX0g==}
    engines: {node: '>=0.10.0'}

  p-event@4.2.0:
    resolution: {integrity: sha512-KXatOjCRXXkSePPb1Nbi0p0m+gQAwdlbhi4wQKJPI1HsMQS9g+Sqp2o+QHziPr7eYJyOZet836KoHEVM1mwOrQ==}
    engines: {node: '>=8'}

  p-finally@1.0.0:
    resolution: {integrity: sha512-LICb2p9CB7FS+0eR1oqWnHhp0FljGLZCWBE9aix0Uye9W8LTQPwMTYVGWQWIw9RdQiDg4+epXQODwIYJtSJaow==}
    engines: {node: '>=4'}

  p-limit@2.3.0:
    resolution: {integrity: sha512-//88mFWSJx8lxCzwdAABTJL2MyWB12+eIY7MDL2SqLmAkeKU9qxRvWuSyTjm3FUmpBEMuFfckAIqEaVGUDxb6w==}
    engines: {node: '>=6'}

  p-limit@3.1.0:
    resolution: {integrity: sha512-TYOanM3wGwNGsZN2cVTYPArw454xnXj5qmWF1bEoAc4+cU/ol7GVh7odevjp1FNHduHc3KZMcFduxU5Xc6uJRQ==}
    engines: {node: '>=10'}

  p-locate@4.1.0:
    resolution: {integrity: sha512-R79ZZ/0wAxKGu3oYMlz8jy/kbhsNrS7SKZ7PxEHBgJ5+F2mtFW2fK2cOtBh1cHYkQsbzFV7I+EoRKe6Yt0oK7A==}
    engines: {node: '>=8'}

  p-locate@5.0.0:
    resolution: {integrity: sha512-LaNjtRWUBY++zB5nE/NwcaoMylSPk+S+ZHNB1TzdbMJMny6dynpAGt7X/tl/QYq3TIeE6nxHppbo2LGymrG5Pw==}
    engines: {node: '>=10'}

  p-timeout@3.2.0:
    resolution: {integrity: sha512-rhIwUycgwwKcP9yTOOFK/AKsAopjjCakVqLHePO3CC6Mir1Z99xT+R63jZxAT5lFZLa2inS5h+ZS2GvR99/FBg==}
    engines: {node: '>=8'}

  p-try@2.2.0:
    resolution: {integrity: sha512-R4nPAVTAU0B9D35/Gk3uJf/7XYbQcyohSKdvAxIRSNghFl4e71hVoGnBNQz9cWaXxO2I10KTC+3jMdvvoKw6dQ==}
    engines: {node: '>=6'}

  p-wait-for@3.2.0:
    resolution: {integrity: sha512-wpgERjNkLrBiFmkMEjuZJEWKKDrNfHCKA1OhyN1wg1FrLkULbviEy6py1AyJUgZ72YWFbZ38FIpnqvVqAlDUwA==}
    engines: {node: '>=8'}

  pac-proxy-agent@7.2.0:
    resolution: {integrity: sha512-TEB8ESquiLMc0lV8vcd5Ql/JAKAoyzHFXaStwjkzpOpC5Yv+pIzLfHvjTSdf3vpa2bMiUQrg9i6276yn8666aA==}
    engines: {node: '>= 14'}

  pac-resolver@7.0.1:
    resolution: {integrity: sha512-5NPgf87AT2STgwa2ntRMr45jTKrYBGkVU36yT0ig/n/GMAa3oPqhZfIQ2kMEimReg0+t9kZViDVZ83qfVUlckg==}
    engines: {node: '>= 14'}

  package-json-from-dist@1.0.1:
    resolution: {integrity: sha512-UEZIS3/by4OC8vL3P2dTXRETpebLI2NiI5vIrjaD/5UtrkFX/tNbwjTSRAGC/+7CAo2pIcBaRgWmcBBHcsaCIw==}

  param-case@2.1.1:
    resolution: {integrity: sha512-eQE845L6ot89sk2N8liD8HAuH4ca6Vvr7VWAWwt7+kvvG5aBcPmmphQ68JsEG2qa9n1TykS2DLeMt363AAH8/w==}

  parent-module@1.0.1:
    resolution: {integrity: sha512-GQ2EWRpQV8/o+Aw8YqtfZZPfNRWZYkbidE9k5rpl/hC3vtHHBfGm2Ifi6qWV+coDGkrUKZAxE3Lot5kcsRlh+g==}
    engines: {node: '>=6'}

  parse-json@5.2.0:
    resolution: {integrity: sha512-ayCKvm/phCGxOkYRSCM82iDwct8/EonSEgCSxWxD7ve6jHggsFl4fZVQBPRNgQoKiuV/odhFrGzQXZwbifC8Rg==}
    engines: {node: '>=8'}

  parse5-htmlparser2-tree-adapter@7.1.0:
    resolution: {integrity: sha512-ruw5xyKs6lrpo9x9rCZqZZnIUntICjQAd0Wsmp396Ul9lN/h+ifgVV1x1gZHi8euej6wTfpqX8j+BFQxF0NS/g==}

  parse5@7.3.0:
    resolution: {integrity: sha512-IInvU7fabl34qmi9gY8XOVxhYyMyuH2xUNpb2q8/Y+7552KlejkRvqvD19nMoUW/uQGGbqNpA6Tufu5FL5BZgw==}

  parseley@0.12.1:
    resolution: {integrity: sha512-e6qHKe3a9HWr0oMRVDTRhKce+bRO8VGQR3NyVwcjwrbhMmFCX9KszEV35+rn4AdilFAq9VPxP/Fe1wC9Qjd2lw==}

  parseurl@1.3.3:
    resolution: {integrity: sha512-CiyeOxFT/JZyN5m0z9PfXw4SCBJ6Sygz1Dpl0wqjlhDEGGBP1GnsUVEL0p63hoG1fcj3fHynXi9NYO4nWOL+qQ==}
    engines: {node: '>= 0.8'}

  passport-jwt@4.0.1:
    resolution: {integrity: sha512-UCKMDYhNuGOBE9/9Ycuoyh7vP6jpeTp/+sfMJl7nLff/t6dps+iaeE0hhNkKN8/HZHcJ7lCdOyDxHdDoxoSvdQ==}

  passport-strategy@1.0.0:
    resolution: {integrity: sha512-CB97UUvDKJde2V0KDWWB3lyf6PC3FaZP7YxZ2G8OAtn9p4HI9j9JLP9qjOGZFvyl8uwNT8qM+hGnz/n16NI7oA==}
    engines: {node: '>= 0.4.0'}

  passport@0.7.0:
    resolution: {integrity: sha512-cPLl+qZpSc+ireUvt+IzqbED1cHHkDoVYMo30jbJIdOOjQ1MQYZBPiNvmi8UM6lJuOpTPXJGZQk0DtC4y61MYQ==}
    engines: {node: '>= 0.4.0'}

  path-exists@4.0.0:
    resolution: {integrity: sha512-ak9Qy5Q7jYb2Wwcey5Fpvg2KoAc/ZIhLSLOSBmRmygPsGwkVVt0fZa0qrtMz+m6tJTAHfZQ8FnmB4MG4LWy7/w==}
    engines: {node: '>=8'}

  path-is-absolute@1.0.1:
    resolution: {integrity: sha512-AVbw3UJ2e9bq64vSaS9Am0fje1Pa8pbGqTTsmXfaIiMpnr5DlDhfJOuLj9Sf95ZPVDAUerDfEk88MPmPe7UCQg==}
    engines: {node: '>=0.10.0'}

  path-key@2.0.1:
    resolution: {integrity: sha512-fEHGKCSmUSDPv4uoj8AlD+joPlq3peND+HRYyxFz4KPw4z926S/b8rIuFs2FYJg3BwsxJf6A9/3eIdLaYC+9Dw==}
    engines: {node: '>=4'}

  path-key@3.1.1:
    resolution: {integrity: sha512-ojmeN0qd+y0jszEtoY48r0Peq5dwMEkIlCOu6Q5f41lfkswXuKtYrhgoTpLnyIcHm24Uhqx+5Tqm2InSwLhE6Q==}
    engines: {node: '>=8'}

  path-parse@1.0.7:
    resolution: {integrity: sha512-LDJzPVEEEPR+y48z93A0Ed0yXb8pAByGWo/k5YYdYgpY2/2EsOsksJrq7lOHxryrVOn1ejG6oAp8ahvOIQD8sw==}

  path-scurry@1.11.1:
    resolution: {integrity: sha512-Xa4Nw17FS9ApQFJ9umLiJS4orGjm7ZzwUrwamcGQuHSzDyth9boKDaycYdDcZDuqYATXw4HFXgaqWTctW/v1HA==}
    engines: {node: '>=16 || 14 >=14.18'}

  path-to-regexp@0.1.12:
    resolution: {integrity: sha512-RA1GjUVMnvYFxuqovrEqZoxxW5NUZqbwKtYz/Tt7nXerk0LbLblQmrsgdeOxV5SFHf0UDggjS/bSeOZwt1pmEQ==}

  path-to-regexp@3.3.0:
    resolution: {integrity: sha512-qyCH421YQPS2WFDxDjftfc1ZR5WKQzVzqsp4n9M2kQhVOo/ByahFoUNJfl58kOcEGfQ//7weFTDhm+ss8Ecxgw==}

  path-type@4.0.0:
    resolution: {integrity: sha512-gDKb8aZMDeD/tZWs9P6+q0J9Mwkdl6xMV8TjnGP3qJVJ06bdMgkbBlLU8IdfOsIsFz2BW1rNVT3XuNEl8zPAvw==}
    engines: {node: '>=8'}

  pathe@2.0.3:
    resolution: {integrity: sha512-WUjGcAqP1gQacoQe+OBJsFA7Ld4DyXuUIjZ5cc75cLHvJ7dtNsTugphxIADwspS+AraAUePCKrSVtPLFj/F88w==}

  pause@0.0.1:
    resolution: {integrity: sha512-KG8UEiEVkR3wGEb4m5yZkVCzigAD+cVEJck2CzYZO37ZGJfctvVptVO192MwrtPhzONn6go8ylnOdMhKqi4nfg==}

  peberminta@0.9.0:
    resolution: {integrity: sha512-XIxfHpEuSJbITd1H3EeQwpcZbTLHc+VVr8ANI9t5sit565tsI4/xK3KWTUFE2e6QiangUkh3B0jihzmGnNrRsQ==}

  pend@1.2.0:
    resolution: {integrity: sha512-F3asv42UuXchdzt+xXqfW1OGlVBe+mxa2mqI0pg5yAHZPvFmY3Y6drSf/GQ1A86WgWEN9Kzh/WrgKa6iGcHXLg==}

  perfect-debounce@1.0.0:
    resolution: {integrity: sha512-xCy9V055GLEqoFaHoC1SoLIaLmWctgCUaBaWxDZ7/Zx4CTyX7cJQLJOok/orfjZAh9kEYpjJa4d0KcJmCbctZA==}

  picocolors@1.1.1:
    resolution: {integrity: sha512-xceH2snhtb5M9liqDsmEw56le376mTZkEX/jEb/RxNFyegNul7eNslCXP9FDj/Lcu0X8KEyMceP2ntpaHrDEVA==}

  picomatch@2.3.1:
    resolution: {integrity: sha512-JU3teHTNjmE2VCGFzuY8EXzCDVwEqB2a8fsIvwaStHhAWJEeVd1o1QD80CU6+ZdEXXSLbSsuLwJjkCBWqRQUVA==}
    engines: {node: '>=8.6'}

  picomatch@4.0.1:
    resolution: {integrity: sha512-xUXwsxNjwTQ8K3GnT4pCJm+xq3RUPQbmkYJTP5aFIfNIvbcc/4MUxgBaaRSZJ6yGJZiGSyYlM6MzwTsRk8SYCg==}
    engines: {node: '>=12'}

  pirates@4.0.7:
    resolution: {integrity: sha512-TfySrs/5nm8fQJDcBDuUng3VOUKsd7S+zqvbOTiGXHfxX4wK31ard+hoNuvkicM/2YFzlpDgABOevKSsB4G/FA==}
    engines: {node: '>= 6'}

  pkg-dir@4.2.0:
    resolution: {integrity: sha512-HRDzbaKjC+AOWVXxAU/x54COGeIv9eb+6CkDSQoNTt4XyWoIJvuPsXizxu/Fr23EiekbtZwmh1IcIG/l/a10GQ==}
    engines: {node: '>=8'}

  pkg-types@2.3.0:
    resolution: {integrity: sha512-SIqCzDRg0s9npO5XQ3tNZioRY1uK06lA41ynBC1YmFTmnY6FjUjVt6s4LoADmwoig1qqD0oK8h1p/8mlMx8Oig==}

  pluralize@8.0.0:
    resolution: {integrity: sha512-Nc3IT5yHzflTfbjgqWcCPpo7DaKy4FnpB0l/zCAW0Tc7jxAiuqSxHasntB3D7887LSrA93kDJ9IXovxJYxyLCA==}
    engines: {node: '>=4'}

  possible-typed-array-names@1.1.0:
    resolution: {integrity: sha512-/+5VFTchJDoVj3bhoqi6UeymcD00DAwb1nJwamzPvHEszJ4FpF6SNNbUbOS8yI56qHzdV8eK0qEfOSiodkTdxg==}
    engines: {node: '>= 0.4'}

  prelude-ls@1.2.1:
    resolution: {integrity: sha512-vkcDPrRZo1QZLbn5RLGPpg/WmIQ65qoWWhcGKf/b5eplkkarX0m9z8ppCat4mlOqUsWpyNuYgO3VRyrYHSzX5g==}
    engines: {node: '>= 0.8.0'}

  prettier-linter-helpers@1.0.0:
    resolution: {integrity: sha512-GbK2cP9nraSSUF9N2XwUwqfzlAFlMNYYl+ShE/V+H8a9uNl/oUqB1w2EL54Jh0OlyRSd8RfWYJ3coVS4TROP2w==}
    engines: {node: '>=6.0.0'}

  prettier@3.6.2:
    resolution: {integrity: sha512-I7AIg5boAr5R0FFtJ6rCfD+LFsWHp81dolrFD8S79U9tb8Az2nGrJncnMSnys+bpQJfRUzqs9hnA81OAA3hCuQ==}
    engines: {node: '>=14'}
    hasBin: true

  pretty-format@29.7.0:
    resolution: {integrity: sha512-Pdlw/oPxN+aXdmM9R00JVC9WVFoCLTKJvDVLgmJ+qAffBMxsV85l/Lu7sNx4zSzPyoL2euImuEwHhOXdEgNFZQ==}
    engines: {node: ^14.15.0 || ^16.10.0 || >=18.0.0}

  preview-email@3.1.0:
    resolution: {integrity: sha512-ZtV1YrwscEjlrUzYrTSs6Nwo49JM3pXLM4fFOBSC3wSni+bxaWlw9/Qgk75PZO8M7cX2EybmL2iwvaV3vkAttw==}
    engines: {node: '>=14'}

  prisma@6.14.0:
    resolution: {integrity: sha512-QEuCwxu+Uq9BffFw7in8In+WfbSUN0ewnaSUKloLkbJd42w6EyFckux4M0f7VwwHlM3A8ssaz4OyniCXlsn0WA==}
    engines: {node: '>=18.18'}
    hasBin: true
    peerDependencies:
      typescript: '>=5.1.0'
    peerDependenciesMeta:
      typescript:
        optional: true

  progress@2.0.3:
    resolution: {integrity: sha512-7PiHtLll5LdnKIMw100I+8xJXR5gW2QwWYkT6iJva0bXitZKa/XMrSbdmg3r2Xnaidz9Qumd0VPaMrZlF9V9sA==}
    engines: {node: '>=0.4.0'}

  promise@7.3.1:
    resolution: {integrity: sha512-nolQXZ/4L+bP/UGlkfaIujX9BKxGwmQ9OT4mOt5yvy8iK1h3wqTEJCijzGANTCCl9nWjY41juyAn2K3Q1hLLTg==}

  prompts@2.4.2:
    resolution: {integrity: sha512-NxNv/kLguCA7p3jE8oL2aEBsrJWgAakBpgmgK6lpPWV+WuOmY6r2/zbAVnP+T8bQlA0nzHXSJSJW0Hq7ylaD2Q==}
    engines: {node: '>= 6'}

  proto-list@1.2.4:
    resolution: {integrity: sha512-vtK/94akxsTMhe0/cbfpR+syPuszcuwhqVjJq26CuNDgFGj682oRBXOP5MJpv2r7JtE8MsiepGIqvvOTBwn2vA==}

  proxy-addr@2.0.7:
    resolution: {integrity: sha512-llQsMLSUDUPT44jdrU/O37qlnifitDP+ZwrmmZcoSKyLKvtZxpyV0n2/bD/N4tBAAZ/gJEdZU7KMraoK1+XYAg==}
    engines: {node: '>= 0.10'}

  proxy-agent@6.5.0:
    resolution: {integrity: sha512-TmatMXdr2KlRiA2CyDu8GqR8EjahTG3aY3nXjdzFyoZbmB8hrBsTyMezhULIXKnC0jpfjlmiZ3+EaCzoInSu/A==}
    engines: {node: '>= 14'}

  proxy-from-env@1.1.0:
    resolution: {integrity: sha512-D+zkORCbA9f1tdWRK0RaCR3GPv50cMxcrz4X8k5LTSUD1Dkw47mKJEZQNunItRTkWwgtaUSo1RVFRIG9ZXiFYg==}

  pug-attrs@3.0.0:
    resolution: {integrity: sha512-azINV9dUtzPMFQktvTXciNAfAuVh/L/JCl0vtPCwvOA21uZrC08K/UnmrL+SXGEVc1FwzjW62+xw5S/uaLj6cA==}

  pug-code-gen@3.0.3:
    resolution: {integrity: sha512-cYQg0JW0w32Ux+XTeZnBEeuWrAY7/HNE6TWnhiHGnnRYlCgyAUPoyh9KzCMa9WhcJlJ1AtQqpEYHc+vbCzA+Aw==}

  pug-error@2.1.0:
    resolution: {integrity: sha512-lv7sU9e5Jk8IeUheHata6/UThZ7RK2jnaaNztxfPYUY+VxZyk/ePVaNZ/vwmH8WqGvDz3LrNYt/+gA55NDg6Pg==}

  pug-filters@4.0.0:
    resolution: {integrity: sha512-yeNFtq5Yxmfz0f9z2rMXGw/8/4i1cCFecw/Q7+D0V2DdtII5UvqE12VaZ2AY7ri6o5RNXiweGH79OCq+2RQU4A==}

  pug-lexer@5.0.1:
    resolution: {integrity: sha512-0I6C62+keXlZPZkOJeVam9aBLVP2EnbeDw3An+k0/QlqdwH6rv8284nko14Na7c0TtqtogfWXcRoFE4O4Ff20w==}

  pug-linker@4.0.0:
    resolution: {integrity: sha512-gjD1yzp0yxbQqnzBAdlhbgoJL5qIFJw78juN1NpTLt/mfPJ5VgC4BvkoD3G23qKzJtIIXBbcCt6FioLSFLOHdw==}

  pug-load@3.0.0:
    resolution: {integrity: sha512-OCjTEnhLWZBvS4zni/WUMjH2YSUosnsmjGBB1An7CsKQarYSWQ0GCVyd4eQPMFJqZ8w9xgs01QdiZXKVjk92EQ==}

  pug-parser@6.0.0:
    resolution: {integrity: sha512-ukiYM/9cH6Cml+AOl5kETtM9NR3WulyVP2y4HOU45DyMim1IeP/OOiyEWRr6qk5I5klpsBnbuHpwKmTx6WURnw==}

  pug-runtime@3.0.1:
    resolution: {integrity: sha512-L50zbvrQ35TkpHwv0G6aLSuueDRwc/97XdY8kL3tOT0FmhgG7UypU3VztfV/LATAvmUfYi4wNxSajhSAeNN+Kg==}

  pug-strip-comments@2.0.0:
    resolution: {integrity: sha512-zo8DsDpH7eTkPHCXFeAk1xZXJbyoTfdPlNR0bK7rpOMuhBYb0f5qUVCO1xlsitYd3w5FQTK7zpNVKb3rZoUrrQ==}

  pug-walk@2.0.0:
    resolution: {integrity: sha512-yYELe9Q5q9IQhuvqsZNwA5hfPkMJ8u92bQLIMcsMxf/VADjNtEYptU+inlufAFYcWdHlwNfZOEnOOQrZrcyJCQ==}

  pug@3.0.3:
    resolution: {integrity: sha512-uBi6kmc9f3SZ3PXxqcHiUZLmIXgfgWooKWXcwSGwQd2Zi5Rb0bT14+8CJjJgI8AB+nndLaNgHGrcc6bPIB665g==}

  pump@3.0.3:
    resolution: {integrity: sha512-todwxLMY7/heScKmntwQG8CXVkWUOdYxIvY2s0VWAAMh/nd8SoYiRaKjlr7+iCs984f2P8zvrfWcDDYVb73NfA==}

  punycode.js@2.3.1:
    resolution: {integrity: sha512-uxFIHU0YlHYhDQtV4R9J6a52SLx28BCjT+4ieh7IGbgwVJWO+km431c4yRlREUAsAmt/uMjQUyQHNEPf0M39CA==}
    engines: {node: '>=6'}

  punycode@1.3.2:
    resolution: {integrity: sha512-RofWgt/7fL5wP1Y7fxE7/EmTLzQVnB0ycyibJ0OOHIlJqTNzglYFxVwETOcIoJqJmpDXJ9xImDv+Fq34F/d4Dw==}

  punycode@2.3.1:
    resolution: {integrity: sha512-vYt7UD1U9Wg6138shLtLOvdAu+8DsC/ilFtEVHcH+wydcSpNE20AfSOduf6MkRFahL5FY7X1oU7nKVZFtfq8Fg==}
    engines: {node: '>=6'}

  puppeteer-core@24.17.0:
    resolution: {integrity: sha512-RYOBKFiF+3RdwIZTEacqNpD567gaFcBAOKTT7742FdB1icXudrPI7BlZbYTYWK2wgGQUXt9Zi1Yn+D5PmCs4CA==}
    engines: {node: '>=18'}

  puppeteer@24.17.0:
    resolution: {integrity: sha512-CGrmJ8WgilK3nyE73k+pbxHggETPpEvL6AQ9H5JSK1RgZRGMQVJ+iO3MocGm9yBQXQJ9U5xijyLvkYXFeb0/+g==}
    engines: {node: '>=18'}
    hasBin: true

  pure-rand@6.1.0:
    resolution: {integrity: sha512-bVWawvoZoBYpp6yIoQtQXHZjmz35RSVHnUOTefl8Vcjr8snTPY1wnpSPMWekcFwbxI6gtmT7rSYPFvz71ldiOA==}

  q@1.5.1:
    resolution: {integrity: sha512-kV/CThkXo6xyFEZUugw/+pIOywXcDbFYgSct5cT3gqlbkBE1SJdwy6UQoZvodiWF/ckQLZyDE/Bu1M6gVu5lVw==}
    engines: {node: '>=0.6.0', teleport: '>=0.2.0'}
    deprecated: |-
      You or someone you depend on is using Q, the JavaScript Promise library that gave JavaScript developers strong feelings about promises. They can almost certainly migrate to the native JavaScript promise now. Thank you literally everyone for joining me in this bet against the odds. Be excellent to each other.

      (For a CapTP with native promises, see @endo/eventual-send and @endo/captp)

  qs@6.13.0:
    resolution: {integrity: sha512-+38qI9SOr8tfZ4QmJNplMUxqjbe7LKvvZgWdExBOmd+egZTtjLB67Gu0HRX3u/XOq7UU2Nx6nsjvS16Z9uwfpg==}
    engines: {node: '>=0.6'}

  qs@6.14.0:
    resolution: {integrity: sha512-YWWTjgABSKcvs/nWBi9PycY/JiPJqOD4JA6o9Sej2AtvSGarXxKC3OQSk4pAarbdQlKAh5D4FCQkJNkW+GAn3w==}
    engines: {node: '>=0.6'}

  querystring@0.2.0:
    resolution: {integrity: sha512-X/xY82scca2tau62i9mDyU9K+I+djTMUsvwf7xnUX5GLvVzgJybOJf4Y6o9Zx3oJK/LSXg5tTZBjwzqVPaPO2g==}
    engines: {node: '>=0.4.x'}
    deprecated: The querystring API is considered Legacy. new code should use the URLSearchParams API instead.

  queue-microtask@1.2.3:
    resolution: {integrity: sha512-NuaNSa6flKT5JaSYQzJok04JzTL1CA6aGhv5rfLW3PgqA+M2ChpZQnAC8h8i4ZFkBS8X5RqkDBHA7r4hej3K9A==}

  randombytes@2.1.0:
    resolution: {integrity: sha512-vYl3iOX+4CKUWuxGi9Ukhie6fsqXqS9FE2Zaic4tNFD2N2QQaXOMFbuKK4QmDHC0JO6B1Zp41J0LpT0oR68amQ==}

  range-parser@1.2.1:
    resolution: {integrity: sha512-Hrgsx+orqoygnmhFbKaHE6c296J+HTAQXoxEF6gNupROmmGJRoyzfG3ccAveqCBrwr/2yxQ5BVd/GTl5agOwSg==}
    engines: {node: '>= 0.6'}

  raw-body@2.5.2:
    resolution: {integrity: sha512-8zGqypfENjCIqGhgXToC8aB2r7YrBX+AQAfIPs/Mlk+BtPTztOvTS01NRW/3Eh60J+a48lt8qsCzirQ6loCVfA==}
    engines: {node: '>= 0.8'}

  rc9@2.1.2:
    resolution: {integrity: sha512-btXCnMmRIBINM2LDZoEmOogIZU7Qe7zn4BpomSKZ/ykbLObuBdvG+mFq11DL6fjH1DRwHhrlgtYWG96bJiC7Cg==}

  rc@1.2.8:
    resolution: {integrity: sha512-y3bGgqKj3QBdxLbLkomlohkvsA8gdAiUQlSBJnBhfn+BPxg4bc62d8TcBW15wavDfgexCgccckhcZvywyQYPOw==}
    hasBin: true

  react-is@18.3.1:
    resolution: {integrity: sha512-/LLMVyas0ljjAtoYiPqYiL8VWXzUUdThrmU5+n20DZv+a+ClRoevUzw5JxU+Ieh5/c87ytoTBV9G1FiKfNJdmg==}

  readable-stream@3.6.2:
    resolution: {integrity: sha512-9u/sniCrY3D5WdsERHzHE4G2YCXqoG5FTHUiCC4SIbr6XcLZBY05ya9EKjYek9O5xOAwjGq+1JdGBAS7Q9ScoA==}
    engines: {node: '>= 6'}

  readdirp@3.6.0:
    resolution: {integrity: sha512-hOS089on8RduqdbhvQ5Z37A0ESjsqz6qnRcffsMU3495FuTdqSm+7bhJ29JvIOsBDEEnan5DPu9t3To9VRlMzA==}
    engines: {node: '>=8.10.0'}

  readdirp@4.1.2:
    resolution: {integrity: sha512-GDhwkLfywWL2s6vEjyhri+eXmfH6j1L7JE27WhqLeYzoh/A3DBaYGEj2H/HFZCn/kMfim73FXxEJTw06WtxQwg==}
    engines: {node: '>= 14.18.0'}

  reflect-metadata@0.2.2:
    resolution: {integrity: sha512-urBwgfrvVP/eAyXx4hluJivBKzuEbSQs9rKWCrCkbSxNv8mxPcUZKeuoF3Uy4mJl3Lwprp6yy5/39VWigZ4K6Q==}

  relateurl@0.2.7:
    resolution: {integrity: sha512-G08Dxvm4iDN3MLM0EsP62EDV9IuhXPR6blNz6Utcp7zyV3tr4HVNINt6MpaRWbxoOHT3Q7YN2P+jaHX8vUbgog==}
    engines: {node: '>= 0.10'}

  repeat-string@1.6.1:
    resolution: {integrity: sha512-PV0dzCYDNfRi1jCDbJzpW7jNNDRuCOG/jI5ctQcGKt/clZD+YcPS3yIlWuTJMmESC8aevCFmWJy5wjAFgNqN6w==}
    engines: {node: '>=0.10'}

  require-directory@2.1.1:
    resolution: {integrity: sha512-fGxEI7+wsG9xrvdjsrlmL22OMTTiHRwAMroiEeMgq8gzoLC/PQr7RsRDSTLUg/bZAZtF+TVIkHc6/4RIKrui+Q==}
    engines: {node: '>=0.10.0'}

  require-from-string@2.0.2:
    resolution: {integrity: sha512-Xf0nWe6RseziFMu+Ap9biiUbmplq6S9/p+7w7YXP/JBHhrUDDUhwa+vANyubuqfZWTveU//DYVGsDG7RKL/vEw==}
    engines: {node: '>=0.10.0'}

  resolve-cwd@3.0.0:
    resolution: {integrity: sha512-OrZaX2Mb+rJCpH/6CpSqt9xFVpN++x01XnN2ie9g6P5/3xelLAkXWVADpdz1IHD/KFfEXyE6V0U01OQ3UO2rEg==}
    engines: {node: '>=8'}

  resolve-from@4.0.0:
    resolution: {integrity: sha512-pb/MYmXstAkysRFx8piNI1tGFNQIFA3vkE3Gq4EuA1dF6gHp/+vgZqsCGJapvy8N3Q+4o7FwvquPJcnZ7RYy4g==}
    engines: {node: '>=4'}

  resolve-from@5.0.0:
    resolution: {integrity: sha512-qYg9KP24dD5qka9J47d0aVky0N+b4fTU89LN9iDnjB5waksiC49rvMB0PrUJQGoTmH50XPiqOvAjDfaijGxYZw==}
    engines: {node: '>=8'}

  resolve.exports@2.0.3:
    resolution: {integrity: sha512-OcXjMsGdhL4XnbShKpAcSqPMzQoYkYyhbEaeSko47MjRP9NfEQMhZkXL1DoFlt9LWQn4YttrdnV6X2OiyzBi+A==}
    engines: {node: '>=10'}

  resolve@1.22.10:
    resolution: {integrity: sha512-NPRy+/ncIMeDlTAsuqwKIiferiawhefFJtkNSW0qZJEqMEb+qBt/77B/jGeeek+F0uOeN05CDa6HXbbIgtVX4w==}
    engines: {node: '>= 0.4'}
    hasBin: true

  restore-cursor@3.1.0:
    resolution: {integrity: sha512-l+sSefzHpj5qimhFSE5a8nufZYAM3sBSVMAPtYkmC+4EH2anSGaEMXSD0izRQbu9nfyQ9y5JrVmp7E8oZrUjvA==}
    engines: {node: '>=8'}

  reusify@1.1.0:
    resolution: {integrity: sha512-g6QUff04oZpHs0eG5p83rFLhHeV00ug/Yf9nZM6fLeUrPguBTkTQOdpAWWspMh55TZfVQDPaN3NQJfbVRAxdIw==}
    engines: {iojs: '>=1.0.0', node: '>=0.10.0'}

  rimraf@3.0.2:
    resolution: {integrity: sha512-JZkJMZkAGFFPP2YqXZXPbMlMBgsxzE8ILs4lMIX/2o0L9UBw9O/Y3o6wFw/i9YLapcUJWwqbi3kdxIPdC62TIA==}
    deprecated: Rimraf versions prior to v4 are no longer supported
    hasBin: true

  run-applescript@3.2.0:
    resolution: {integrity: sha512-Ep0RsvAjnRcBX1p5vogbaBdAGu/8j/ewpvGqnQYunnLd9SM0vWcPJewPKNnWFggf0hF0pwIgwV5XK7qQ7UZ8Qg==}
    engines: {node: '>=4'}

  run-async@2.4.1:
    resolution: {integrity: sha512-tvVnVv01b8c1RrA6Ep7JkStj85Guv/YrMcwqYQnwjsAS2cTmmPGBBjAjpCW7RrSodNSoE2/qg9O4bceNvUuDgQ==}
    engines: {node: '>=0.12.0'}

  run-async@3.0.0:
    resolution: {integrity: sha512-540WwVDOMxA6dN6We19EcT9sc3hkXPw5mzRNGM3FkdN/vtE9NFvj5lFAPNwUDmJjXidm3v7TC1cTE7t17Ulm1Q==}
    engines: {node: '>=0.12.0'}

  run-parallel@1.2.0:
    resolution: {integrity: sha512-5l4VyZR86LZ/lDxZTR6jqL8AFE2S0IFLMP26AbjsLVADxHdhB/c0GUsH+y39UfCi3dzz8OlQuPmnaJOMoDHQBA==}

  rxjs@7.8.1:
    resolution: {integrity: sha512-AA3TVj+0A2iuIoQkWEK/tqFjBq2j+6PO6Y0zJcvzLAFhEFIO3HL0vls9hWLncZbAAbK0mar7oZ4V079I/qPMxg==}

  rxjs@7.8.2:
    resolution: {integrity: sha512-dhKf903U/PQZY6boNNtAGdWbG85WAbjT/1xYoZIC7FAY0yWapOBQVsVrDl58W86//e1VpMNBtRV4MaXfdMySFA==}

  safe-buffer@5.2.1:
    resolution: {integrity: sha512-rp3So07KcdmmKbGvgaNxQSJr7bGVSVk5S9Eq1F+ppbRo70+YeaDxkw5Dd8NPN+GD6bjnYm2VuPuCXmpuYvmCXQ==}

  safe-regex-test@1.1.0:
    resolution: {integrity: sha512-x/+Cz4YrimQxQccJf5mKEbIa1NzeCRNI5Ecl/ekmlYaampdNLPalVyIcCZNNH3MvmqBugV5TMYZXv0ljslUlaw==}
    engines: {node: '>= 0.4'}

  safer-buffer@2.1.2:
    resolution: {integrity: sha512-YZo3K82SD7Riyi0E1EQPojLz7kpepnSQI9IyPbHHg1XXXevb5dJI7tpyN2ADxGcQbHG7vcyRHk0cbwqcQriUtg==}

  sax@1.2.1:
    resolution: {integrity: sha512-8I2a3LovHTOpm7NV5yOyO8IHqgVsfK4+UuySrXU8YXkSRX7k6hCV9b3HrkKCr3nMpgj+0bmocaJJWpvp1oc7ZA==}

  schema-utils@3.3.0:
    resolution: {integrity: sha512-pN/yOAvcC+5rQ5nERGuwrjLlYvLTbCibnZ1I7B1LaiAz9BRBlE9GMgE/eqV30P7aJQUf7Ddimy/RsbYO/GrVGg==}
    engines: {node: '>= 10.13.0'}

  schema-utils@4.3.2:
    resolution: {integrity: sha512-Gn/JaSk/Mt9gYubxTtSn/QCV4em9mpAPiR1rqy/Ocu19u/G9J5WWdNoUT4SiV6mFC3y6cxyFcFwdzPM3FgxGAQ==}
    engines: {node: '>= 10.13.0'}

  selderee@0.11.0:
    resolution: {integrity: sha512-5TF+l7p4+OsnP8BCCvSyZiSPc4x4//p5uPwK8TCnVPJYRmU2aYKMpOXvw8zM5a5JvuuCGN1jmsMwuU2W02ukfA==}

  semver@5.7.2:
    resolution: {integrity: sha512-cBznnQ9KjJqU67B52RMC65CMarK2600WFnbkcaiwWq3xy/5haFJlshgnpjovMVJ+Hff49d8GEn0b87C5pDQ10g==}
    hasBin: true

  semver@6.3.1:
    resolution: {integrity: sha512-BR7VvDCVHO+q2xBEWskxS6DJE1qRnb7DxzUrogb71CWoSficBxYsiAGd+Kl0mmq/MprG9yArRkyrQxTO6XjMzA==}
    hasBin: true

  semver@7.7.2:
    resolution: {integrity: sha512-RF0Fw+rO5AMf9MAyaRXI4AV0Ulj5lMHqVxxdSgiVbixSCXoEmmX/jk0CuJw4+3SqroYO9VoUh+HcuJivvtJemA==}
    engines: {node: '>=10'}
    hasBin: true

  send@0.19.0:
    resolution: {integrity: sha512-dW41u5VfLXu8SJh5bwRmyYUbAoSB3c9uQh6L8h/KtsFREPWpbX1lrljJo186Jc4nmci/sGUZ9a0a0J2zgfq2hw==}
    engines: {node: '>= 0.8.0'}

  serialize-javascript@6.0.2:
    resolution: {integrity: sha512-Saa1xPByTTq2gdeFZYLLo+RFE35NHZkAbqZeWNd3BpzppeVisAqpDjcp8dyf6uIvEqJRd46jemmyA4iFIeVk8g==}

  serve-static@1.16.2:
    resolution: {integrity: sha512-VqpjJZKadQB/PEbEwvFdO43Ax5dFBZ2UECszz8bQ7pi7wt//PWe1P6MN7eCnjsatYtBT6EuiClbjSWP2WrIoTw==}
    engines: {node: '>= 0.8.0'}

  set-function-length@1.2.2:
    resolution: {integrity: sha512-pgRc4hJ4/sNjWCSS9AmnS40x3bNMDTknHgL5UaMBTMyJnU90EgWh1Rz+MC9eFu4BuN/UwZjKQuY/1v3rM7HMfg==}
    engines: {node: '>= 0.4'}

  setprototypeof@1.2.0:
    resolution: {integrity: sha512-E5LDX7Wrp85Kil5bhZv46j8jOeboKq5JMmYM3gVGdGH8xFpPWXUMsNrlODCrkoxMEeNi/XZIwuRvY4XNwYMJpw==}

  shebang-command@1.2.0:
    resolution: {integrity: sha512-EV3L1+UQWGor21OmnvojK36mhg+TyIKDh3iFBKBohr5xeXIhNBcx8oWdgkTEEQ+BEFFYdLRuqMfd5L84N1V5Vg==}
    engines: {node: '>=0.10.0'}

  shebang-command@2.0.0:
    resolution: {integrity: sha512-kHxr2zZpYtdmrN1qDjrrX/Z1rR1kG8Dx+gkpK1G4eXmvXswmcE1hTWBWYUzlraYw1/yZp6YuDY77YtvbN0dmDA==}
    engines: {node: '>=8'}

  shebang-regex@1.0.0:
    resolution: {integrity: sha512-wpoSFAxys6b2a2wHZ1XpDSgD7N9iVjg29Ph9uV/uaP9Ex/KXlkTZTeddxDPSYQpgvzKLGJke2UU0AzoGCjNIvQ==}
    engines: {node: '>=0.10.0'}

  shebang-regex@3.0.0:
    resolution: {integrity: sha512-7++dFhtcx3353uBaq8DDR4NuxBetBzC7ZQOhmTQInHEd6bSrXdiEyzCvG07Z44UYdLShWUyXt5M/yhz8ekcb1A==}
    engines: {node: '>=8'}

  side-channel-list@1.0.0:
    resolution: {integrity: sha512-FCLHtRD/gnpCiCHEiJLOwdmFP+wzCmDEkc9y7NsYxeF4u7Btsn1ZuwgwJGxImImHicJArLP4R0yX4c2KCrMrTA==}
    engines: {node: '>= 0.4'}

  side-channel-map@1.0.1:
    resolution: {integrity: sha512-VCjCNfgMsby3tTdo02nbjtM/ewra6jPHmpThenkTYh8pG9ucZ/1P8So4u4FGBek/BjpOVsDCMoLA/iuBKIFXRA==}
    engines: {node: '>= 0.4'}

  side-channel-weakmap@1.0.2:
    resolution: {integrity: sha512-WPS/HvHQTYnHisLo9McqBHOJk2FkHO/tlpvldyrnem4aeQp4hai3gythswg6p01oSoTl58rcpiFAjF2br2Ak2A==}
    engines: {node: '>= 0.4'}

  side-channel@1.1.0:
    resolution: {integrity: sha512-ZX99e6tRweoUXqR+VBrslhda51Nh5MTQwou5tnUDgbtyM0dBgmhEDtWGP/xbKn6hqfPRHujUNwz5fy/wbbhnpw==}
    engines: {node: '>= 0.4'}

  signal-exit@3.0.7:
    resolution: {integrity: sha512-wnD2ZE+l+SPC/uoS0vXeE9L1+0wuaMqKlfz9AMUo38JsyLSBWSFcHR1Rri62LZc12vLr1gb3jl7iwQhgwpAbGQ==}

  signal-exit@4.1.0:
    resolution: {integrity: sha512-bzyZ1e88w9O1iNJbKnOlvYTrWPDl46O1bG0D3XInv+9tkPrxrN8jUUTiFlDkkmKWgn1M6CfIA13SuGqOa9Korw==}
    engines: {node: '>=14'}

  sisteransi@1.0.5:
    resolution: {integrity: sha512-bLGGlR1QxBcynn2d5YmDX4MGjlZvy2MRBDRNHLJ8VI6l6+9FUiyTFNJ0IveOSP0bcXgVDPRcfGqA0pjaqUpfVg==}

  slash@3.0.0:
    resolution: {integrity: sha512-g9Q1haeby36OSStwb4ntCGGGaKsaVSjQ68fBxoQcutl5fS1vuY18H3wSt3jFyFtrkx+Kz0V1G85A4MyAdDMi2Q==}
    engines: {node: '>=8'}

  slick@1.12.2:
    resolution: {integrity: sha512-4qdtOGcBjral6YIBCWJ0ljFSKNLz9KkhbWtuGvUyRowl1kxfuE1x/Z/aJcaiilpb3do9bl5K7/1h9XC5wWpY/A==}

  smart-buffer@4.2.0:
    resolution: {integrity: sha512-94hK0Hh8rPqQl2xXc3HsaBoOXKV20MToPkcXvwbISWLEs+64sBq5kFgn2kJDHb1Pry9yrP0dxrCI9RRci7RXKg==}
    engines: {node: '>= 6.0.0', npm: '>= 3.0.0'}

  socket.io-adapter@2.5.5:
    resolution: {integrity: sha512-eLDQas5dzPgOWCk9GuuJC2lBqItuhKI4uxGgo9aIV7MYbk2h9Q6uULEh8WBzThoI7l+qU9Ast9fVUmkqPP9wYg==}

  socket.io-parser@4.2.4:
    resolution: {integrity: sha512-/GbIKmo8ioc+NIWIhwdecY0ge+qVBSMdgxGygevmdHj24bsfgtCmcUUcQ5ZzcylGFHsN3k4HB4Cgkl96KVnuew==}
    engines: {node: '>=10.0.0'}

  socket.io@4.8.1:
    resolution: {integrity: sha512-oZ7iUCxph8WYRHHcjBEc9unw3adt5CmSNlppj/5Q4k2RIrhl8Z5yY2Xr4j9zj0+wzVZ0bxmYoGSzKJnRl6A4yg==}
    engines: {node: '>=10.2.0'}

  socks-proxy-agent@8.0.5:
    resolution: {integrity: sha512-HehCEsotFqbPW9sJ8WVYB6UbmIMv7kUUORIF2Nncq4VQvBfNBLibW9YZR5dlYCSUhwcD628pRllm7n+E+YTzJw==}
    engines: {node: '>= 14'}

  socks@2.8.7:
    resolution: {integrity: sha512-HLpt+uLy/pxB+bum/9DzAgiKS8CX1EvbWxI4zlmgGCExImLdiad2iCwXT5Z4c9c3Eq8rP2318mPW2c+QbtjK8A==}
    engines: {node: '>= 10.0.0', npm: '>= 3.0.0'}

  source-map-support@0.5.13:
    resolution: {integrity: sha512-SHSKFHadjVA5oR4PPqhtAVdcBWwRYVd6g6cAXnIbRiIwc2EhPrTuKUBdSLvlEKyIP3GCf89fltvcZiP9MMFA1w==}

  source-map-support@0.5.21:
    resolution: {integrity: sha512-uBHU3L3czsIyYXKX88fdrGovxdSCoTGDRZ6SYXtSRxLZUzHg5P/66Ht6uoUlHu9EZod+inXhKo3qQgwXUT/y1w==}

  source-map@0.6.1:
    resolution: {integrity: sha512-UjgapumWlbMhkBgzT7Ykc5YXUT46F0iKu8SGXq0bcwP5dz/h0Plj6enJqjz1Zbq2l5WaqYnrVbwWOWMyF3F47g==}
    engines: {node: '>=0.10.0'}

  source-map@0.7.4:
    resolution: {integrity: sha512-l3BikUxvPOcn5E74dZiq5BGsTb5yEwhaTSzccU6t4sDOH8NWJCstKO5QT2CvtFoK6F0saL7p9xHAqHOlCPJygA==}
    engines: {node: '>= 8'}

  source-map@0.7.6:
    resolution: {integrity: sha512-i5uvt8C3ikiWeNZSVZNWcfZPItFQOsYTUAOkcUPGd8DqDy1uOUikjt5dG+uRlwyvR108Fb9DOd4GvXfT0N2/uQ==}
    engines: {node: '>= 12'}

  sprintf-js@1.0.3:
    resolution: {integrity: sha512-D9cPgkvLlV3t3IzL0D0YLvGA9Ahk4PcvVwUbN0dSGr1aP0Nrt4AEnTUbuGvquEC0mA64Gqt1fzirlRs5ibXx8g==}

  ssf@0.11.2:
    resolution: {integrity: sha512-+idbmIXoYET47hH+d7dfm2epdOMUDjqcB4648sTZ+t2JwoyBFL/insLfB/racrDmsKB3diwsDA696pZMieAC5g==}
    engines: {node: '>=0.8'}

  stack-utils@2.0.6:
    resolution: {integrity: sha512-XlkWvfIm6RmsWtNJx+uqtKLS8eqFbxUg0ZzLXqY0caEy9l7hruX8IpiDnjsLavoBgqCCR71TqWO8MaXYheJ3RQ==}
    engines: {node: '>=10'}

  statuses@2.0.1:
    resolution: {integrity: sha512-RwNA9Z/7PrK06rYLIzFMlaF+l73iwpzsqRIFgbMLbTcLD6cOao82TaWefPXQvB2fOC4AjuYSEndS7N/mTCbkdQ==}
    engines: {node: '>= 0.8'}

  streamsearch@1.1.0:
    resolution: {integrity: sha512-Mcc5wHehp9aXz1ax6bZUyY5afg9u2rv5cqQI3mRrYkGC8rW2hM02jWuwjtL++LS5qinSyhj2QfLyNsuc+VsExg==}
    engines: {node: '>=10.0.0'}

  streamx@2.22.1:
    resolution: {integrity: sha512-znKXEBxfatz2GBNK02kRnCXjV+AA4kjZIUxeWSr3UGirZMJfTE9uiwKHobnbgxWyL/JWro8tTq+vOqAK1/qbSA==}

  string-length@4.0.2:
    resolution: {integrity: sha512-+l6rNN5fYHNhZZy41RXsYptCjA2Igmq4EG7kZAYFQI1E1VTXarr6ZPXBg6eq7Y6eK4FEhY6AJlyuFIb/v/S0VQ==}
    engines: {node: '>=10'}

  string-width@4.2.3:
    resolution: {integrity: sha512-wKyQRQpjJ0sIp62ErSZdGsjMJWsap5oRNihHhu6G7JVO/9jIB6UyevL+tXuOqrng8j/cxKTWyWUwvSTriiZz/g==}
    engines: {node: '>=8'}

  string-width@5.1.2:
    resolution: {integrity: sha512-HnLOCR3vjcY8beoNLtcjZ5/nxn2afmME6lhrDrebokqMap+XbeW8n9TXpPDOqdGK5qcI3oT0GKTW6wC7EMiVqA==}
    engines: {node: '>=12'}

  string_decoder@1.3.0:
    resolution: {integrity: sha512-hkRX8U1WjJFd8LsDJ2yQ/wWWxaopEsABU1XfkM8A+j0+85JAGppt16cr1Whg6KIbb4okU6Mql6BOj+uup/wKeA==}

  strip-ansi@6.0.1:
    resolution: {integrity: sha512-Y38VPSHcqkFrCpFnQ9vuSXmquuv5oXOKpGeT6aGrr3o3Gc9AlVa6JBfUSOCnbxGGZF+/0ooI7KrPuUSztUdU5A==}
    engines: {node: '>=8'}

  strip-ansi@7.1.0:
    resolution: {integrity: sha512-iq6eVVI64nQQTRYq2KtEg2d2uU7LElhTJwsH4YzIHZshxlgZms/wIc4VoDQTlG/IvVIrBKG06CrZnp0qv7hkcQ==}
    engines: {node: '>=12'}

  strip-bom@3.0.0:
    resolution: {integrity: sha512-vavAMRXOgBVNF6nyEEmL3DBK19iRpDcoIwW+swQ+CbGiu7lju6t+JklA1MHweoWtadgt4ISVUsXLyDq34ddcwA==}
    engines: {node: '>=4'}

  strip-bom@4.0.0:
    resolution: {integrity: sha512-3xurFv5tEgii33Zi8Jtp55wEIILR9eh34FAW00PZf+JnSsTmV/ioewSgQl97JHvgjoRGwPShsWm+IdrxB35d0w==}
    engines: {node: '>=8'}

  strip-eof@1.0.0:
    resolution: {integrity: sha512-7FCwGGmx8mD5xQd3RPUvnSpUXHM3BWuzjtpD4TXsfcZ9EL4azvVVUscFYwD9nx8Kh+uCBC00XBtAykoMHwTh8Q==}
    engines: {node: '>=0.10.0'}

  strip-final-newline@2.0.0:
    resolution: {integrity: sha512-BrpvfNAE3dcvq7ll3xVumzjKjZQ5tI1sEUIKr3Uoks0XUl45St3FlatVqef9prk4jRDzhW6WZg+3bk93y6pLjA==}
    engines: {node: '>=6'}

  strip-json-comments@2.0.1:
    resolution: {integrity: sha512-4gB8na07fecVVkOI6Rs4e7T6NOTki5EmL7TUduTs6bu3EdnSycntVJ4re8kgZA+wx9IueI2Y11bfbgwtzuE0KQ==}
    engines: {node: '>=0.10.0'}

  strip-json-comments@3.1.1:
    resolution: {integrity: sha512-6fPc+R4ihwqP6N/aIv2f1gMH8lOVtWQHoqC4yK6oSDVVocumAsfCqjkXnqiYMhmMwS/mEHLp7Vehlt3ql6lEig==}
    engines: {node: '>=8'}

  strnum@2.1.1:
    resolution: {integrity: sha512-7ZvoFTiCnGxBtDqJ//Cu6fWtZtc7Y3x+QOirG15wztbdngGSkht27o2pyGWrVy0b4WAy3jbKmnoK6g5VlVNUUw==}

  strtok3@10.3.4:
    resolution: {integrity: sha512-KIy5nylvC5le1OdaaoCJ07L+8iQzJHGH6pWDuzS+d07Cu7n1MZ2x26P8ZKIWfbK02+XIL8Mp4RkWeqdUCrDMfg==}
    engines: {node: '>=18'}

  superagent@10.2.3:
    resolution: {integrity: sha512-y/hkYGeXAj7wUMjxRbB21g/l6aAEituGXM9Rwl4o20+SX3e8YOSV6BxFXl+dL3Uk0mjSL3kCbNkwURm8/gEDig==}
    engines: {node: '>=14.18.0'}

  supertest@7.1.4:
    resolution: {integrity: sha512-tjLPs7dVyqgItVFirHYqe2T+MfWc2VOBQ8QFKKbWTA3PU7liZR8zoSpAi/C1k1ilm9RsXIKYf197oap9wXGVYg==}
    engines: {node: '>=14.18.0'}

  supports-color@7.2.0:
    resolution: {integrity: sha512-qpCAvRl9stuOHveKsn7HncJRvv501qIacKzQlO/+Lwxc9+0q2wLyv4Dfvt80/DPn2pqOBsJdDiogXGR9+OvwRw==}
    engines: {node: '>=8'}

  supports-color@8.1.1:
    resolution: {integrity: sha512-MpUEN2OodtUzxvKQl72cUF7RQ5EiHsGvSsVG0ia9c5RbWGL2CI4C7EpPS8UTBIplnlzZiNuV56w+FuNxy3ty2Q==}
    engines: {node: '>=10'}

  supports-preserve-symlinks-flag@1.0.0:
    resolution: {integrity: sha512-ot0WnXS9fgdkgIcePe6RHNk1WA8+muPa6cSjeR3V8K27q9BB1rTE3R1p7Hv0z1ZyAc8s6Vvv8DIyWf681MAt0w==}
    engines: {node: '>= 0.4'}

  swagger-ui-dist@5.17.14:
    resolution: {integrity: sha512-CVbSfaLpstV65OnSjbXfVd6Sta3q3F7Cj/yYuvHMp1P90LztOLs6PfUnKEVAeiIVQt9u2SaPwv0LiH/OyMjHRw==}

  swagger-ui-dist@5.27.1:
    resolution: {integrity: sha512-oGtpYO3lnoaqyGtlJalvryl7TwzgRuxpOVWqEHx8af0YXI+Kt+4jMpLdgMtMcmWmuQ0QTCHLKExwrBFMSxvAUA==}

  swagger-ui-express@5.0.1:
    resolution: {integrity: sha512-SrNU3RiBGTLLmFU8GIJdOdanJTl4TOmT27tt3bWWHppqYmAZ6IDuEuBvMU6nZq0zLEe6b/1rACXCgLZqO6ZfrA==}
    engines: {node: '>= v0.10.32'}
    peerDependencies:
      express: '>=4.0.0 || >=5.0.0-beta'

  symbol-observable@4.0.0:
    resolution: {integrity: sha512-b19dMThMV4HVFynSAM1++gBHAbk2Tc/osgLIBZMKsyqh34jb2e8Os7T6ZW/Bt3pJFdBTd2JwAnAAEQV7rSNvcQ==}
    engines: {node: '>=0.10'}

  synckit@0.11.11:
    resolution: {integrity: sha512-MeQTA1r0litLUf0Rp/iisCaL8761lKAZHaimlbGK4j0HysC4PLfqygQj9srcs0m2RdtDYnF8UuYyKpbjHYp7Jw==}
    engines: {node: ^14.18.0 || >=16.0.0}

  tapable@2.2.3:
    resolution: {integrity: sha512-ZL6DDuAlRlLGghwcfmSn9sK3Hr6ArtyudlSAiCqQ6IfE+b+HHbydbYDIG15IfS5do+7XQQBdBiubF/cV2dnDzg==}
    engines: {node: '>=6'}

  tar-fs@3.1.0:
    resolution: {integrity: sha512-5Mty5y/sOF1YWj1J6GiBodjlDc05CUR8PKXrsnFAiSG0xA+GHeWLovaZPYUDXkH/1iKRf2+M5+OrRgzC7O9b7w==}

  tar-stream@3.1.7:
    resolution: {integrity: sha512-qJj60CXt7IU1Ffyc3NJMjh6EkuCFej46zUqJ4J7pqYlThyd9bO0XBTmcOIhSzZJVWfsLks0+nle/j538YAW9RQ==}

  terser-webpack-plugin@5.3.14:
    resolution: {integrity: sha512-vkZjpUjb6OMS7dhV+tILUW6BhpDR7P2L/aQSAv+Uwk+m8KATX9EccViHTJR2qDtACKPIYndLGCyl3FMo+r2LMw==}
    engines: {node: '>= 10.13.0'}
    peerDependencies:
      '@swc/core': '*'
      esbuild: '*'
      uglify-js: '*'
      webpack: ^5.1.0
    peerDependenciesMeta:
      '@swc/core':
        optional: true
      esbuild:
        optional: true
      uglify-js:
        optional: true

  terser@5.43.1:
    resolution: {integrity: sha512-+6erLbBm0+LROX2sPXlUYx/ux5PyE9K/a92Wrt6oA+WDAoFTdpHE5tCYCI5PNzq2y8df4rA+QgHLJuR4jNymsg==}
    engines: {node: '>=10'}
    hasBin: true

  test-exclude@6.0.0:
    resolution: {integrity: sha512-cAGWPIyOHU6zlmg88jwm7VRyXnMN7iV68OGAbYDk/Mh/xC/pzVPlQtY6ngoIH/5/tciuhGfvESU8GrHrcxD56w==}
    engines: {node: '>=8'}

  text-decoder@1.2.3:
    resolution: {integrity: sha512-3/o9z3X0X0fTupwsYvR03pJ/DjWuqqrfwBgTQzdWDiQSm9KitAyz/9WqsT2JQW7KV2m+bC2ol/zqpW37NHxLaA==}

  text-table@0.2.0:
    resolution: {integrity: sha512-N+8UisAXDGk8PFXP4HAzVR9nbfmVJ3zYLAWiTIoqC5v5isinhr+r5uaO8+7r3BMfuNIufIsA7RdpVgacC2cSpw==}

  through@2.3.8:
    resolution: {integrity: sha512-w89qg7PI8wAdvX60bMDP+bFoD5Dvhm9oLheFp5O4a2QF0cSBGsBX4qZmadPMvVqlLJBBci+WqGGOAPvcDeNSVg==}

  tinyexec@1.0.1:
    resolution: {integrity: sha512-5uC6DDlmeqiOwCPmK9jMSdOuZTh8bU39Ys6yidB+UTt5hfZUPGAypSgFRiEp+jbi9qH40BLDvy85jIU88wKSqw==}

  tlds@1.259.0:
    resolution: {integrity: sha512-AldGGlDP0PNgwppe2quAvuBl18UcjuNtOnDuUkqhd6ipPqrYYBt3aTxK1QTsBVknk97lS2JcafWMghjGWFtunw==}
    hasBin: true

  tmp@0.0.33:
    resolution: {integrity: sha512-jRCJlojKnZ3addtTOjdIqoRuPEKBvNXcGYqzO6zWZX8KfKEpnGY5jfggJQ3EjKuu8D4bJRr0y+cYJFmYbImXGw==}
    engines: {node: '>=0.6.0'}

  tmpl@1.0.5:
    resolution: {integrity: sha512-3f0uOEAQwIqGuWW2MVzYg8fV/QNnc/IpuJNG837rLuczAaLVHslWHZQj4IGiEl5Hs3kkbhwL9Ab7Hrsmuj+Smw==}

  to-regex-range@5.0.1:
    resolution: {integrity: sha512-65P7iz6X5yEr1cwcgvQxbbIw7Uk3gOy5dIdtZ4rDveLqhrdJP+Li/Hx6tyK0NEb+2GCyneCMJiGqrADCSNk8sQ==}
    engines: {node: '>=8.0'}

  toidentifier@1.0.1:
    resolution: {integrity: sha512-o5sSPKEkg/DIQNmH43V0/uerLrpzVedkUh8tGNvaeXpfpuwjKenlSox/2O/BTlZUtEe+JG7s5YhEz608PlAHRA==}
    engines: {node: '>=0.6'}

  token-stream@1.0.0:
    resolution: {integrity: sha512-VSsyNPPW74RpHwR8Fc21uubwHY7wMDeJLys2IX5zJNih+OnAnaifKHo+1LHT7DAdloQ7apeaaWg8l7qnf/TnEg==}

  token-types@6.1.1:
    resolution: {integrity: sha512-kh9LVIWH5CnL63Ipf0jhlBIy0UsrMj/NJDfpsy1SqOXlLKEVyXXYrnFxFT1yOOYVGBSApeVnjPw/sBz5BfEjAQ==}
    engines: {node: '>=14.16'}

  tr46@0.0.3:
    resolution: {integrity: sha512-N3WMsuqV66lT30CrXNbEjx4GEwlow3v6rr4mCcv6prnfwhS01rkgyFdjPNBYd9br7LpXV1+Emh01fHnq2Gdgrw==}

  tree-kill@1.2.2:
    resolution: {integrity: sha512-L0Orpi8qGpRG//Nd+H90vFB+3iHnue1zSSGmNOOCh1GLJ7rUKVwV2HvijphGQS2UmhUZewS9VgvxYIdgr+fG1A==}
    hasBin: true

  ts-api-utils@2.1.0:
    resolution: {integrity: sha512-CUgTZL1irw8u29bzrOD/nH85jqyc74D6SshFgujOIA7osm2Rz7dYH77agkx7H4FBNxDq7Cjf+IjaX/8zwFW+ZQ==}
    engines: {node: '>=18.12'}
    peerDependencies:
      typescript: '>=4.8.4'

  ts-jest@29.4.1:
    resolution: {integrity: sha512-SaeUtjfpg9Uqu8IbeDKtdaS0g8lS6FT6OzM3ezrDfErPJPHNDo/Ey+VFGP1bQIDfagYDLyRpd7O15XpG1Es2Uw==}
    engines: {node: ^14.15.0 || ^16.10.0 || ^18.0.0 || >=20.0.0}
    hasBin: true
    peerDependencies:
      '@babel/core': '>=7.0.0-beta.0 <8'
      '@jest/transform': ^29.0.0 || ^30.0.0
      '@jest/types': ^29.0.0 || ^30.0.0
      babel-jest: ^29.0.0 || ^30.0.0
      esbuild: '*'
      jest: ^29.0.0 || ^30.0.0
      jest-util: ^29.0.0 || ^30.0.0
      typescript: '>=4.3 <6'
    peerDependenciesMeta:
      '@babel/core':
        optional: true
      '@jest/transform':
        optional: true
      '@jest/types':
        optional: true
      babel-jest:
        optional: true
      esbuild:
        optional: true
      jest-util:
        optional: true

  ts-loader@9.5.4:
    resolution: {integrity: sha512-nCz0rEwunlTZiy6rXFByQU1kVVpCIgUpc/psFiKVrUwrizdnIbRFu8w7bxhUF0X613DYwT4XzrZHpVyMe758hQ==}
    engines: {node: '>=12.0.0'}
    peerDependencies:
      typescript: '*'
      webpack: ^5.0.0

  ts-node@10.9.2:
    resolution: {integrity: sha512-f0FFpIdcHgn8zcPSbf1dRevwt047YMnaiJM3u2w2RewrB+fob/zePZcrOyQoLMMO7aBIddLcQIEK5dYjkLnGrQ==}
    hasBin: true
    peerDependencies:
      '@swc/core': '>=1.2.50'
      '@swc/wasm': '>=1.2.50'
      '@types/node': '*'
      typescript: '>=2.7'
    peerDependenciesMeta:
      '@swc/core':
        optional: true
      '@swc/wasm':
        optional: true

  tsconfig-paths-webpack-plugin@4.2.0:
    resolution: {integrity: sha512-zbem3rfRS8BgeNK50Zz5SIQgXzLafiHjOwUAvk/38/o1jHn/V5QAgVUcz884or7WYcPaH3N2CIfUc2u0ul7UcA==}
    engines: {node: '>=10.13.0'}

  tsconfig-paths@4.2.0:
    resolution: {integrity: sha512-NoZ4roiN7LnbKn9QqE1amc9DJfzvZXxF4xDavcOWt1BPkdx+m+0gJuPM+S0vCe7zTJMYUP0R8pO2XMr+Y8oLIg==}
    engines: {node: '>=6'}

  tslib@2.8.1:
    resolution: {integrity: sha512-oJFu94HQb+KVduSUQL7wnpmqnfmLsOA/nAh6b6EH0wCEoK0/mPeXU6c3wKDV83MkOuHPRHtSXKKU99IBazS/2w==}

  type-check@0.4.0:
    resolution: {integrity: sha512-XleUoc9uwGXqjWwXaUTZAmzMcFZ5858QA2vvx1Ur5xIcixXIP+8LnFDgRplU30us6teqdlskFfu+ae4K79Ooew==}
    engines: {node: '>= 0.8.0'}

  type-detect@4.0.8:
    resolution: {integrity: sha512-0fr/mIH1dlO+x7TlcMy+bIDqKPsw/70tVyeHW787goQjhmqaZe10uwLujubK9q9Lg6Fiho1KUKDYz0Z7k7g5/g==}
    engines: {node: '>=4'}

  type-fest@0.20.2:
    resolution: {integrity: sha512-Ne+eE4r0/iWnpAxD852z3A+N0Bt5RN//NjJwRd2VFHEmrywxf5vsZlh4R6lixl6B+wz/8d+maTSAkN1FIkI3LQ==}
    engines: {node: '>=10'}

  type-fest@0.21.3:
    resolution: {integrity: sha512-t0rzBq87m3fVcduHDUFhKmyyX+9eo6WQjZvf51Ea/M0Q7+T374Jp1aUiyUl0GKxp8M/OETVHSDvmkyPgvX+X2w==}
    engines: {node: '>=10'}

  type-fest@4.41.0:
    resolution: {integrity: sha512-TeTSQ6H5YHvpqVwBRcnLDCBnDOHWYu7IvGbHT6N8AOymcr9PJGjc1GTtiWZTYg0NCgYwvnYWEkVChQAr9bjfwA==}
    engines: {node: '>=16'}

  type-is@1.6.18:
    resolution: {integrity: sha512-TkRKr9sUTxEH8MdfuCSP7VizJyzRNMjj2J2do2Jr3Kym598JVdEksuzPQCnlFPW4ky9Q+iA+ma9BGm06XQBy8g==}
    engines: {node: '>= 0.6'}

  typed-query-selector@2.12.0:
    resolution: {integrity: sha512-SbklCd1F0EiZOyPiW192rrHZzZ5sBijB6xM+cpmrwDqObvdtunOHHIk9fCGsoK5JVIYXoyEp4iEdE3upFH3PAg==}

  typedarray@0.0.6:
    resolution: {integrity: sha512-/aCDEGatGvZ2BIk+HmLf4ifCJFwvKFNb9/JeZPMulfgFracn9QFcAf5GO8B/mweUjSoblS5In0cWhqpfs/5PQA==}

  typescript@5.7.2:
    resolution: {integrity: sha512-i5t66RHxDvVN40HfDd1PsEThGNnlMCMT3jMUuoh9/0TaqWevNontacunWyN02LA9/fIbEWlcHZcgTKb9QoaLfg==}
    engines: {node: '>=14.17'}
    hasBin: true

  typescript@5.9.2:
    resolution: {integrity: sha512-CWBzXQrc/qOkhidw1OzBTQuYRbfyxDXJMVJ1XNwUHGROVmuaeiEm3OslpZ1RV96d7SKKjZKrSJu3+t/xlw3R9A==}
    engines: {node: '>=14.17'}
    hasBin: true

  uc.micro@2.1.0:
    resolution: {integrity: sha512-ARDJmphmdvUk6Glw7y9DQ2bFkKBHwQHLi2lsaH6PPmz/Ka9sFOBsBluozhDltWmnv9u/cF6Rt87znRTPV+yp/A==}

  uglify-js@3.19.3:
    resolution: {integrity: sha512-v3Xu+yuwBXisp6QYTcH4UbH+xYJXqnq2m/LtQVWKWzYc1iehYnLixoQDN9FH6/j9/oybfd6W9Ghwkl8+UMKTKQ==}
    engines: {node: '>=0.8.0'}
    hasBin: true

  uid@2.0.2:
    resolution: {integrity: sha512-u3xV3X7uzvi5b1MncmZo3i2Aw222Zk1keqLA1YkHldREkAhAqi65wuPfe7lHx8H/Wzy+8CE7S7uS3jekIM5s8g==}
    engines: {node: '>=8'}

  uint8array-extras@1.5.0:
    resolution: {integrity: sha512-rvKSBiC5zqCCiDZ9kAOszZcDvdAHwwIKJG33Ykj43OKcWsnmcBRL09YTU4nOeHZ8Y2a7l1MgTd08SBe9A8Qj6A==}
    engines: {node: '>=18'}

  undici-types@6.21.0:
    resolution: {integrity: sha512-iwDZqg0QAGrg9Rav5H4n0M64c3mkR59cJ6wQp+7C4nI0gsmExaedaYLNO44eT4AtBBwjbTiGPMlt2Md0T9H9JQ==}

  universalify@2.0.1:
    resolution: {integrity: sha512-gptHNQghINnc/vTGIk0SOFGFNXw7JVrlRUtConJRlvaw6DuX0wO5Jeko9sWrMBhh+PsYAZ7oXAiOnf/UKogyiw==}
    engines: {node: '>= 10.0.0'}

  unpipe@1.0.0:
    resolution: {integrity: sha512-pjy2bYhSsufwWlKwPc+l3cN7+wuJlK6uz0YdJEOlQDbl6jo/YlPi4mb8agUkVC8BF7V8NuzeyPNqRksA3hztKQ==}
    engines: {node: '>= 0.8'}

  update-browserslist-db@1.1.3:
    resolution: {integrity: sha512-UxhIZQ+QInVdunkDAaiazvvT/+fXL5Osr0JZlJulepYu6Jd7qJtDZjlur0emRlT71EN3ScPoE7gvsuIKKNavKw==}
    hasBin: true
    peerDependencies:
      browserslist: '>= 4.21.0'

  upper-case@1.1.3:
    resolution: {integrity: sha512-WRbjgmYzgXkCV7zNVpy5YgrHgbBv126rMALQQMrmzOVC4GM2waQ9x7xtm8VU+1yF2kWyPzI9zbZ48n4vSxwfSA==}

  uri-js@4.4.1:
    resolution: {integrity: sha512-7rKUyy33Q1yc98pQ1DAmLtwX109F7TIfWlW1Ydo8Wl1ii1SeHieeh0HHfPeL2fMXK6z0s8ecKs9frCuLJvndBg==}

  url@0.10.3:
    resolution: {integrity: sha512-hzSUW2q06EqL1gKM/a+obYHLIO6ct2hwPuviqTTOcfFVc61UbfJ2Q32+uGL/HCPxKqrdGB5QUwIe7UqlDgwsOQ==}

  util-deprecate@1.0.2:
    resolution: {integrity: sha512-EPD5q1uXyFxJpCrLnCc1nHnq3gOa6DZBocAIiI2TaSCA7VCJ1UJDMagCzIkXNsUYfD1daK//LTEQ8xiIbrHtcw==}

  util@0.12.5:
    resolution: {integrity: sha512-kZf/K6hEIrWHI6XqOFUiiMa+79wE/D8Q+NCNAWclkyg3b4d2k7s0QGepNjiABc+aR3N1PAyHL7p6UcLY6LmrnA==}

  utils-merge@1.0.1:
    resolution: {integrity: sha512-pMZTvIkT1d+TFGvDOqodOclx0QWkkgi6Tdoa8gC8ffGAAqz9pzPTZWAybbsHHoED/ztMtkv/VoYTYyShUn81hA==}
    engines: {node: '>= 0.4.0'}

<<<<<<< HEAD
  uuid@13.0.0:
    resolution: {integrity: sha512-XQegIaBTVUjSHliKqcnFqYypAd4S+WCYt5NIeRs6w/UAry7z8Y9j5ZwRRL4kzq9U3sD6v+85er9FvkEaBpji2w==}
=======
  uuid@8.0.0:
    resolution: {integrity: sha512-jOXGuXZAWdsTH7eZLtyXMqUb9EcWMGZNbL9YcGBJl4MH4nrxHmZJhEHvyLFrkxo+28uLb/NYRcStH48fnD0Vzw==}
>>>>>>> 48d250ac
    hasBin: true

  uuid@9.0.1:
    resolution: {integrity: sha512-b+1eJOlsR9K8HJpow9Ok3fiWOWSIcIzXodvv0rQjVoOVNpWMpxf1wZNpt4y9h10odCNrqnYp1OBzRktckBe3sA==}
    hasBin: true

  v8-compile-cache-lib@3.0.1:
    resolution: {integrity: sha512-wa7YjyUGfNZngI/vtK0UHAN+lgDCxBPCylVXGp0zu59Fz5aiGtNXaq3DhIov063MorB+VfufLh3JlF2KdTK3xg==}

  v8-to-istanbul@9.3.0:
    resolution: {integrity: sha512-kiGUalWN+rgBJ/1OHZsBtU4rXZOfj/7rKQxULKlIzwzQSvMJUUNgPwJEEh7gU6xEVxC0ahoOBvN2YI8GH6FNgA==}
    engines: {node: '>=10.12.0'}

  valid-data-url@3.0.1:
    resolution: {integrity: sha512-jOWVmzVceKlVVdwjNSenT4PbGghU0SBIizAev8ofZVgivk/TVHXSbNL8LP6M3spZvkR9/QolkyJavGSX5Cs0UA==}
    engines: {node: '>=10'}

  validator@13.15.15:
    resolution: {integrity: sha512-BgWVbCI72aIQy937xbawcs+hrVaN/CZ2UwutgaJ36hGqRrLNM+f5LUT/YPRbo8IV/ASeFzXszezV+y2+rq3l8A==}
    engines: {node: '>= 0.10'}

  vary@1.1.2:
    resolution: {integrity: sha512-BNGbWLfd0eUPabhkXUVm0j8uuvREyTh5ovRa/dyow/BqAbZJyC+5fU+IzQOzmAKzYqYRAISoRhdQr3eIZ/PXqg==}
    engines: {node: '>= 0.8'}

  void-elements@3.1.0:
    resolution: {integrity: sha512-Dhxzh5HZuiHQhbvTW9AMetFfBHDMYpo23Uo9btPXgdYP+3T5S+p+jgNy7spra+veYhBP2dCSgxR/i2Y02h5/6w==}
    engines: {node: '>=0.10.0'}

  walker@1.0.8:
    resolution: {integrity: sha512-ts/8E8l5b7kY0vlWLewOkDXMmPdLcVV4GmOQLyxuSswIJsweeFZtAsMF7k1Nszz+TYBQrlYRmzOnr398y1JemQ==}

  watchpack@2.4.4:
    resolution: {integrity: sha512-c5EGNOiyxxV5qmTtAB7rbiXxi1ooX1pQKMLX/MIabJjRA0SJBQOjKF+KSVfHkr9U1cADPon0mRiVe/riyaiDUA==}
    engines: {node: '>=10.13.0'}

  wcwidth@1.0.1:
    resolution: {integrity: sha512-XHPEwS0q6TaxcvG85+8EYkbiCux2XtWG2mkc47Ng2A77BQu9+DqIOJldST4HgPkuea7dvKSj5VgX3P1d4rW8Tg==}

  web-resource-inliner@6.0.1:
    resolution: {integrity: sha512-kfqDxt5dTB1JhqsCUQVFDj0rmY+4HLwGQIsLPbyrsN9y9WV/1oFDSx3BQ4GfCv9X+jVeQ7rouTqwK53rA/7t8A==}
    engines: {node: '>=10.0.0'}

  webidl-conversions@3.0.1:
    resolution: {integrity: sha512-2JAn3z8AR6rjK8Sm8orRC0h/bcl/DqL7tRPdGZ4I1CjdF+EaMLmYxBHyXuKL849eucPFhvBoxMsflfOb8kxaeQ==}

  webpack-node-externals@3.0.0:
    resolution: {integrity: sha512-LnL6Z3GGDPht/AigwRh2dvL9PQPFQ8skEpVrWZXLWBYmqcaojHNN0onvHzie6rq7EWKrrBfPYqNEzTJgiwEQDQ==}
    engines: {node: '>=6'}

  webpack-sources@3.3.3:
    resolution: {integrity: sha512-yd1RBzSGanHkitROoPFd6qsrxt+oFhg/129YzheDGqeustzX0vTZJZsSsQjVQC4yzBQ56K55XU8gaNCtIzOnTg==}
    engines: {node: '>=10.13.0'}

  webpack@5.101.3:
    resolution: {integrity: sha512-7b0dTKR3Ed//AD/6kkx/o7duS8H3f1a4w3BYpIriX4BzIhjkn4teo05cptsxvLesHFKK5KObnadmCHBwGc+51A==}
    engines: {node: '>=10.13.0'}
    hasBin: true
    peerDependencies:
      webpack-cli: '*'
    peerDependenciesMeta:
      webpack-cli:
        optional: true

  webpack@5.97.1:
    resolution: {integrity: sha512-EksG6gFY3L1eFMROS/7Wzgrii5mBAFe4rIr3r2BTfo7bcc+DWwFZ4OJ/miOuHJO/A85HwyI4eQ0F6IKXesO7Fg==}
    engines: {node: '>=10.13.0'}
    hasBin: true
    peerDependencies:
      webpack-cli: '*'
    peerDependenciesMeta:
      webpack-cli:
        optional: true

  whatwg-url@5.0.0:
    resolution: {integrity: sha512-saE57nupxk6v3HY35+jzBwYa0rKSy0XR8JSxZPwgLr7ys0IBzhGviA1/TUGJLmSVqs8pb9AnvICXEuOHLprYTw==}

  which-typed-array@1.1.19:
    resolution: {integrity: sha512-rEvr90Bck4WZt9HHFC4DJMsjvu7x+r6bImz0/BrbWb7A2djJ8hnZMrWnHo9F8ssv0OMErasDhftrfROTyqSDrw==}
    engines: {node: '>= 0.4'}

  which@1.3.1:
    resolution: {integrity: sha512-HxJdYWq1MTIQbJ3nw0cqssHoTNU267KlrDuGZ1WYlxDStUtKUhOaJmh112/TZmHxxUfuJqPXSOm7tDyas0OSIQ==}
    hasBin: true

  which@2.0.2:
    resolution: {integrity: sha512-BLI3Tl1TW3Pvl70l3yq3Y64i+awpwXqsGBYWkkqMtnbXgrMD+yj7rhW0kuEDxzJaYXGjEW5ogapKNMEKNMjibA==}
    engines: {node: '>= 8'}
    hasBin: true

  with@7.0.2:
    resolution: {integrity: sha512-RNGKj82nUPg3g5ygxkQl0R937xLyho1J24ItRCBTr/m1YnZkzJy1hUiHUJrc/VlsDQzsCnInEGSg3bci0Lmd4w==}
    engines: {node: '>= 10.0.0'}

  wmf@1.0.2:
    resolution: {integrity: sha512-/p9K7bEh0Dj6WbXg4JG0xvLQmIadrner1bi45VMJTfnbVHsc7yIajZyoSoK60/dtVBs12Fm6WkUI5/3WAVsNMw==}
    engines: {node: '>=0.8'}

  word-wrap@1.2.5:
    resolution: {integrity: sha512-BN22B5eaMMI9UMtjrGd5g5eCYPpCPDUy0FJXbYsaT5zYxjFOckS53SQDE3pWkVoWpHXVb3BrYcEN4Twa55B5cA==}
    engines: {node: '>=0.10.0'}

  word@0.3.0:
    resolution: {integrity: sha512-OELeY0Q61OXpdUfTp+oweA/vtLVg5VDOXh+3he3PNzLGG/y0oylSOC1xRVj0+l4vQ3tj/bB1HVHv1ocXkQceFA==}
    engines: {node: '>=0.8'}

  wordwrap@1.0.0:
    resolution: {integrity: sha512-gvVzJFlPycKc5dZN4yPkP8w7Dc37BtP1yczEneOb4uq34pXZcvrtRTmWV8W+Ume+XCxKgbjM+nevkyFPMybd4Q==}

  wrap-ansi@6.2.0:
    resolution: {integrity: sha512-r6lPcBGxZXlIcymEu7InxDMhdW0KDxpLgoFLcguasxCaJ/SOIZwINatK9KY/tf+ZrlywOKU0UDj3ATXUBfxJXA==}
    engines: {node: '>=8'}

  wrap-ansi@7.0.0:
    resolution: {integrity: sha512-YVGIj2kamLSTxw6NsZjoBxfSwsn0ycdesmc4p+Q21c5zPuZ1pl+NfxVdxPtdHvmNVOQ6XSYG4AUtyt/Fi7D16Q==}
    engines: {node: '>=10'}

  wrap-ansi@8.1.0:
    resolution: {integrity: sha512-si7QWI6zUMq56bESFvagtmzMdGOtoxfR+Sez11Mobfc7tm+VkUckk9bW2UeffTGVUbOksxmSw0AA2gs8g71NCQ==}
    engines: {node: '>=12'}

  wrappy@1.0.2:
    resolution: {integrity: sha512-l4Sp/DRseor9wL6EvV2+TuQn63dMkPjZ/sp9XkghTEbV9KlPS1xUsZ3u7/IQO4wxtcFB4bgpQPRcR3QCvezPcQ==}

  write-file-atomic@4.0.2:
    resolution: {integrity: sha512-7KxauUdBmSdWnmpaGFg+ppNjKF8uNLry8LyzjauQDOVONfFLNKrKvQOxZ/VuTIcS/gge/YNahf5RIIQWTSarlg==}
    engines: {node: ^12.13.0 || ^14.15.0 || >=16.0.0}

  ws@8.17.1:
    resolution: {integrity: sha512-6XQFvXTkbfUOZOKKILFG1PDK2NDQs4azKQl26T0YS5CxqWLgXajbPZ+h4gZekJyRqFU8pvnbAbbs/3TgRPy+GQ==}
    engines: {node: '>=10.0.0'}
    peerDependencies:
      bufferutil: ^4.0.1
      utf-8-validate: '>=5.0.2'
    peerDependenciesMeta:
      bufferutil:
        optional: true
      utf-8-validate:
        optional: true

  ws@8.18.3:
    resolution: {integrity: sha512-PEIGCY5tSlUt50cqyMXfCzX+oOPqN0vuGqWzbcJ2xvnkzkq46oOpz7dQaTDBdfICb4N14+GARUDw2XV2N4tvzg==}
    engines: {node: '>=10.0.0'}
    peerDependencies:
      bufferutil: ^4.0.1
      utf-8-validate: '>=5.0.2'
    peerDependenciesMeta:
      bufferutil:
        optional: true
      utf-8-validate:
        optional: true

  xlsx@0.18.5:
    resolution: {integrity: sha512-dmg3LCjBPHZnQp5/F/+nnTa+miPJxUXB6vtk42YjBBKayDNagxGEeIdWApkYPOf3Z3pm3k62Knjzp7lMeTEtFQ==}
    engines: {node: '>=0.8'}
    hasBin: true

  xml2js@0.6.2:
    resolution: {integrity: sha512-T4rieHaC1EXcES0Kxxj4JWgaUQHDk+qwHcYOCFHfiwKz7tOVPLq7Hjq9dM1WCMhylqMEfP7hMcOIChvotiZegA==}
    engines: {node: '>=4.0.0'}

  xmlbuilder@11.0.1:
    resolution: {integrity: sha512-fDlsI/kFEx7gLvbecc0/ohLG50fugQp8ryHzMTuW9vSa1GJ0XYWKnhsUx7oie3G98+r56aTQIUB4kht42R3JvA==}
    engines: {node: '>=4.0'}

  xtend@4.0.2:
    resolution: {integrity: sha512-LKYU1iAXJXUgAXn9URjiu+MWhyUXHsvfp7mcuYm9dSUKK0/CjtrUwFAxD82/mCWbtLsGjFIad0wIsod4zrTAEQ==}
    engines: {node: '>=0.4'}

  y18n@5.0.8:
    resolution: {integrity: sha512-0pfFzegeDWJHJIAmTLRP2DwHjdF5s7jo9tuztdQxAhINCdvS+3nGINqPd00AphqJR/0LhANUS6/+7SCb98YOfA==}
    engines: {node: '>=10'}

  yallist@3.1.1:
    resolution: {integrity: sha512-a4UGQaWPH59mOXUYnAG2ewncQS4i4F43Tv3JoAM+s2VDAmS9NsK8GpDMLrCHPksFT7h3K6TOoUNn2pb7RoXx4g==}

  yargs-parser@21.1.1:
    resolution: {integrity: sha512-tVpsJW7DdjecAiFpbIB1e3qxIQsE6NoPc5/eTdrbbIC4h0LVsWhnoa3g+m2HclBIujHzsxZ4VJVA+GUuc2/LBw==}
    engines: {node: '>=12'}

  yargs@17.7.2:
    resolution: {integrity: sha512-7dSzzRQ++CKnNI/krKnYRV7JKKPUXMEh61soaHKg9mrWEhzFWhFnxPxGl+69cD1Ou63C13NUPCnmIcrvqCuM6w==}
    engines: {node: '>=12'}

  yauzl@2.10.0:
    resolution: {integrity: sha512-p4a9I6X6nu6IhoGmBqAcbJy1mlC4j27vEPZX9F4L4/vZT3Lyq1VkFHw/V/PUcB9Buo+DG3iHkT0x3Qya58zc3g==}

  yn@3.1.1:
    resolution: {integrity: sha512-Ux4ygGWsu2c7isFWe8Yu1YluJmqVhxqK2cLXNQA5AcC3QfbGNpM7fu0Y8b/z16pXLnFxZYvWhd3fhBY9DLmC6Q==}
    engines: {node: '>=6'}

  yocto-queue@0.1.0:
    resolution: {integrity: sha512-rVksvsnNCdJ/ohGc6xgPwyN8eheCxsiLM8mxuE/t/mOVqJewPuO1miLpTHQiRgTKCLexL4MeAFVagts7HmNZ2Q==}
    engines: {node: '>=10'}

  zod@3.25.76:
    resolution: {integrity: sha512-gzUt/qt81nXsFGKIFcC3YnfEAx5NkunCfnDlvuBSSFS02bcXu4Lmea0AFIUwbLWxWPx3d9p8S5QoaujKcNQxcQ==}

snapshots:

  '@ampproject/remapping@2.3.0':
    dependencies:
      '@jridgewell/gen-mapping': 0.3.13
      '@jridgewell/trace-mapping': 0.3.30

  '@angular-devkit/core@17.3.11(chokidar@3.6.0)':
    dependencies:
      ajv: 8.12.0
      ajv-formats: 2.1.1(ajv@8.12.0)
      jsonc-parser: 3.2.1
      picomatch: 4.0.1
      rxjs: 7.8.1
      source-map: 0.7.4
    optionalDependencies:
      chokidar: 3.6.0

  '@angular-devkit/schematics-cli@17.3.11(chokidar@3.6.0)':
    dependencies:
      '@angular-devkit/core': 17.3.11(chokidar@3.6.0)
      '@angular-devkit/schematics': 17.3.11(chokidar@3.6.0)
      ansi-colors: 4.1.3
      inquirer: 9.2.15
      symbol-observable: 4.0.0
      yargs-parser: 21.1.1
    transitivePeerDependencies:
      - chokidar

  '@angular-devkit/schematics@17.3.11(chokidar@3.6.0)':
    dependencies:
      '@angular-devkit/core': 17.3.11(chokidar@3.6.0)
      jsonc-parser: 3.2.1
      magic-string: 0.30.8
      ora: 5.4.1
      rxjs: 7.8.1
    transitivePeerDependencies:
      - chokidar

  '@aws-crypto/crc32@5.2.0':
    dependencies:
      '@aws-crypto/util': 5.2.0
      '@aws-sdk/types': 3.862.0
      tslib: 2.8.1

  '@aws-crypto/crc32c@5.2.0':
    dependencies:
      '@aws-crypto/util': 5.2.0
      '@aws-sdk/types': 3.862.0
      tslib: 2.8.1

  '@aws-crypto/sha1-browser@5.2.0':
    dependencies:
      '@aws-crypto/supports-web-crypto': 5.2.0
      '@aws-crypto/util': 5.2.0
      '@aws-sdk/types': 3.862.0
      '@aws-sdk/util-locate-window': 3.873.0
      '@smithy/util-utf8': 2.3.0
      tslib: 2.8.1

  '@aws-crypto/sha256-browser@5.2.0':
    dependencies:
      '@aws-crypto/sha256-js': 5.2.0
      '@aws-crypto/supports-web-crypto': 5.2.0
      '@aws-crypto/util': 5.2.0
      '@aws-sdk/types': 3.862.0
      '@aws-sdk/util-locate-window': 3.873.0
      '@smithy/util-utf8': 2.3.0
      tslib: 2.8.1

  '@aws-crypto/sha256-js@5.2.0':
    dependencies:
      '@aws-crypto/util': 5.2.0
      '@aws-sdk/types': 3.862.0
      tslib: 2.8.1

  '@aws-crypto/supports-web-crypto@5.2.0':
    dependencies:
      tslib: 2.8.1

  '@aws-crypto/util@5.2.0':
    dependencies:
      '@aws-sdk/types': 3.862.0
      '@smithy/util-utf8': 2.3.0
      tslib: 2.8.1

  '@aws-sdk/client-s3@3.873.0':
    dependencies:
      '@aws-crypto/sha1-browser': 5.2.0
      '@aws-crypto/sha256-browser': 5.2.0
      '@aws-crypto/sha256-js': 5.2.0
      '@aws-sdk/core': 3.873.0
      '@aws-sdk/credential-provider-node': 3.873.0
      '@aws-sdk/middleware-bucket-endpoint': 3.873.0
      '@aws-sdk/middleware-expect-continue': 3.873.0
      '@aws-sdk/middleware-flexible-checksums': 3.873.0
      '@aws-sdk/middleware-host-header': 3.873.0
      '@aws-sdk/middleware-location-constraint': 3.873.0
      '@aws-sdk/middleware-logger': 3.873.0
      '@aws-sdk/middleware-recursion-detection': 3.873.0
      '@aws-sdk/middleware-sdk-s3': 3.873.0
      '@aws-sdk/middleware-ssec': 3.873.0
      '@aws-sdk/middleware-user-agent': 3.873.0
      '@aws-sdk/region-config-resolver': 3.873.0
      '@aws-sdk/signature-v4-multi-region': 3.873.0
      '@aws-sdk/types': 3.862.0
      '@aws-sdk/util-endpoints': 3.873.0
      '@aws-sdk/util-user-agent-browser': 3.873.0
      '@aws-sdk/util-user-agent-node': 3.873.0
      '@aws-sdk/xml-builder': 3.873.0
      '@smithy/config-resolver': 4.1.5
      '@smithy/core': 3.8.0
      '@smithy/eventstream-serde-browser': 4.0.5
      '@smithy/eventstream-serde-config-resolver': 4.1.3
      '@smithy/eventstream-serde-node': 4.0.5
      '@smithy/fetch-http-handler': 5.1.1
      '@smithy/hash-blob-browser': 4.0.5
      '@smithy/hash-node': 4.0.5
      '@smithy/hash-stream-node': 4.0.5
      '@smithy/invalid-dependency': 4.0.5
      '@smithy/md5-js': 4.0.5
      '@smithy/middleware-content-length': 4.0.5
      '@smithy/middleware-endpoint': 4.1.18
      '@smithy/middleware-retry': 4.1.19
      '@smithy/middleware-serde': 4.0.9
      '@smithy/middleware-stack': 4.0.5
      '@smithy/node-config-provider': 4.1.4
      '@smithy/node-http-handler': 4.1.1
      '@smithy/protocol-http': 5.1.3
      '@smithy/smithy-client': 4.4.10
      '@smithy/types': 4.3.2
      '@smithy/url-parser': 4.0.5
      '@smithy/util-base64': 4.0.0
      '@smithy/util-body-length-browser': 4.0.0
      '@smithy/util-body-length-node': 4.0.0
      '@smithy/util-defaults-mode-browser': 4.0.26
      '@smithy/util-defaults-mode-node': 4.0.26
      '@smithy/util-endpoints': 3.0.7
      '@smithy/util-middleware': 4.0.5
      '@smithy/util-retry': 4.0.7
      '@smithy/util-stream': 4.2.4
      '@smithy/util-utf8': 4.0.0
      '@smithy/util-waiter': 4.0.7
      '@types/uuid': 9.0.8
      tslib: 2.8.1
      uuid: 9.0.1
    transitivePeerDependencies:
      - aws-crt

  '@aws-sdk/client-sso@3.873.0':
    dependencies:
      '@aws-crypto/sha256-browser': 5.2.0
      '@aws-crypto/sha256-js': 5.2.0
      '@aws-sdk/core': 3.873.0
      '@aws-sdk/middleware-host-header': 3.873.0
      '@aws-sdk/middleware-logger': 3.873.0
      '@aws-sdk/middleware-recursion-detection': 3.873.0
      '@aws-sdk/middleware-user-agent': 3.873.0
      '@aws-sdk/region-config-resolver': 3.873.0
      '@aws-sdk/types': 3.862.0
      '@aws-sdk/util-endpoints': 3.873.0
      '@aws-sdk/util-user-agent-browser': 3.873.0
      '@aws-sdk/util-user-agent-node': 3.873.0
      '@smithy/config-resolver': 4.1.5
      '@smithy/core': 3.8.0
      '@smithy/fetch-http-handler': 5.1.1
      '@smithy/hash-node': 4.0.5
      '@smithy/invalid-dependency': 4.0.5
      '@smithy/middleware-content-length': 4.0.5
      '@smithy/middleware-endpoint': 4.1.18
      '@smithy/middleware-retry': 4.1.19
      '@smithy/middleware-serde': 4.0.9
      '@smithy/middleware-stack': 4.0.5
      '@smithy/node-config-provider': 4.1.4
      '@smithy/node-http-handler': 4.1.1
      '@smithy/protocol-http': 5.1.3
      '@smithy/smithy-client': 4.4.10
      '@smithy/types': 4.3.2
      '@smithy/url-parser': 4.0.5
      '@smithy/util-base64': 4.0.0
      '@smithy/util-body-length-browser': 4.0.0
      '@smithy/util-body-length-node': 4.0.0
      '@smithy/util-defaults-mode-browser': 4.0.26
      '@smithy/util-defaults-mode-node': 4.0.26
      '@smithy/util-endpoints': 3.0.7
      '@smithy/util-middleware': 4.0.5
      '@smithy/util-retry': 4.0.7
      '@smithy/util-utf8': 4.0.0
      tslib: 2.8.1
    transitivePeerDependencies:
      - aws-crt

  '@aws-sdk/core@3.873.0':
    dependencies:
      '@aws-sdk/types': 3.862.0
      '@aws-sdk/xml-builder': 3.873.0
      '@smithy/core': 3.8.0
      '@smithy/node-config-provider': 4.1.4
      '@smithy/property-provider': 4.0.5
      '@smithy/protocol-http': 5.1.3
      '@smithy/signature-v4': 5.1.3
      '@smithy/smithy-client': 4.4.10
      '@smithy/types': 4.3.2
      '@smithy/util-base64': 4.0.0
      '@smithy/util-body-length-browser': 4.0.0
      '@smithy/util-middleware': 4.0.5
      '@smithy/util-utf8': 4.0.0
      fast-xml-parser: 5.2.5
      tslib: 2.8.1

  '@aws-sdk/credential-provider-env@3.873.0':
    dependencies:
      '@aws-sdk/core': 3.873.0
      '@aws-sdk/types': 3.862.0
      '@smithy/property-provider': 4.0.5
      '@smithy/types': 4.3.2
      tslib: 2.8.1

  '@aws-sdk/credential-provider-http@3.873.0':
    dependencies:
      '@aws-sdk/core': 3.873.0
      '@aws-sdk/types': 3.862.0
      '@smithy/fetch-http-handler': 5.1.1
      '@smithy/node-http-handler': 4.1.1
      '@smithy/property-provider': 4.0.5
      '@smithy/protocol-http': 5.1.3
      '@smithy/smithy-client': 4.4.10
      '@smithy/types': 4.3.2
      '@smithy/util-stream': 4.2.4
      tslib: 2.8.1

  '@aws-sdk/credential-provider-ini@3.873.0':
    dependencies:
      '@aws-sdk/core': 3.873.0
      '@aws-sdk/credential-provider-env': 3.873.0
      '@aws-sdk/credential-provider-http': 3.873.0
      '@aws-sdk/credential-provider-process': 3.873.0
      '@aws-sdk/credential-provider-sso': 3.873.0
      '@aws-sdk/credential-provider-web-identity': 3.873.0
      '@aws-sdk/nested-clients': 3.873.0
      '@aws-sdk/types': 3.862.0
      '@smithy/credential-provider-imds': 4.0.7
      '@smithy/property-provider': 4.0.5
      '@smithy/shared-ini-file-loader': 4.0.5
      '@smithy/types': 4.3.2
      tslib: 2.8.1
    transitivePeerDependencies:
      - aws-crt

  '@aws-sdk/credential-provider-node@3.873.0':
    dependencies:
      '@aws-sdk/credential-provider-env': 3.873.0
      '@aws-sdk/credential-provider-http': 3.873.0
      '@aws-sdk/credential-provider-ini': 3.873.0
      '@aws-sdk/credential-provider-process': 3.873.0
      '@aws-sdk/credential-provider-sso': 3.873.0
      '@aws-sdk/credential-provider-web-identity': 3.873.0
      '@aws-sdk/types': 3.862.0
      '@smithy/credential-provider-imds': 4.0.7
      '@smithy/property-provider': 4.0.5
      '@smithy/shared-ini-file-loader': 4.0.5
      '@smithy/types': 4.3.2
      tslib: 2.8.1
    transitivePeerDependencies:
      - aws-crt

  '@aws-sdk/credential-provider-process@3.873.0':
    dependencies:
      '@aws-sdk/core': 3.873.0
      '@aws-sdk/types': 3.862.0
      '@smithy/property-provider': 4.0.5
      '@smithy/shared-ini-file-loader': 4.0.5
      '@smithy/types': 4.3.2
      tslib: 2.8.1

  '@aws-sdk/credential-provider-sso@3.873.0':
    dependencies:
      '@aws-sdk/client-sso': 3.873.0
      '@aws-sdk/core': 3.873.0
      '@aws-sdk/token-providers': 3.873.0
      '@aws-sdk/types': 3.862.0
      '@smithy/property-provider': 4.0.5
      '@smithy/shared-ini-file-loader': 4.0.5
      '@smithy/types': 4.3.2
      tslib: 2.8.1
    transitivePeerDependencies:
      - aws-crt

  '@aws-sdk/credential-provider-web-identity@3.873.0':
    dependencies:
      '@aws-sdk/core': 3.873.0
      '@aws-sdk/nested-clients': 3.873.0
      '@aws-sdk/types': 3.862.0
      '@smithy/property-provider': 4.0.5
      '@smithy/types': 4.3.2
      tslib: 2.8.1
    transitivePeerDependencies:
      - aws-crt

  '@aws-sdk/middleware-bucket-endpoint@3.873.0':
    dependencies:
      '@aws-sdk/types': 3.862.0
      '@aws-sdk/util-arn-parser': 3.873.0
      '@smithy/node-config-provider': 4.1.4
      '@smithy/protocol-http': 5.1.3
      '@smithy/types': 4.3.2
      '@smithy/util-config-provider': 4.0.0
      tslib: 2.8.1

  '@aws-sdk/middleware-expect-continue@3.873.0':
    dependencies:
      '@aws-sdk/types': 3.862.0
      '@smithy/protocol-http': 5.1.3
      '@smithy/types': 4.3.2
      tslib: 2.8.1

  '@aws-sdk/middleware-flexible-checksums@3.873.0':
    dependencies:
      '@aws-crypto/crc32': 5.2.0
      '@aws-crypto/crc32c': 5.2.0
      '@aws-crypto/util': 5.2.0
      '@aws-sdk/core': 3.873.0
      '@aws-sdk/types': 3.862.0
      '@smithy/is-array-buffer': 4.0.0
      '@smithy/node-config-provider': 4.1.4
      '@smithy/protocol-http': 5.1.3
      '@smithy/types': 4.3.2
      '@smithy/util-middleware': 4.0.5
      '@smithy/util-stream': 4.2.4
      '@smithy/util-utf8': 4.0.0
      tslib: 2.8.1

  '@aws-sdk/middleware-host-header@3.873.0':
    dependencies:
      '@aws-sdk/types': 3.862.0
      '@smithy/protocol-http': 5.1.3
      '@smithy/types': 4.3.2
      tslib: 2.8.1

  '@aws-sdk/middleware-location-constraint@3.873.0':
    dependencies:
      '@aws-sdk/types': 3.862.0
      '@smithy/types': 4.3.2
      tslib: 2.8.1

  '@aws-sdk/middleware-logger@3.873.0':
    dependencies:
      '@aws-sdk/types': 3.862.0
      '@smithy/types': 4.3.2
      tslib: 2.8.1

  '@aws-sdk/middleware-recursion-detection@3.873.0':
    dependencies:
      '@aws-sdk/types': 3.862.0
      '@smithy/protocol-http': 5.1.3
      '@smithy/types': 4.3.2
      tslib: 2.8.1

  '@aws-sdk/middleware-sdk-s3@3.873.0':
    dependencies:
      '@aws-sdk/core': 3.873.0
      '@aws-sdk/types': 3.862.0
      '@aws-sdk/util-arn-parser': 3.873.0
      '@smithy/core': 3.8.0
      '@smithy/node-config-provider': 4.1.4
      '@smithy/protocol-http': 5.1.3
      '@smithy/signature-v4': 5.1.3
      '@smithy/smithy-client': 4.4.10
      '@smithy/types': 4.3.2
      '@smithy/util-config-provider': 4.0.0
      '@smithy/util-middleware': 4.0.5
      '@smithy/util-stream': 4.2.4
      '@smithy/util-utf8': 4.0.0
      tslib: 2.8.1

  '@aws-sdk/middleware-ssec@3.873.0':
    dependencies:
      '@aws-sdk/types': 3.862.0
      '@smithy/types': 4.3.2
      tslib: 2.8.1

  '@aws-sdk/middleware-user-agent@3.873.0':
    dependencies:
      '@aws-sdk/core': 3.873.0
      '@aws-sdk/types': 3.862.0
      '@aws-sdk/util-endpoints': 3.873.0
      '@smithy/core': 3.8.0
      '@smithy/protocol-http': 5.1.3
      '@smithy/types': 4.3.2
      tslib: 2.8.1

  '@aws-sdk/nested-clients@3.873.0':
    dependencies:
      '@aws-crypto/sha256-browser': 5.2.0
      '@aws-crypto/sha256-js': 5.2.0
      '@aws-sdk/core': 3.873.0
      '@aws-sdk/middleware-host-header': 3.873.0
      '@aws-sdk/middleware-logger': 3.873.0
      '@aws-sdk/middleware-recursion-detection': 3.873.0
      '@aws-sdk/middleware-user-agent': 3.873.0
      '@aws-sdk/region-config-resolver': 3.873.0
      '@aws-sdk/types': 3.862.0
      '@aws-sdk/util-endpoints': 3.873.0
      '@aws-sdk/util-user-agent-browser': 3.873.0
      '@aws-sdk/util-user-agent-node': 3.873.0
      '@smithy/config-resolver': 4.1.5
      '@smithy/core': 3.8.0
      '@smithy/fetch-http-handler': 5.1.1
      '@smithy/hash-node': 4.0.5
      '@smithy/invalid-dependency': 4.0.5
      '@smithy/middleware-content-length': 4.0.5
      '@smithy/middleware-endpoint': 4.1.18
      '@smithy/middleware-retry': 4.1.19
      '@smithy/middleware-serde': 4.0.9
      '@smithy/middleware-stack': 4.0.5
      '@smithy/node-config-provider': 4.1.4
      '@smithy/node-http-handler': 4.1.1
      '@smithy/protocol-http': 5.1.3
      '@smithy/smithy-client': 4.4.10
      '@smithy/types': 4.3.2
      '@smithy/url-parser': 4.0.5
      '@smithy/util-base64': 4.0.0
      '@smithy/util-body-length-browser': 4.0.0
      '@smithy/util-body-length-node': 4.0.0
      '@smithy/util-defaults-mode-browser': 4.0.26
      '@smithy/util-defaults-mode-node': 4.0.26
      '@smithy/util-endpoints': 3.0.7
      '@smithy/util-middleware': 4.0.5
      '@smithy/util-retry': 4.0.7
      '@smithy/util-utf8': 4.0.0
      tslib: 2.8.1
    transitivePeerDependencies:
      - aws-crt

  '@aws-sdk/region-config-resolver@3.873.0':
    dependencies:
      '@aws-sdk/types': 3.862.0
      '@smithy/node-config-provider': 4.1.4
      '@smithy/types': 4.3.2
      '@smithy/util-config-provider': 4.0.0
      '@smithy/util-middleware': 4.0.5
      tslib: 2.8.1

  '@aws-sdk/signature-v4-multi-region@3.873.0':
    dependencies:
      '@aws-sdk/middleware-sdk-s3': 3.873.0
      '@aws-sdk/types': 3.862.0
      '@smithy/protocol-http': 5.1.3
      '@smithy/signature-v4': 5.1.3
      '@smithy/types': 4.3.2
      tslib: 2.8.1

  '@aws-sdk/token-providers@3.873.0':
    dependencies:
      '@aws-sdk/core': 3.873.0
      '@aws-sdk/nested-clients': 3.873.0
      '@aws-sdk/types': 3.862.0
      '@smithy/property-provider': 4.0.5
      '@smithy/shared-ini-file-loader': 4.0.5
      '@smithy/types': 4.3.2
      tslib: 2.8.1
    transitivePeerDependencies:
      - aws-crt

  '@aws-sdk/types@3.862.0':
    dependencies:
      '@smithy/types': 4.3.2
      tslib: 2.8.1

  '@aws-sdk/util-arn-parser@3.873.0':
    dependencies:
      tslib: 2.8.1

  '@aws-sdk/util-endpoints@3.873.0':
    dependencies:
      '@aws-sdk/types': 3.862.0
      '@smithy/types': 4.3.2
      '@smithy/url-parser': 4.0.5
      '@smithy/util-endpoints': 3.0.7
      tslib: 2.8.1

  '@aws-sdk/util-locate-window@3.873.0':
    dependencies:
      tslib: 2.8.1

  '@aws-sdk/util-user-agent-browser@3.873.0':
    dependencies:
      '@aws-sdk/types': 3.862.0
      '@smithy/types': 4.3.2
      bowser: 2.12.1
      tslib: 2.8.1

  '@aws-sdk/util-user-agent-node@3.873.0':
    dependencies:
      '@aws-sdk/middleware-user-agent': 3.873.0
      '@aws-sdk/types': 3.862.0
      '@smithy/node-config-provider': 4.1.4
      '@smithy/types': 4.3.2
      tslib: 2.8.1

  '@aws-sdk/xml-builder@3.873.0':
    dependencies:
      '@smithy/types': 4.3.2
      tslib: 2.8.1

  '@babel/code-frame@7.27.1':
    dependencies:
      '@babel/helper-validator-identifier': 7.27.1
      js-tokens: 4.0.0
      picocolors: 1.1.1

  '@babel/compat-data@7.28.0': {}

  '@babel/core@7.28.3':
    dependencies:
      '@ampproject/remapping': 2.3.0
      '@babel/code-frame': 7.27.1
      '@babel/generator': 7.28.3
      '@babel/helper-compilation-targets': 7.27.2
      '@babel/helper-module-transforms': 7.28.3(@babel/core@7.28.3)
      '@babel/helpers': 7.28.3
      '@babel/parser': 7.28.3
      '@babel/template': 7.27.2
      '@babel/traverse': 7.28.3
      '@babel/types': 7.28.2
      convert-source-map: 2.0.0
      debug: 4.4.1
      gensync: 1.0.0-beta.2
      json5: 2.2.3
      semver: 6.3.1
    transitivePeerDependencies:
      - supports-color

  '@babel/generator@7.28.3':
    dependencies:
      '@babel/parser': 7.28.3
      '@babel/types': 7.28.2
      '@jridgewell/gen-mapping': 0.3.13
      '@jridgewell/trace-mapping': 0.3.30
      jsesc: 3.1.0

  '@babel/helper-compilation-targets@7.27.2':
    dependencies:
      '@babel/compat-data': 7.28.0
      '@babel/helper-validator-option': 7.27.1
      browserslist: 4.25.3
      lru-cache: 5.1.1
      semver: 6.3.1

  '@babel/helper-globals@7.28.0': {}

  '@babel/helper-module-imports@7.27.1':
    dependencies:
      '@babel/traverse': 7.28.3
      '@babel/types': 7.28.2
    transitivePeerDependencies:
      - supports-color

  '@babel/helper-module-transforms@7.28.3(@babel/core@7.28.3)':
    dependencies:
      '@babel/core': 7.28.3
      '@babel/helper-module-imports': 7.27.1
      '@babel/helper-validator-identifier': 7.27.1
      '@babel/traverse': 7.28.3
    transitivePeerDependencies:
      - supports-color

  '@babel/helper-plugin-utils@7.27.1': {}

  '@babel/helper-string-parser@7.27.1': {}

  '@babel/helper-validator-identifier@7.27.1': {}

  '@babel/helper-validator-option@7.27.1': {}

  '@babel/helpers@7.28.3':
    dependencies:
      '@babel/template': 7.27.2
      '@babel/types': 7.28.2

  '@babel/parser@7.28.3':
    dependencies:
      '@babel/types': 7.28.2

  '@babel/plugin-syntax-async-generators@7.8.4(@babel/core@7.28.3)':
    dependencies:
      '@babel/core': 7.28.3
      '@babel/helper-plugin-utils': 7.27.1

  '@babel/plugin-syntax-bigint@7.8.3(@babel/core@7.28.3)':
    dependencies:
      '@babel/core': 7.28.3
      '@babel/helper-plugin-utils': 7.27.1

  '@babel/plugin-syntax-class-properties@7.12.13(@babel/core@7.28.3)':
    dependencies:
      '@babel/core': 7.28.3
      '@babel/helper-plugin-utils': 7.27.1

  '@babel/plugin-syntax-class-static-block@7.14.5(@babel/core@7.28.3)':
    dependencies:
      '@babel/core': 7.28.3
      '@babel/helper-plugin-utils': 7.27.1

  '@babel/plugin-syntax-import-attributes@7.27.1(@babel/core@7.28.3)':
    dependencies:
      '@babel/core': 7.28.3
      '@babel/helper-plugin-utils': 7.27.1

  '@babel/plugin-syntax-import-meta@7.10.4(@babel/core@7.28.3)':
    dependencies:
      '@babel/core': 7.28.3
      '@babel/helper-plugin-utils': 7.27.1

  '@babel/plugin-syntax-json-strings@7.8.3(@babel/core@7.28.3)':
    dependencies:
      '@babel/core': 7.28.3
      '@babel/helper-plugin-utils': 7.27.1

  '@babel/plugin-syntax-jsx@7.27.1(@babel/core@7.28.3)':
    dependencies:
      '@babel/core': 7.28.3
      '@babel/helper-plugin-utils': 7.27.1

  '@babel/plugin-syntax-logical-assignment-operators@7.10.4(@babel/core@7.28.3)':
    dependencies:
      '@babel/core': 7.28.3
      '@babel/helper-plugin-utils': 7.27.1

  '@babel/plugin-syntax-nullish-coalescing-operator@7.8.3(@babel/core@7.28.3)':
    dependencies:
      '@babel/core': 7.28.3
      '@babel/helper-plugin-utils': 7.27.1

  '@babel/plugin-syntax-numeric-separator@7.10.4(@babel/core@7.28.3)':
    dependencies:
      '@babel/core': 7.28.3
      '@babel/helper-plugin-utils': 7.27.1

  '@babel/plugin-syntax-object-rest-spread@7.8.3(@babel/core@7.28.3)':
    dependencies:
      '@babel/core': 7.28.3
      '@babel/helper-plugin-utils': 7.27.1

  '@babel/plugin-syntax-optional-catch-binding@7.8.3(@babel/core@7.28.3)':
    dependencies:
      '@babel/core': 7.28.3
      '@babel/helper-plugin-utils': 7.27.1

  '@babel/plugin-syntax-optional-chaining@7.8.3(@babel/core@7.28.3)':
    dependencies:
      '@babel/core': 7.28.3
      '@babel/helper-plugin-utils': 7.27.1

  '@babel/plugin-syntax-private-property-in-object@7.14.5(@babel/core@7.28.3)':
    dependencies:
      '@babel/core': 7.28.3
      '@babel/helper-plugin-utils': 7.27.1

  '@babel/plugin-syntax-top-level-await@7.14.5(@babel/core@7.28.3)':
    dependencies:
      '@babel/core': 7.28.3
      '@babel/helper-plugin-utils': 7.27.1

  '@babel/plugin-syntax-typescript@7.27.1(@babel/core@7.28.3)':
    dependencies:
      '@babel/core': 7.28.3
      '@babel/helper-plugin-utils': 7.27.1

  '@babel/runtime@7.28.3':
    optional: true

  '@babel/template@7.27.2':
    dependencies:
      '@babel/code-frame': 7.27.1
      '@babel/parser': 7.28.3
      '@babel/types': 7.28.2

  '@babel/traverse@7.28.3':
    dependencies:
      '@babel/code-frame': 7.27.1
      '@babel/generator': 7.28.3
      '@babel/helper-globals': 7.28.0
      '@babel/parser': 7.28.3
      '@babel/template': 7.27.2
      '@babel/types': 7.28.2
      debug: 4.4.1
    transitivePeerDependencies:
      - supports-color

  '@babel/types@7.28.2':
    dependencies:
      '@babel/helper-string-parser': 7.27.1
      '@babel/helper-validator-identifier': 7.27.1

  '@bcoe/v8-coverage@0.2.3': {}

  '@borewit/text-codec@0.1.1': {}

  '@colors/colors@1.5.0':
    optional: true

  '@cspotcode/source-map-support@0.8.1':
    dependencies:
      '@jridgewell/trace-mapping': 0.3.9

  '@css-inline/css-inline-android-arm-eabi@0.14.1':
    optional: true

  '@css-inline/css-inline-android-arm64@0.14.1':
    optional: true

  '@css-inline/css-inline-darwin-arm64@0.14.1':
    optional: true

  '@css-inline/css-inline-darwin-x64@0.14.1':
    optional: true

  '@css-inline/css-inline-linux-arm-gnueabihf@0.14.1':
    optional: true

  '@css-inline/css-inline-linux-arm64-gnu@0.14.1':
    optional: true

  '@css-inline/css-inline-linux-arm64-musl@0.14.1':
    optional: true

  '@css-inline/css-inline-linux-x64-gnu@0.14.1':
    optional: true

  '@css-inline/css-inline-linux-x64-musl@0.14.1':
    optional: true

  '@css-inline/css-inline-win32-x64-msvc@0.14.1':
    optional: true

  '@css-inline/css-inline@0.14.1':
    optionalDependencies:
      '@css-inline/css-inline-android-arm-eabi': 0.14.1
      '@css-inline/css-inline-android-arm64': 0.14.1
      '@css-inline/css-inline-darwin-arm64': 0.14.1
      '@css-inline/css-inline-darwin-x64': 0.14.1
      '@css-inline/css-inline-linux-arm-gnueabihf': 0.14.1
      '@css-inline/css-inline-linux-arm64-gnu': 0.14.1
      '@css-inline/css-inline-linux-arm64-musl': 0.14.1
      '@css-inline/css-inline-linux-x64-gnu': 0.14.1
      '@css-inline/css-inline-linux-x64-musl': 0.14.1
      '@css-inline/css-inline-win32-x64-msvc': 0.14.1

  '@eslint-community/eslint-utils@4.7.0(eslint@8.57.1)':
    dependencies:
      eslint: 8.57.1
      eslint-visitor-keys: 3.4.3

  '@eslint-community/regexpp@4.12.1': {}

  '@eslint/eslintrc@2.1.4':
    dependencies:
      ajv: 6.12.6
      debug: 4.4.1
      espree: 9.6.1
      globals: 13.24.0
      ignore: 5.3.2
      import-fresh: 3.3.1
      js-yaml: 4.1.0
      minimatch: 3.1.2
      strip-json-comments: 3.1.1
    transitivePeerDependencies:
      - supports-color

  '@eslint/js@8.57.1': {}

  '@faker-js/faker@9.9.0': {}

  '@humanwhocodes/config-array@0.13.0':
    dependencies:
      '@humanwhocodes/object-schema': 2.0.3
      debug: 4.4.1
      minimatch: 3.1.2
    transitivePeerDependencies:
      - supports-color

  '@humanwhocodes/module-importer@1.0.1': {}

  '@humanwhocodes/object-schema@2.0.3': {}

  '@isaacs/cliui@8.0.2':
    dependencies:
      string-width: 5.1.2
      string-width-cjs: string-width@4.2.3
      strip-ansi: 7.1.0
      strip-ansi-cjs: strip-ansi@6.0.1
      wrap-ansi: 8.1.0
      wrap-ansi-cjs: wrap-ansi@7.0.0

  '@istanbuljs/load-nyc-config@1.1.0':
    dependencies:
      camelcase: 5.3.1
      find-up: 4.1.0
      get-package-type: 0.1.0
      js-yaml: 3.14.1
      resolve-from: 5.0.0

  '@istanbuljs/schema@0.1.3': {}

  '@jest/console@29.7.0':
    dependencies:
      '@jest/types': 29.6.3
      '@types/node': 20.19.11
      chalk: 4.1.2
      jest-message-util: 29.7.0
      jest-util: 29.7.0
      slash: 3.0.0

  '@jest/core@29.7.0(ts-node@10.9.2(@types/node@20.19.11)(typescript@5.9.2))':
    dependencies:
      '@jest/console': 29.7.0
      '@jest/reporters': 29.7.0
      '@jest/test-result': 29.7.0
      '@jest/transform': 29.7.0
      '@jest/types': 29.6.3
      '@types/node': 20.19.11
      ansi-escapes: 4.3.2
      chalk: 4.1.2
      ci-info: 3.9.0
      exit: 0.1.2
      graceful-fs: 4.2.11
      jest-changed-files: 29.7.0
      jest-config: 29.7.0(@types/node@20.19.11)(ts-node@10.9.2(@types/node@20.19.11)(typescript@5.9.2))
      jest-haste-map: 29.7.0
      jest-message-util: 29.7.0
      jest-regex-util: 29.6.3
      jest-resolve: 29.7.0
      jest-resolve-dependencies: 29.7.0
      jest-runner: 29.7.0
      jest-runtime: 29.7.0
      jest-snapshot: 29.7.0
      jest-util: 29.7.0
      jest-validate: 29.7.0
      jest-watcher: 29.7.0
      micromatch: 4.0.8
      pretty-format: 29.7.0
      slash: 3.0.0
      strip-ansi: 6.0.1
    transitivePeerDependencies:
      - babel-plugin-macros
      - supports-color
      - ts-node

  '@jest/environment@29.7.0':
    dependencies:
      '@jest/fake-timers': 29.7.0
      '@jest/types': 29.6.3
      '@types/node': 20.19.11
      jest-mock: 29.7.0

  '@jest/expect-utils@29.7.0':
    dependencies:
      jest-get-type: 29.6.3

  '@jest/expect@29.7.0':
    dependencies:
      expect: 29.7.0
      jest-snapshot: 29.7.0
    transitivePeerDependencies:
      - supports-color

  '@jest/fake-timers@29.7.0':
    dependencies:
      '@jest/types': 29.6.3
      '@sinonjs/fake-timers': 10.3.0
      '@types/node': 20.19.11
      jest-message-util: 29.7.0
      jest-mock: 29.7.0
      jest-util: 29.7.0

  '@jest/globals@29.7.0':
    dependencies:
      '@jest/environment': 29.7.0
      '@jest/expect': 29.7.0
      '@jest/types': 29.6.3
      jest-mock: 29.7.0
    transitivePeerDependencies:
      - supports-color

  '@jest/reporters@29.7.0':
    dependencies:
      '@bcoe/v8-coverage': 0.2.3
      '@jest/console': 29.7.0
      '@jest/test-result': 29.7.0
      '@jest/transform': 29.7.0
      '@jest/types': 29.6.3
      '@jridgewell/trace-mapping': 0.3.30
      '@types/node': 20.19.11
      chalk: 4.1.2
      collect-v8-coverage: 1.0.2
      exit: 0.1.2
      glob: 7.2.3
      graceful-fs: 4.2.11
      istanbul-lib-coverage: 3.2.2
      istanbul-lib-instrument: 6.0.3
      istanbul-lib-report: 3.0.1
      istanbul-lib-source-maps: 4.0.1
      istanbul-reports: 3.2.0
      jest-message-util: 29.7.0
      jest-util: 29.7.0
      jest-worker: 29.7.0
      slash: 3.0.0
      string-length: 4.0.2
      strip-ansi: 6.0.1
      v8-to-istanbul: 9.3.0
    transitivePeerDependencies:
      - supports-color

  '@jest/schemas@29.6.3':
    dependencies:
      '@sinclair/typebox': 0.27.8

  '@jest/source-map@29.6.3':
    dependencies:
      '@jridgewell/trace-mapping': 0.3.30
      callsites: 3.1.0
      graceful-fs: 4.2.11

  '@jest/test-result@29.7.0':
    dependencies:
      '@jest/console': 29.7.0
      '@jest/types': 29.6.3
      '@types/istanbul-lib-coverage': 2.0.6
      collect-v8-coverage: 1.0.2

  '@jest/test-sequencer@29.7.0':
    dependencies:
      '@jest/test-result': 29.7.0
      graceful-fs: 4.2.11
      jest-haste-map: 29.7.0
      slash: 3.0.0

  '@jest/transform@29.7.0':
    dependencies:
      '@babel/core': 7.28.3
      '@jest/types': 29.6.3
      '@jridgewell/trace-mapping': 0.3.30
      babel-plugin-istanbul: 6.1.1
      chalk: 4.1.2
      convert-source-map: 2.0.0
      fast-json-stable-stringify: 2.1.0
      graceful-fs: 4.2.11
      jest-haste-map: 29.7.0
      jest-regex-util: 29.6.3
      jest-util: 29.7.0
      micromatch: 4.0.8
      pirates: 4.0.7
      slash: 3.0.0
      write-file-atomic: 4.0.2
    transitivePeerDependencies:
      - supports-color

  '@jest/types@29.6.3':
    dependencies:
      '@jest/schemas': 29.6.3
      '@types/istanbul-lib-coverage': 2.0.6
      '@types/istanbul-reports': 3.0.4
      '@types/node': 20.19.11
      '@types/yargs': 17.0.33
      chalk: 4.1.2

  '@jridgewell/gen-mapping@0.3.13':
    dependencies:
      '@jridgewell/sourcemap-codec': 1.5.5
      '@jridgewell/trace-mapping': 0.3.30

  '@jridgewell/resolve-uri@3.1.2': {}

  '@jridgewell/source-map@0.3.11':
    dependencies:
      '@jridgewell/gen-mapping': 0.3.13
      '@jridgewell/trace-mapping': 0.3.30

  '@jridgewell/sourcemap-codec@1.5.5': {}

  '@jridgewell/trace-mapping@0.3.30':
    dependencies:
      '@jridgewell/resolve-uri': 3.1.2
      '@jridgewell/sourcemap-codec': 1.5.5

  '@jridgewell/trace-mapping@0.3.9':
    dependencies:
      '@jridgewell/resolve-uri': 3.1.2
      '@jridgewell/sourcemap-codec': 1.5.5

  '@ljharb/through@2.3.14':
    dependencies:
      call-bind: 1.0.8

  '@lukeed/csprng@1.1.0': {}

  '@microsoft/tsdoc@0.15.1': {}

  '@nestjs-modules/mailer@2.0.2(@nestjs/common@10.4.20(class-transformer@0.5.1)(class-validator@0.14.2)(reflect-metadata@0.2.2)(rxjs@7.8.2))(@nestjs/core@10.4.20)(nodemailer@7.0.4)':
    dependencies:
      '@css-inline/css-inline': 0.14.1
      '@nestjs/common': 10.4.20(class-transformer@0.5.1)(class-validator@0.14.2)(reflect-metadata@0.2.2)(rxjs@7.8.2)
      '@nestjs/core': 10.4.20(@nestjs/common@10.4.20(class-transformer@0.5.1)(class-validator@0.14.2)(reflect-metadata@0.2.2)(rxjs@7.8.2))(@nestjs/platform-express@10.4.20)(@nestjs/websockets@10.4.20)(reflect-metadata@0.2.2)(rxjs@7.8.2)
      glob: 10.3.12
      nodemailer: 7.0.4
    optionalDependencies:
      '@types/ejs': 3.1.5
      '@types/mjml': 4.7.4
      '@types/pug': 2.0.10
      ejs: 3.1.10
      handlebars: 4.7.8
      liquidjs: 10.21.1
      mjml: 4.15.3
      preview-email: 3.1.0
      pug: 3.0.3
    transitivePeerDependencies:
      - encoding

  '@nestjs/cli@10.4.9':
    dependencies:
      '@angular-devkit/core': 17.3.11(chokidar@3.6.0)
      '@angular-devkit/schematics': 17.3.11(chokidar@3.6.0)
      '@angular-devkit/schematics-cli': 17.3.11(chokidar@3.6.0)
      '@nestjs/schematics': 10.2.3(chokidar@3.6.0)(typescript@5.7.2)
      chalk: 4.1.2
      chokidar: 3.6.0
      cli-table3: 0.6.5
      commander: 4.1.1
      fork-ts-checker-webpack-plugin: 9.0.2(typescript@5.7.2)(webpack@5.97.1)
      glob: 10.4.5
      inquirer: 8.2.6
      node-emoji: 1.11.0
      ora: 5.4.1
      tree-kill: 1.2.2
      tsconfig-paths: 4.2.0
      tsconfig-paths-webpack-plugin: 4.2.0
      typescript: 5.7.2
      webpack: 5.97.1
      webpack-node-externals: 3.0.0
    transitivePeerDependencies:
      - esbuild
      - uglify-js
      - webpack-cli

  '@nestjs/common@10.4.20(class-transformer@0.5.1)(class-validator@0.14.2)(reflect-metadata@0.2.2)(rxjs@7.8.2)':
    dependencies:
      file-type: 20.4.1
      iterare: 1.2.1
      reflect-metadata: 0.2.2
      rxjs: 7.8.2
      tslib: 2.8.1
      uid: 2.0.2
    optionalDependencies:
      class-transformer: 0.5.1
      class-validator: 0.14.2
    transitivePeerDependencies:
      - supports-color

  '@nestjs/config@4.0.2(@nestjs/common@10.4.20(class-transformer@0.5.1)(class-validator@0.14.2)(reflect-metadata@0.2.2)(rxjs@7.8.2))(rxjs@7.8.2)':
    dependencies:
      '@nestjs/common': 10.4.20(class-transformer@0.5.1)(class-validator@0.14.2)(reflect-metadata@0.2.2)(rxjs@7.8.2)
      dotenv: 16.4.7
      dotenv-expand: 12.0.1
      lodash: 4.17.21
      rxjs: 7.8.2

  '@nestjs/core@10.4.20(@nestjs/common@10.4.20(class-transformer@0.5.1)(class-validator@0.14.2)(reflect-metadata@0.2.2)(rxjs@7.8.2))(@nestjs/platform-express@10.4.20)(@nestjs/websockets@10.4.20)(reflect-metadata@0.2.2)(rxjs@7.8.2)':
    dependencies:
      '@nestjs/common': 10.4.20(class-transformer@0.5.1)(class-validator@0.14.2)(reflect-metadata@0.2.2)(rxjs@7.8.2)
      '@nuxtjs/opencollective': 0.3.2
      fast-safe-stringify: 2.1.1
      iterare: 1.2.1
      path-to-regexp: 3.3.0
      reflect-metadata: 0.2.2
      rxjs: 7.8.2
      tslib: 2.8.1
      uid: 2.0.2
    optionalDependencies:
      '@nestjs/platform-express': 10.4.20(@nestjs/common@10.4.20(class-transformer@0.5.1)(class-validator@0.14.2)(reflect-metadata@0.2.2)(rxjs@7.8.2))(@nestjs/core@10.4.20)
      '@nestjs/websockets': 10.4.20(@nestjs/common@10.4.20(class-transformer@0.5.1)(class-validator@0.14.2)(reflect-metadata@0.2.2)(rxjs@7.8.2))(@nestjs/core@10.4.20)(@nestjs/platform-socket.io@10.4.20)(reflect-metadata@0.2.2)(rxjs@7.8.2)
    transitivePeerDependencies:
      - encoding

  '@nestjs/event-emitter@3.0.1(@nestjs/common@10.4.20(class-transformer@0.5.1)(class-validator@0.14.2)(reflect-metadata@0.2.2)(rxjs@7.8.2))(@nestjs/core@10.4.20)':
    dependencies:
      '@nestjs/common': 10.4.20(class-transformer@0.5.1)(class-validator@0.14.2)(reflect-metadata@0.2.2)(rxjs@7.8.2)
      '@nestjs/core': 10.4.20(@nestjs/common@10.4.20(class-transformer@0.5.1)(class-validator@0.14.2)(reflect-metadata@0.2.2)(rxjs@7.8.2))(@nestjs/platform-express@10.4.20)(@nestjs/websockets@10.4.20)(reflect-metadata@0.2.2)(rxjs@7.8.2)
      eventemitter2: 6.4.9

  '@nestjs/jwt@11.0.0(@nestjs/common@10.4.20(class-transformer@0.5.1)(class-validator@0.14.2)(reflect-metadata@0.2.2)(rxjs@7.8.2))':
    dependencies:
      '@nestjs/common': 10.4.20(class-transformer@0.5.1)(class-validator@0.14.2)(reflect-metadata@0.2.2)(rxjs@7.8.2)
      '@types/jsonwebtoken': 9.0.7
      jsonwebtoken: 9.0.2

  '@nestjs/mapped-types@2.0.5(@nestjs/common@10.4.20(class-transformer@0.5.1)(class-validator@0.14.2)(reflect-metadata@0.2.2)(rxjs@7.8.2))(class-transformer@0.5.1)(class-validator@0.14.2)(reflect-metadata@0.2.2)':
    dependencies:
      '@nestjs/common': 10.4.20(class-transformer@0.5.1)(class-validator@0.14.2)(reflect-metadata@0.2.2)(rxjs@7.8.2)
      reflect-metadata: 0.2.2
    optionalDependencies:
      class-transformer: 0.5.1
      class-validator: 0.14.2

  '@nestjs/mapped-types@2.1.0(@nestjs/common@10.4.20(class-transformer@0.5.1)(class-validator@0.14.2)(reflect-metadata@0.2.2)(rxjs@7.8.2))(class-transformer@0.5.1)(class-validator@0.14.2)(reflect-metadata@0.2.2)':
    dependencies:
      '@nestjs/common': 10.4.20(class-transformer@0.5.1)(class-validator@0.14.2)(reflect-metadata@0.2.2)(rxjs@7.8.2)
      reflect-metadata: 0.2.2
    optionalDependencies:
      class-transformer: 0.5.1
      class-validator: 0.14.2

  '@nestjs/passport@11.0.5(@nestjs/common@10.4.20(class-transformer@0.5.1)(class-validator@0.14.2)(reflect-metadata@0.2.2)(rxjs@7.8.2))(passport@0.7.0)':
    dependencies:
      '@nestjs/common': 10.4.20(class-transformer@0.5.1)(class-validator@0.14.2)(reflect-metadata@0.2.2)(rxjs@7.8.2)
      passport: 0.7.0

  '@nestjs/platform-express@10.4.20(@nestjs/common@10.4.20(class-transformer@0.5.1)(class-validator@0.14.2)(reflect-metadata@0.2.2)(rxjs@7.8.2))(@nestjs/core@10.4.20)':
    dependencies:
      '@nestjs/common': 10.4.20(class-transformer@0.5.1)(class-validator@0.14.2)(reflect-metadata@0.2.2)(rxjs@7.8.2)
      '@nestjs/core': 10.4.20(@nestjs/common@10.4.20(class-transformer@0.5.1)(class-validator@0.14.2)(reflect-metadata@0.2.2)(rxjs@7.8.2))(@nestjs/platform-express@10.4.20)(@nestjs/websockets@10.4.20)(reflect-metadata@0.2.2)(rxjs@7.8.2)
      body-parser: 1.20.3
      cors: 2.8.5
      express: 4.21.2
      multer: 2.0.2
      tslib: 2.8.1
    transitivePeerDependencies:
      - supports-color

  '@nestjs/platform-socket.io@10.4.20(@nestjs/common@10.4.20(class-transformer@0.5.1)(class-validator@0.14.2)(reflect-metadata@0.2.2)(rxjs@7.8.2))(@nestjs/websockets@10.4.20)(rxjs@7.8.2)':
    dependencies:
      '@nestjs/common': 10.4.20(class-transformer@0.5.1)(class-validator@0.14.2)(reflect-metadata@0.2.2)(rxjs@7.8.2)
      '@nestjs/websockets': 10.4.20(@nestjs/common@10.4.20(class-transformer@0.5.1)(class-validator@0.14.2)(reflect-metadata@0.2.2)(rxjs@7.8.2))(@nestjs/core@10.4.20)(@nestjs/platform-socket.io@10.4.20)(reflect-metadata@0.2.2)(rxjs@7.8.2)
      rxjs: 7.8.2
      socket.io: 4.8.1
      tslib: 2.8.1
    transitivePeerDependencies:
      - bufferutil
      - supports-color
      - utf-8-validate

  '@nestjs/schematics@10.2.3(chokidar@3.6.0)(typescript@5.7.2)':
    dependencies:
      '@angular-devkit/core': 17.3.11(chokidar@3.6.0)
      '@angular-devkit/schematics': 17.3.11(chokidar@3.6.0)
      comment-json: 4.2.5
      jsonc-parser: 3.3.1
      pluralize: 8.0.0
      typescript: 5.7.2
    transitivePeerDependencies:
      - chokidar

  '@nestjs/schematics@10.2.3(chokidar@3.6.0)(typescript@5.9.2)':
    dependencies:
      '@angular-devkit/core': 17.3.11(chokidar@3.6.0)
      '@angular-devkit/schematics': 17.3.11(chokidar@3.6.0)
      comment-json: 4.2.5
      jsonc-parser: 3.3.1
      pluralize: 8.0.0
      typescript: 5.9.2
    transitivePeerDependencies:
      - chokidar

  '@nestjs/swagger@7.4.2(@nestjs/common@10.4.20(class-transformer@0.5.1)(class-validator@0.14.2)(reflect-metadata@0.2.2)(rxjs@7.8.2))(@nestjs/core@10.4.20)(class-transformer@0.5.1)(class-validator@0.14.2)(reflect-metadata@0.2.2)':
    dependencies:
      '@microsoft/tsdoc': 0.15.1
      '@nestjs/common': 10.4.20(class-transformer@0.5.1)(class-validator@0.14.2)(reflect-metadata@0.2.2)(rxjs@7.8.2)
      '@nestjs/core': 10.4.20(@nestjs/common@10.4.20(class-transformer@0.5.1)(class-validator@0.14.2)(reflect-metadata@0.2.2)(rxjs@7.8.2))(@nestjs/platform-express@10.4.20)(@nestjs/websockets@10.4.20)(reflect-metadata@0.2.2)(rxjs@7.8.2)
      '@nestjs/mapped-types': 2.0.5(@nestjs/common@10.4.20(class-transformer@0.5.1)(class-validator@0.14.2)(reflect-metadata@0.2.2)(rxjs@7.8.2))(class-transformer@0.5.1)(class-validator@0.14.2)(reflect-metadata@0.2.2)
      js-yaml: 4.1.0
      lodash: 4.17.21
      path-to-regexp: 3.3.0
      reflect-metadata: 0.2.2
      swagger-ui-dist: 5.17.14
    optionalDependencies:
      class-transformer: 0.5.1
      class-validator: 0.14.2

  '@nestjs/testing@10.4.20(@nestjs/common@10.4.20(class-transformer@0.5.1)(class-validator@0.14.2)(reflect-metadata@0.2.2)(rxjs@7.8.2))(@nestjs/core@10.4.20)(@nestjs/platform-express@10.4.20)':
    dependencies:
      '@nestjs/common': 10.4.20(class-transformer@0.5.1)(class-validator@0.14.2)(reflect-metadata@0.2.2)(rxjs@7.8.2)
      '@nestjs/core': 10.4.20(@nestjs/common@10.4.20(class-transformer@0.5.1)(class-validator@0.14.2)(reflect-metadata@0.2.2)(rxjs@7.8.2))(@nestjs/platform-express@10.4.20)(@nestjs/websockets@10.4.20)(reflect-metadata@0.2.2)(rxjs@7.8.2)
      tslib: 2.8.1
    optionalDependencies:
      '@nestjs/platform-express': 10.4.20(@nestjs/common@10.4.20(class-transformer@0.5.1)(class-validator@0.14.2)(reflect-metadata@0.2.2)(rxjs@7.8.2))(@nestjs/core@10.4.20)

  '@nestjs/websockets@10.4.20(@nestjs/common@10.4.20(class-transformer@0.5.1)(class-validator@0.14.2)(reflect-metadata@0.2.2)(rxjs@7.8.2))(@nestjs/core@10.4.20)(@nestjs/platform-socket.io@10.4.20)(reflect-metadata@0.2.2)(rxjs@7.8.2)':
    dependencies:
      '@nestjs/common': 10.4.20(class-transformer@0.5.1)(class-validator@0.14.2)(reflect-metadata@0.2.2)(rxjs@7.8.2)
      '@nestjs/core': 10.4.20(@nestjs/common@10.4.20(class-transformer@0.5.1)(class-validator@0.14.2)(reflect-metadata@0.2.2)(rxjs@7.8.2))(@nestjs/platform-express@10.4.20)(@nestjs/websockets@10.4.20)(reflect-metadata@0.2.2)(rxjs@7.8.2)
      iterare: 1.2.1
      object-hash: 3.0.0
      reflect-metadata: 0.2.2
      rxjs: 7.8.2
      tslib: 2.8.1
    optionalDependencies:
      '@nestjs/platform-socket.io': 10.4.20(@nestjs/common@10.4.20(class-transformer@0.5.1)(class-validator@0.14.2)(reflect-metadata@0.2.2)(rxjs@7.8.2))(@nestjs/websockets@10.4.20)(rxjs@7.8.2)

  '@noble/hashes@1.8.0': {}

  '@nodelib/fs.scandir@2.1.5':
    dependencies:
      '@nodelib/fs.stat': 2.0.5
      run-parallel: 1.2.0

  '@nodelib/fs.stat@2.0.5': {}

  '@nodelib/fs.walk@1.2.8':
    dependencies:
      '@nodelib/fs.scandir': 2.1.5
      fastq: 1.19.1

  '@nuxtjs/opencollective@0.3.2':
    dependencies:
      chalk: 4.1.2
      consola: 2.15.3
      node-fetch: 2.7.0
    transitivePeerDependencies:
      - encoding

  '@one-ini/wasm@0.1.1':
    optional: true

  '@paralleldrive/cuid2@2.2.2':
    dependencies:
      '@noble/hashes': 1.8.0

  '@pkgjs/parseargs@0.11.0':
    optional: true

  '@pkgr/core@0.2.9': {}

  '@prisma/client@6.14.0(prisma@6.14.0(typescript@5.9.2))(typescript@5.9.2)':
    optionalDependencies:
      prisma: 6.14.0(typescript@5.9.2)
      typescript: 5.9.2

  '@prisma/config@6.14.0':
    dependencies:
      c12: 3.1.0
      deepmerge-ts: 7.1.5
      effect: 3.16.12
      empathic: 2.0.0
    transitivePeerDependencies:
      - magicast

  '@prisma/debug@6.14.0': {}

  '@prisma/engines-version@6.14.0-25.717184b7b35ea05dfa71a3236b7af656013e1e49': {}

  '@prisma/engines@6.14.0':
    dependencies:
      '@prisma/debug': 6.14.0
      '@prisma/engines-version': 6.14.0-25.717184b7b35ea05dfa71a3236b7af656013e1e49
      '@prisma/fetch-engine': 6.14.0
      '@prisma/get-platform': 6.14.0

  '@prisma/fetch-engine@6.14.0':
    dependencies:
      '@prisma/debug': 6.14.0
      '@prisma/engines-version': 6.14.0-25.717184b7b35ea05dfa71a3236b7af656013e1e49
      '@prisma/get-platform': 6.14.0

  '@prisma/get-platform@6.14.0':
    dependencies:
      '@prisma/debug': 6.14.0

  '@puppeteer/browsers@2.10.7':
    dependencies:
      debug: 4.4.1
      extract-zip: 2.0.1
      progress: 2.0.3
      proxy-agent: 6.5.0
      semver: 7.7.2
      tar-fs: 3.1.0
      yargs: 17.7.2
    transitivePeerDependencies:
      - bare-buffer
      - supports-color

  '@scarf/scarf@1.4.0': {}

  '@selderee/plugin-htmlparser2@0.11.0':
    dependencies:
      domhandler: 5.0.3
      selderee: 0.11.0
    optional: true

  '@sinclair/typebox@0.27.8': {}

  '@sinonjs/commons@3.0.1':
    dependencies:
      type-detect: 4.0.8

  '@sinonjs/fake-timers@10.3.0':
    dependencies:
      '@sinonjs/commons': 3.0.1

  '@smithy/abort-controller@4.0.5':
    dependencies:
      '@smithy/types': 4.3.2
      tslib: 2.8.1

  '@smithy/chunked-blob-reader-native@4.0.0':
    dependencies:
      '@smithy/util-base64': 4.0.0
      tslib: 2.8.1

  '@smithy/chunked-blob-reader@5.0.0':
    dependencies:
      tslib: 2.8.1

  '@smithy/config-resolver@4.1.5':
    dependencies:
      '@smithy/node-config-provider': 4.1.4
      '@smithy/types': 4.3.2
      '@smithy/util-config-provider': 4.0.0
      '@smithy/util-middleware': 4.0.5
      tslib: 2.8.1

  '@smithy/core@3.8.0':
    dependencies:
      '@smithy/middleware-serde': 4.0.9
      '@smithy/protocol-http': 5.1.3
      '@smithy/types': 4.3.2
      '@smithy/util-base64': 4.0.0
      '@smithy/util-body-length-browser': 4.0.0
      '@smithy/util-middleware': 4.0.5
      '@smithy/util-stream': 4.2.4
      '@smithy/util-utf8': 4.0.0
      '@types/uuid': 9.0.8
      tslib: 2.8.1
      uuid: 9.0.1

  '@smithy/credential-provider-imds@4.0.7':
    dependencies:
      '@smithy/node-config-provider': 4.1.4
      '@smithy/property-provider': 4.0.5
      '@smithy/types': 4.3.2
      '@smithy/url-parser': 4.0.5
      tslib: 2.8.1

  '@smithy/eventstream-codec@4.0.5':
    dependencies:
      '@aws-crypto/crc32': 5.2.0
      '@smithy/types': 4.3.2
      '@smithy/util-hex-encoding': 4.0.0
      tslib: 2.8.1

  '@smithy/eventstream-serde-browser@4.0.5':
    dependencies:
      '@smithy/eventstream-serde-universal': 4.0.5
      '@smithy/types': 4.3.2
      tslib: 2.8.1

  '@smithy/eventstream-serde-config-resolver@4.1.3':
    dependencies:
      '@smithy/types': 4.3.2
      tslib: 2.8.1

  '@smithy/eventstream-serde-node@4.0.5':
    dependencies:
      '@smithy/eventstream-serde-universal': 4.0.5
      '@smithy/types': 4.3.2
      tslib: 2.8.1

  '@smithy/eventstream-serde-universal@4.0.5':
    dependencies:
      '@smithy/eventstream-codec': 4.0.5
      '@smithy/types': 4.3.2
      tslib: 2.8.1

  '@smithy/fetch-http-handler@5.1.1':
    dependencies:
      '@smithy/protocol-http': 5.1.3
      '@smithy/querystring-builder': 4.0.5
      '@smithy/types': 4.3.2
      '@smithy/util-base64': 4.0.0
      tslib: 2.8.1

  '@smithy/hash-blob-browser@4.0.5':
    dependencies:
      '@smithy/chunked-blob-reader': 5.0.0
      '@smithy/chunked-blob-reader-native': 4.0.0
      '@smithy/types': 4.3.2
      tslib: 2.8.1

  '@smithy/hash-node@4.0.5':
    dependencies:
      '@smithy/types': 4.3.2
      '@smithy/util-buffer-from': 4.0.0
      '@smithy/util-utf8': 4.0.0
      tslib: 2.8.1

  '@smithy/hash-stream-node@4.0.5':
    dependencies:
      '@smithy/types': 4.3.2
      '@smithy/util-utf8': 4.0.0
      tslib: 2.8.1

  '@smithy/invalid-dependency@4.0.5':
    dependencies:
      '@smithy/types': 4.3.2
      tslib: 2.8.1

  '@smithy/is-array-buffer@2.2.0':
    dependencies:
      tslib: 2.8.1

  '@smithy/is-array-buffer@4.0.0':
    dependencies:
      tslib: 2.8.1

  '@smithy/md5-js@4.0.5':
    dependencies:
      '@smithy/types': 4.3.2
      '@smithy/util-utf8': 4.0.0
      tslib: 2.8.1

  '@smithy/middleware-content-length@4.0.5':
    dependencies:
      '@smithy/protocol-http': 5.1.3
      '@smithy/types': 4.3.2
      tslib: 2.8.1

  '@smithy/middleware-endpoint@4.1.18':
    dependencies:
      '@smithy/core': 3.8.0
      '@smithy/middleware-serde': 4.0.9
      '@smithy/node-config-provider': 4.1.4
      '@smithy/shared-ini-file-loader': 4.0.5
      '@smithy/types': 4.3.2
      '@smithy/url-parser': 4.0.5
      '@smithy/util-middleware': 4.0.5
      tslib: 2.8.1

  '@smithy/middleware-retry@4.1.19':
    dependencies:
      '@smithy/node-config-provider': 4.1.4
      '@smithy/protocol-http': 5.1.3
      '@smithy/service-error-classification': 4.0.7
      '@smithy/smithy-client': 4.4.10
      '@smithy/types': 4.3.2
      '@smithy/util-middleware': 4.0.5
      '@smithy/util-retry': 4.0.7
      '@types/uuid': 9.0.8
      tslib: 2.8.1
      uuid: 9.0.1

  '@smithy/middleware-serde@4.0.9':
    dependencies:
      '@smithy/protocol-http': 5.1.3
      '@smithy/types': 4.3.2
      tslib: 2.8.1

  '@smithy/middleware-stack@4.0.5':
    dependencies:
      '@smithy/types': 4.3.2
      tslib: 2.8.1

  '@smithy/node-config-provider@4.1.4':
    dependencies:
      '@smithy/property-provider': 4.0.5
      '@smithy/shared-ini-file-loader': 4.0.5
      '@smithy/types': 4.3.2
      tslib: 2.8.1

  '@smithy/node-http-handler@4.1.1':
    dependencies:
      '@smithy/abort-controller': 4.0.5
      '@smithy/protocol-http': 5.1.3
      '@smithy/querystring-builder': 4.0.5
      '@smithy/types': 4.3.2
      tslib: 2.8.1

  '@smithy/property-provider@4.0.5':
    dependencies:
      '@smithy/types': 4.3.2
      tslib: 2.8.1

  '@smithy/protocol-http@5.1.3':
    dependencies:
      '@smithy/types': 4.3.2
      tslib: 2.8.1

  '@smithy/querystring-builder@4.0.5':
    dependencies:
      '@smithy/types': 4.3.2
      '@smithy/util-uri-escape': 4.0.0
      tslib: 2.8.1

  '@smithy/querystring-parser@4.0.5':
    dependencies:
      '@smithy/types': 4.3.2
      tslib: 2.8.1

  '@smithy/service-error-classification@4.0.7':
    dependencies:
      '@smithy/types': 4.3.2

  '@smithy/shared-ini-file-loader@4.0.5':
    dependencies:
      '@smithy/types': 4.3.2
      tslib: 2.8.1

  '@smithy/signature-v4@5.1.3':
    dependencies:
      '@smithy/is-array-buffer': 4.0.0
      '@smithy/protocol-http': 5.1.3
      '@smithy/types': 4.3.2
      '@smithy/util-hex-encoding': 4.0.0
      '@smithy/util-middleware': 4.0.5
      '@smithy/util-uri-escape': 4.0.0
      '@smithy/util-utf8': 4.0.0
      tslib: 2.8.1

  '@smithy/smithy-client@4.4.10':
    dependencies:
      '@smithy/core': 3.8.0
      '@smithy/middleware-endpoint': 4.1.18
      '@smithy/middleware-stack': 4.0.5
      '@smithy/protocol-http': 5.1.3
      '@smithy/types': 4.3.2
      '@smithy/util-stream': 4.2.4
      tslib: 2.8.1

  '@smithy/types@4.3.2':
    dependencies:
      tslib: 2.8.1

  '@smithy/url-parser@4.0.5':
    dependencies:
      '@smithy/querystring-parser': 4.0.5
      '@smithy/types': 4.3.2
      tslib: 2.8.1

  '@smithy/util-base64@4.0.0':
    dependencies:
      '@smithy/util-buffer-from': 4.0.0
      '@smithy/util-utf8': 4.0.0
      tslib: 2.8.1

  '@smithy/util-body-length-browser@4.0.0':
    dependencies:
      tslib: 2.8.1

  '@smithy/util-body-length-node@4.0.0':
    dependencies:
      tslib: 2.8.1

  '@smithy/util-buffer-from@2.2.0':
    dependencies:
      '@smithy/is-array-buffer': 2.2.0
      tslib: 2.8.1

  '@smithy/util-buffer-from@4.0.0':
    dependencies:
      '@smithy/is-array-buffer': 4.0.0
      tslib: 2.8.1

  '@smithy/util-config-provider@4.0.0':
    dependencies:
      tslib: 2.8.1

  '@smithy/util-defaults-mode-browser@4.0.26':
    dependencies:
      '@smithy/property-provider': 4.0.5
      '@smithy/smithy-client': 4.4.10
      '@smithy/types': 4.3.2
      bowser: 2.12.1
      tslib: 2.8.1

  '@smithy/util-defaults-mode-node@4.0.26':
    dependencies:
      '@smithy/config-resolver': 4.1.5
      '@smithy/credential-provider-imds': 4.0.7
      '@smithy/node-config-provider': 4.1.4
      '@smithy/property-provider': 4.0.5
      '@smithy/smithy-client': 4.4.10
      '@smithy/types': 4.3.2
      tslib: 2.8.1

  '@smithy/util-endpoints@3.0.7':
    dependencies:
      '@smithy/node-config-provider': 4.1.4
      '@smithy/types': 4.3.2
      tslib: 2.8.1

  '@smithy/util-hex-encoding@4.0.0':
    dependencies:
      tslib: 2.8.1

  '@smithy/util-middleware@4.0.5':
    dependencies:
      '@smithy/types': 4.3.2
      tslib: 2.8.1

  '@smithy/util-retry@4.0.7':
    dependencies:
      '@smithy/service-error-classification': 4.0.7
      '@smithy/types': 4.3.2
      tslib: 2.8.1

  '@smithy/util-stream@4.2.4':
    dependencies:
      '@smithy/fetch-http-handler': 5.1.1
      '@smithy/node-http-handler': 4.1.1
      '@smithy/types': 4.3.2
      '@smithy/util-base64': 4.0.0
      '@smithy/util-buffer-from': 4.0.0
      '@smithy/util-hex-encoding': 4.0.0
      '@smithy/util-utf8': 4.0.0
      tslib: 2.8.1

  '@smithy/util-uri-escape@4.0.0':
    dependencies:
      tslib: 2.8.1

  '@smithy/util-utf8@2.3.0':
    dependencies:
      '@smithy/util-buffer-from': 2.2.0
      tslib: 2.8.1

  '@smithy/util-utf8@4.0.0':
    dependencies:
      '@smithy/util-buffer-from': 4.0.0
      tslib: 2.8.1

  '@smithy/util-waiter@4.0.7':
    dependencies:
      '@smithy/abort-controller': 4.0.5
      '@smithy/types': 4.3.2
      tslib: 2.8.1

  '@socket.io/component-emitter@3.1.2': {}

  '@standard-schema/spec@1.0.0': {}

  '@tokenizer/inflate@0.2.7':
    dependencies:
      debug: 4.4.1
      fflate: 0.8.2
      token-types: 6.1.1
    transitivePeerDependencies:
      - supports-color

  '@tokenizer/token@0.3.0': {}

  '@tootallnate/quickjs-emscripten@0.23.0': {}

  '@tsconfig/node10@1.0.11': {}

  '@tsconfig/node12@1.0.11': {}

  '@tsconfig/node14@1.0.3': {}

  '@tsconfig/node16@1.0.4': {}

  '@types/aws-sdk@2.7.4':
    dependencies:
      aws-sdk: 2.1692.0

  '@types/babel__core@7.20.5':
    dependencies:
      '@babel/parser': 7.28.3
      '@babel/types': 7.28.2
      '@types/babel__generator': 7.27.0
      '@types/babel__template': 7.4.4
      '@types/babel__traverse': 7.28.0

  '@types/babel__generator@7.27.0':
    dependencies:
      '@babel/types': 7.28.2

  '@types/babel__template@7.4.4':
    dependencies:
      '@babel/parser': 7.28.3
      '@babel/types': 7.28.2

  '@types/babel__traverse@7.28.0':
    dependencies:
      '@babel/types': 7.28.2

  '@types/body-parser@1.19.6':
    dependencies:
      '@types/connect': 3.4.38
      '@types/node': 20.19.11

  '@types/connect@3.4.38':
    dependencies:
      '@types/node': 20.19.11

  '@types/cookiejar@2.1.5': {}

  '@types/cors@2.8.19':
    dependencies:
      '@types/node': 20.19.11

  '@types/ejs@3.1.5':
    optional: true

  '@types/eslint-scope@3.7.7':
    dependencies:
      '@types/eslint': 9.6.1
      '@types/estree': 1.0.8

  '@types/eslint@9.6.1':
    dependencies:
      '@types/estree': 1.0.8
      '@types/json-schema': 7.0.15

  '@types/estree@1.0.8': {}

  '@types/express-serve-static-core@5.0.7':
    dependencies:
      '@types/node': 20.19.11
      '@types/qs': 6.14.0
      '@types/range-parser': 1.2.7
      '@types/send': 0.17.5

  '@types/express@5.0.3':
    dependencies:
      '@types/body-parser': 1.19.6
      '@types/express-serve-static-core': 5.0.7
      '@types/serve-static': 1.15.8

  '@types/graceful-fs@4.1.9':
    dependencies:
      '@types/node': 20.19.11

  '@types/handlebars@4.1.0':
    dependencies:
      handlebars: 4.7.8

  '@types/http-errors@2.0.5': {}

  '@types/istanbul-lib-coverage@2.0.6': {}

  '@types/istanbul-lib-report@3.0.3':
    dependencies:
      '@types/istanbul-lib-coverage': 2.0.6

  '@types/istanbul-reports@3.0.4':
    dependencies:
      '@types/istanbul-lib-report': 3.0.3

  '@types/jest@29.5.14':
    dependencies:
      expect: 29.7.0
      pretty-format: 29.7.0

  '@types/json-schema@7.0.15': {}

  '@types/jsonwebtoken@9.0.10':
    dependencies:
      '@types/ms': 2.1.0
      '@types/node': 20.19.11

  '@types/jsonwebtoken@9.0.7':
    dependencies:
      '@types/node': 20.19.11

  '@types/methods@1.1.4': {}

  '@types/mime@1.3.5': {}

  '@types/mjml-core@4.15.2':
    optional: true

  '@types/mjml@4.7.4':
    dependencies:
      '@types/mjml-core': 4.15.2
    optional: true

  '@types/ms@2.1.0': {}

  '@types/multer@2.0.0':
    dependencies:
      '@types/express': 5.0.3

  '@types/node@20.19.11':
    dependencies:
      undici-types: 6.21.0

  '@types/passport-jwt@4.0.1':
    dependencies:
      '@types/jsonwebtoken': 9.0.10
      '@types/passport-strategy': 0.2.38

  '@types/passport-strategy@0.2.38':
    dependencies:
      '@types/express': 5.0.3
      '@types/passport': 1.0.17

  '@types/passport@1.0.17':
    dependencies:
      '@types/express': 5.0.3

  '@types/pug@2.0.10':
    optional: true

  '@types/puppeteer@7.0.4(typescript@5.9.2)':
    dependencies:
      puppeteer: 24.17.0(typescript@5.9.2)
    transitivePeerDependencies:
      - bare-buffer
      - bufferutil
      - supports-color
      - typescript
      - utf-8-validate

  '@types/qs@6.14.0': {}

  '@types/range-parser@1.2.7': {}

  '@types/send@0.17.5':
    dependencies:
      '@types/mime': 1.3.5
      '@types/node': 20.19.11

  '@types/serve-static@1.15.8':
    dependencies:
      '@types/http-errors': 2.0.5
      '@types/node': 20.19.11
      '@types/send': 0.17.5

  '@types/stack-utils@2.0.3': {}

  '@types/superagent@8.1.9':
    dependencies:
      '@types/cookiejar': 2.1.5
      '@types/methods': 1.1.4
      '@types/node': 20.19.11
      form-data: 4.0.4

  '@types/supertest@6.0.3':
    dependencies:
      '@types/methods': 1.1.4
      '@types/superagent': 8.1.9

  '@types/swagger-ui-express@4.1.8':
    dependencies:
      '@types/express': 5.0.3
      '@types/serve-static': 1.15.8

  '@types/uuid@9.0.8': {}

  '@types/validator@13.15.2': {}

  '@types/xlsx@0.0.36':
    dependencies:
      xlsx: 0.18.5

  '@types/yargs-parser@21.0.3': {}

  '@types/yargs@17.0.33':
    dependencies:
      '@types/yargs-parser': 21.0.3

  '@types/yauzl@2.10.3':
    dependencies:
      '@types/node': 20.19.11
    optional: true

  '@typescript-eslint/eslint-plugin@8.40.0(@typescript-eslint/parser@8.40.0(eslint@8.57.1)(typescript@5.9.2))(eslint@8.57.1)(typescript@5.9.2)':
    dependencies:
      '@eslint-community/regexpp': 4.12.1
      '@typescript-eslint/parser': 8.40.0(eslint@8.57.1)(typescript@5.9.2)
      '@typescript-eslint/scope-manager': 8.40.0
      '@typescript-eslint/type-utils': 8.40.0(eslint@8.57.1)(typescript@5.9.2)
      '@typescript-eslint/utils': 8.40.0(eslint@8.57.1)(typescript@5.9.2)
      '@typescript-eslint/visitor-keys': 8.40.0
      eslint: 8.57.1
      graphemer: 1.4.0
      ignore: 7.0.5
      natural-compare: 1.4.0
      ts-api-utils: 2.1.0(typescript@5.9.2)
      typescript: 5.9.2
    transitivePeerDependencies:
      - supports-color

  '@typescript-eslint/parser@8.40.0(eslint@8.57.1)(typescript@5.9.2)':
    dependencies:
      '@typescript-eslint/scope-manager': 8.40.0
      '@typescript-eslint/types': 8.40.0
      '@typescript-eslint/typescript-estree': 8.40.0(typescript@5.9.2)
      '@typescript-eslint/visitor-keys': 8.40.0
      debug: 4.4.1
      eslint: 8.57.1
      typescript: 5.9.2
    transitivePeerDependencies:
      - supports-color

  '@typescript-eslint/project-service@8.40.0(typescript@5.9.2)':
    dependencies:
      '@typescript-eslint/tsconfig-utils': 8.40.0(typescript@5.9.2)
      '@typescript-eslint/types': 8.40.0
      debug: 4.4.1
      typescript: 5.9.2
    transitivePeerDependencies:
      - supports-color

  '@typescript-eslint/scope-manager@8.40.0':
    dependencies:
      '@typescript-eslint/types': 8.40.0
      '@typescript-eslint/visitor-keys': 8.40.0

  '@typescript-eslint/tsconfig-utils@8.40.0(typescript@5.9.2)':
    dependencies:
      typescript: 5.9.2

  '@typescript-eslint/type-utils@8.40.0(eslint@8.57.1)(typescript@5.9.2)':
    dependencies:
      '@typescript-eslint/types': 8.40.0
      '@typescript-eslint/typescript-estree': 8.40.0(typescript@5.9.2)
      '@typescript-eslint/utils': 8.40.0(eslint@8.57.1)(typescript@5.9.2)
      debug: 4.4.1
      eslint: 8.57.1
      ts-api-utils: 2.1.0(typescript@5.9.2)
      typescript: 5.9.2
    transitivePeerDependencies:
      - supports-color

  '@typescript-eslint/types@8.40.0': {}

  '@typescript-eslint/typescript-estree@8.40.0(typescript@5.9.2)':
    dependencies:
      '@typescript-eslint/project-service': 8.40.0(typescript@5.9.2)
      '@typescript-eslint/tsconfig-utils': 8.40.0(typescript@5.9.2)
      '@typescript-eslint/types': 8.40.0
      '@typescript-eslint/visitor-keys': 8.40.0
      debug: 4.4.1
      fast-glob: 3.3.3
      is-glob: 4.0.3
      minimatch: 9.0.5
      semver: 7.7.2
      ts-api-utils: 2.1.0(typescript@5.9.2)
      typescript: 5.9.2
    transitivePeerDependencies:
      - supports-color

  '@typescript-eslint/utils@8.40.0(eslint@8.57.1)(typescript@5.9.2)':
    dependencies:
      '@eslint-community/eslint-utils': 4.7.0(eslint@8.57.1)
      '@typescript-eslint/scope-manager': 8.40.0
      '@typescript-eslint/types': 8.40.0
      '@typescript-eslint/typescript-estree': 8.40.0(typescript@5.9.2)
      eslint: 8.57.1
      typescript: 5.9.2
    transitivePeerDependencies:
      - supports-color

  '@typescript-eslint/visitor-keys@8.40.0':
    dependencies:
      '@typescript-eslint/types': 8.40.0
      eslint-visitor-keys: 4.2.1

  '@ungap/structured-clone@1.3.0': {}

  '@webassemblyjs/ast@1.14.1':
    dependencies:
      '@webassemblyjs/helper-numbers': 1.13.2
      '@webassemblyjs/helper-wasm-bytecode': 1.13.2

  '@webassemblyjs/floating-point-hex-parser@1.13.2': {}

  '@webassemblyjs/helper-api-error@1.13.2': {}

  '@webassemblyjs/helper-buffer@1.14.1': {}

  '@webassemblyjs/helper-numbers@1.13.2':
    dependencies:
      '@webassemblyjs/floating-point-hex-parser': 1.13.2
      '@webassemblyjs/helper-api-error': 1.13.2
      '@xtuc/long': 4.2.2

  '@webassemblyjs/helper-wasm-bytecode@1.13.2': {}

  '@webassemblyjs/helper-wasm-section@1.14.1':
    dependencies:
      '@webassemblyjs/ast': 1.14.1
      '@webassemblyjs/helper-buffer': 1.14.1
      '@webassemblyjs/helper-wasm-bytecode': 1.13.2
      '@webassemblyjs/wasm-gen': 1.14.1

  '@webassemblyjs/ieee754@1.13.2':
    dependencies:
      '@xtuc/ieee754': 1.2.0

  '@webassemblyjs/leb128@1.13.2':
    dependencies:
      '@xtuc/long': 4.2.2

  '@webassemblyjs/utf8@1.13.2': {}

  '@webassemblyjs/wasm-edit@1.14.1':
    dependencies:
      '@webassemblyjs/ast': 1.14.1
      '@webassemblyjs/helper-buffer': 1.14.1
      '@webassemblyjs/helper-wasm-bytecode': 1.13.2
      '@webassemblyjs/helper-wasm-section': 1.14.1
      '@webassemblyjs/wasm-gen': 1.14.1
      '@webassemblyjs/wasm-opt': 1.14.1
      '@webassemblyjs/wasm-parser': 1.14.1
      '@webassemblyjs/wast-printer': 1.14.1

  '@webassemblyjs/wasm-gen@1.14.1':
    dependencies:
      '@webassemblyjs/ast': 1.14.1
      '@webassemblyjs/helper-wasm-bytecode': 1.13.2
      '@webassemblyjs/ieee754': 1.13.2
      '@webassemblyjs/leb128': 1.13.2
      '@webassemblyjs/utf8': 1.13.2

  '@webassemblyjs/wasm-opt@1.14.1':
    dependencies:
      '@webassemblyjs/ast': 1.14.1
      '@webassemblyjs/helper-buffer': 1.14.1
      '@webassemblyjs/wasm-gen': 1.14.1
      '@webassemblyjs/wasm-parser': 1.14.1

  '@webassemblyjs/wasm-parser@1.14.1':
    dependencies:
      '@webassemblyjs/ast': 1.14.1
      '@webassemblyjs/helper-api-error': 1.13.2
      '@webassemblyjs/helper-wasm-bytecode': 1.13.2
      '@webassemblyjs/ieee754': 1.13.2
      '@webassemblyjs/leb128': 1.13.2
      '@webassemblyjs/utf8': 1.13.2

  '@webassemblyjs/wast-printer@1.14.1':
    dependencies:
      '@webassemblyjs/ast': 1.14.1
      '@xtuc/long': 4.2.2

  '@xtuc/ieee754@1.2.0': {}

  '@xtuc/long@4.2.2': {}

  abbrev@2.0.0:
    optional: true

  accepts@1.3.8:
    dependencies:
      mime-types: 2.1.35
      negotiator: 0.6.3

  acorn-import-phases@1.0.4(acorn@8.15.0):
    dependencies:
      acorn: 8.15.0

  acorn-jsx@5.3.2(acorn@8.15.0):
    dependencies:
      acorn: 8.15.0

  acorn-walk@8.3.4:
    dependencies:
      acorn: 8.15.0

  acorn@7.4.1:
    optional: true

  acorn@8.15.0: {}

  adler-32@1.3.1: {}

  agent-base@7.1.4: {}

  ajv-formats@2.1.1(ajv@8.12.0):
    optionalDependencies:
      ajv: 8.12.0

  ajv-formats@2.1.1(ajv@8.17.1):
    optionalDependencies:
      ajv: 8.17.1

  ajv-keywords@3.5.2(ajv@6.12.6):
    dependencies:
      ajv: 6.12.6

  ajv-keywords@5.1.0(ajv@8.17.1):
    dependencies:
      ajv: 8.17.1
      fast-deep-equal: 3.1.3

  ajv@6.12.6:
    dependencies:
      fast-deep-equal: 3.1.3
      fast-json-stable-stringify: 2.1.0
      json-schema-traverse: 0.4.1
      uri-js: 4.4.1

  ajv@8.12.0:
    dependencies:
      fast-deep-equal: 3.1.3
      json-schema-traverse: 1.0.0
      require-from-string: 2.0.2
      uri-js: 4.4.1

  ajv@8.17.1:
    dependencies:
      fast-deep-equal: 3.1.3
      fast-uri: 3.0.6
      json-schema-traverse: 1.0.0
      require-from-string: 2.0.2

  alce@1.2.0:
    dependencies:
      esprima: 1.2.5
      estraverse: 1.9.3
    optional: true

  ansi-colors@4.1.3: {}

  ansi-escapes@4.3.2:
    dependencies:
      type-fest: 0.21.3

  ansi-regex@5.0.1: {}

  ansi-regex@6.2.0: {}

  ansi-styles@4.3.0:
    dependencies:
      color-convert: 2.0.1

  ansi-styles@5.2.0: {}

  ansi-styles@6.2.1: {}

  anymatch@3.1.3:
    dependencies:
      normalize-path: 3.0.0
      picomatch: 2.3.1

  append-field@1.0.0: {}

  arg@4.1.3: {}

  argparse@1.0.10:
    dependencies:
      sprintf-js: 1.0.3

  argparse@2.0.1: {}

  array-flatten@1.1.1: {}

  array-timsort@1.0.3: {}

  asap@2.0.6: {}

  assert-never@1.4.0:
    optional: true

  ast-types@0.13.4:
    dependencies:
      tslib: 2.8.1

  async@3.2.6:
    optional: true

  asynckit@0.4.0: {}

  available-typed-arrays@1.0.7:
    dependencies:
      possible-typed-array-names: 1.1.0

  aws-sdk@2.1692.0:
    dependencies:
      buffer: 4.9.2
      events: 1.1.1
      ieee754: 1.1.13
      jmespath: 0.16.0
      querystring: 0.2.0
      sax: 1.2.1
      url: 0.10.3
      util: 0.12.5
      uuid: 8.0.0
      xml2js: 0.6.2

  axios@1.11.0:
    dependencies:
      follow-redirects: 1.15.11
      form-data: 4.0.4
      proxy-from-env: 1.1.0
    transitivePeerDependencies:
      - debug

  b4a@1.6.7: {}

  babel-jest@29.7.0(@babel/core@7.28.3):
    dependencies:
      '@babel/core': 7.28.3
      '@jest/transform': 29.7.0
      '@types/babel__core': 7.20.5
      babel-plugin-istanbul: 6.1.1
      babel-preset-jest: 29.6.3(@babel/core@7.28.3)
      chalk: 4.1.2
      graceful-fs: 4.2.11
      slash: 3.0.0
    transitivePeerDependencies:
      - supports-color

  babel-plugin-istanbul@6.1.1:
    dependencies:
      '@babel/helper-plugin-utils': 7.27.1
      '@istanbuljs/load-nyc-config': 1.1.0
      '@istanbuljs/schema': 0.1.3
      istanbul-lib-instrument: 5.2.1
      test-exclude: 6.0.0
    transitivePeerDependencies:
      - supports-color

  babel-plugin-jest-hoist@29.6.3:
    dependencies:
      '@babel/template': 7.27.2
      '@babel/types': 7.28.2
      '@types/babel__core': 7.20.5
      '@types/babel__traverse': 7.28.0

  babel-preset-current-node-syntax@1.2.0(@babel/core@7.28.3):
    dependencies:
      '@babel/core': 7.28.3
      '@babel/plugin-syntax-async-generators': 7.8.4(@babel/core@7.28.3)
      '@babel/plugin-syntax-bigint': 7.8.3(@babel/core@7.28.3)
      '@babel/plugin-syntax-class-properties': 7.12.13(@babel/core@7.28.3)
      '@babel/plugin-syntax-class-static-block': 7.14.5(@babel/core@7.28.3)
      '@babel/plugin-syntax-import-attributes': 7.27.1(@babel/core@7.28.3)
      '@babel/plugin-syntax-import-meta': 7.10.4(@babel/core@7.28.3)
      '@babel/plugin-syntax-json-strings': 7.8.3(@babel/core@7.28.3)
      '@babel/plugin-syntax-logical-assignment-operators': 7.10.4(@babel/core@7.28.3)
      '@babel/plugin-syntax-nullish-coalescing-operator': 7.8.3(@babel/core@7.28.3)
      '@babel/plugin-syntax-numeric-separator': 7.10.4(@babel/core@7.28.3)
      '@babel/plugin-syntax-object-rest-spread': 7.8.3(@babel/core@7.28.3)
      '@babel/plugin-syntax-optional-catch-binding': 7.8.3(@babel/core@7.28.3)
      '@babel/plugin-syntax-optional-chaining': 7.8.3(@babel/core@7.28.3)
      '@babel/plugin-syntax-private-property-in-object': 7.14.5(@babel/core@7.28.3)
      '@babel/plugin-syntax-top-level-await': 7.14.5(@babel/core@7.28.3)

  babel-preset-jest@29.6.3(@babel/core@7.28.3):
    dependencies:
      '@babel/core': 7.28.3
      babel-plugin-jest-hoist: 29.6.3
      babel-preset-current-node-syntax: 1.2.0(@babel/core@7.28.3)

  babel-walk@3.0.0-canary-5:
    dependencies:
      '@babel/types': 7.28.2
    optional: true

  balanced-match@1.0.2: {}

  bare-events@2.6.1:
    optional: true

  bare-fs@4.2.1:
    dependencies:
      bare-events: 2.6.1
      bare-path: 3.0.0
      bare-stream: 2.7.0(bare-events@2.6.1)
    optional: true

  bare-os@3.6.2:
    optional: true

  bare-path@3.0.0:
    dependencies:
      bare-os: 3.6.2
    optional: true

  bare-stream@2.7.0(bare-events@2.6.1):
    dependencies:
      streamx: 2.22.1
    optionalDependencies:
      bare-events: 2.6.1
    optional: true

  base64-js@1.5.1: {}

  base64id@2.0.0: {}

  basic-ftp@5.0.5: {}

  binary-extensions@2.3.0: {}

  bl@4.1.0:
    dependencies:
      buffer: 5.7.1
      inherits: 2.0.4
      readable-stream: 3.6.2

  body-parser@1.20.3:
    dependencies:
      bytes: 3.1.2
      content-type: 1.0.5
      debug: 2.6.9
      depd: 2.0.0
      destroy: 1.2.0
      http-errors: 2.0.0
      iconv-lite: 0.4.24
      on-finished: 2.4.1
      qs: 6.13.0
      raw-body: 2.5.2
      type-is: 1.6.18
      unpipe: 1.0.0
    transitivePeerDependencies:
      - supports-color

  boolbase@1.0.0:
    optional: true

  bowser@2.12.1: {}

  brace-expansion@1.1.12:
    dependencies:
      balanced-match: 1.0.2
      concat-map: 0.0.1

  brace-expansion@2.0.2:
    dependencies:
      balanced-match: 1.0.2

  braces@3.0.3:
    dependencies:
      fill-range: 7.1.1

  browserslist@4.25.3:
    dependencies:
      caniuse-lite: 1.0.30001737
      electron-to-chromium: 1.5.208
      node-releases: 2.0.19
      update-browserslist-db: 1.1.3(browserslist@4.25.3)

  bs-logger@0.2.6:
    dependencies:
      fast-json-stable-stringify: 2.1.0

  bser@2.1.1:
    dependencies:
      node-int64: 0.4.0

  buffer-crc32@0.2.13: {}

  buffer-equal-constant-time@1.0.1: {}

  buffer-from@1.1.2: {}

  buffer@4.9.2:
    dependencies:
      base64-js: 1.5.1
      ieee754: 1.2.1
      isarray: 1.0.0

  buffer@5.7.1:
    dependencies:
      base64-js: 1.5.1
      ieee754: 1.2.1

  busboy@1.6.0:
    dependencies:
      streamsearch: 1.1.0

  bytes@3.1.2: {}

  c12@3.1.0:
    dependencies:
      chokidar: 4.0.3
      confbox: 0.2.2
      defu: 6.1.4
      dotenv: 16.6.1
      exsolve: 1.0.7
      giget: 2.0.0
      jiti: 2.5.1
      ohash: 2.0.11
      pathe: 2.0.3
      perfect-debounce: 1.0.0
      pkg-types: 2.3.0
      rc9: 2.1.2

  call-bind-apply-helpers@1.0.2:
    dependencies:
      es-errors: 1.3.0
      function-bind: 1.1.2

  call-bind@1.0.8:
    dependencies:
      call-bind-apply-helpers: 1.0.2
      es-define-property: 1.0.1
      get-intrinsic: 1.3.0
      set-function-length: 1.2.2

  call-bound@1.0.4:
    dependencies:
      call-bind-apply-helpers: 1.0.2
      get-intrinsic: 1.3.0

  callsites@3.1.0: {}

  camel-case@3.0.0:
    dependencies:
      no-case: 2.3.2
      upper-case: 1.1.3
    optional: true

  camelcase@5.3.1: {}

  camelcase@6.3.0: {}

  caniuse-lite@1.0.30001737: {}

  cfb@1.2.2:
    dependencies:
      adler-32: 1.3.1
      crc-32: 1.2.2

  chalk@3.0.0:
    dependencies:
      ansi-styles: 4.3.0
      supports-color: 7.2.0
    optional: true

  chalk@4.1.2:
    dependencies:
      ansi-styles: 4.3.0
      supports-color: 7.2.0

  chalk@5.6.0: {}

  char-regex@1.0.2: {}

  character-parser@2.2.0:
    dependencies:
      is-regex: 1.2.1
    optional: true

  chardet@0.7.0: {}

  cheerio-select@2.1.0:
    dependencies:
      boolbase: 1.0.0
      css-select: 5.2.2
      css-what: 6.2.2
      domelementtype: 2.3.0
      domhandler: 5.0.3
      domutils: 3.2.2
    optional: true

  cheerio@1.0.0-rc.12:
    dependencies:
      cheerio-select: 2.1.0
      dom-serializer: 2.0.0
      domhandler: 5.0.3
      domutils: 3.2.2
      htmlparser2: 8.0.2
      parse5: 7.3.0
      parse5-htmlparser2-tree-adapter: 7.1.0
    optional: true

  chokidar@3.6.0:
    dependencies:
      anymatch: 3.1.3
      braces: 3.0.3
      glob-parent: 5.1.2
      is-binary-path: 2.1.0
      is-glob: 4.0.3
      normalize-path: 3.0.0
      readdirp: 3.6.0
    optionalDependencies:
      fsevents: 2.3.3

  chokidar@4.0.3:
    dependencies:
      readdirp: 4.1.2

  chrome-trace-event@1.0.4: {}

  chromium-bidi@8.0.0(devtools-protocol@0.0.1475386):
    dependencies:
      devtools-protocol: 0.0.1475386
      mitt: 3.0.1
      zod: 3.25.76

  ci-info@3.9.0: {}

  citty@0.1.6:
    dependencies:
      consola: 3.4.2

  cjs-module-lexer@1.4.3: {}

  class-transformer@0.5.1: {}

  class-validator@0.14.2:
    dependencies:
      '@types/validator': 13.15.2
      libphonenumber-js: 1.12.13
      validator: 13.15.15

  clean-css@4.2.4:
    dependencies:
      source-map: 0.6.1
    optional: true

  cli-cursor@3.1.0:
    dependencies:
      restore-cursor: 3.1.0

  cli-spinners@2.9.2: {}

  cli-table3@0.6.5:
    dependencies:
      string-width: 4.2.3
    optionalDependencies:
      '@colors/colors': 1.5.0

  cli-width@3.0.0: {}

  cli-width@4.1.0: {}

  cliui@8.0.1:
    dependencies:
      string-width: 4.2.3
      strip-ansi: 6.0.1
      wrap-ansi: 7.0.0

  clone@1.0.4: {}

  cloudinary-core@2.14.0(lodash@4.17.21):
    dependencies:
      lodash: 4.17.21

  cloudinary@1.41.3:
    dependencies:
      cloudinary-core: 2.14.0(lodash@4.17.21)
      core-js: 3.45.1
      lodash: 4.17.21
      q: 1.5.1

  co@4.6.0: {}

  codepage@1.15.0: {}

  collect-v8-coverage@1.0.2: {}

  color-convert@2.0.1:
    dependencies:
      color-name: 1.1.4

  color-name@1.1.4: {}

  combined-stream@1.0.8:
    dependencies:
      delayed-stream: 1.0.0

  commander@10.0.1:
    optional: true

  commander@2.20.3: {}

  commander@4.1.1: {}

  commander@6.2.1:
    optional: true

  comment-json@4.2.5:
    dependencies:
      array-timsort: 1.0.3
      core-util-is: 1.0.3
      esprima: 4.0.1
      has-own-prop: 2.0.0
      repeat-string: 1.6.1

  component-emitter@1.3.1: {}

  concat-map@0.0.1: {}

  concat-stream@2.0.0:
    dependencies:
      buffer-from: 1.1.2
      inherits: 2.0.4
      readable-stream: 3.6.2
      typedarray: 0.0.6

  confbox@0.2.2: {}

  config-chain@1.1.13:
    dependencies:
      ini: 1.3.8
      proto-list: 1.2.4
    optional: true

  consola@2.15.3: {}

  consola@3.4.2: {}

  constantinople@4.0.1:
    dependencies:
      '@babel/parser': 7.28.3
      '@babel/types': 7.28.2
    optional: true

  content-disposition@0.5.4:
    dependencies:
      safe-buffer: 5.2.1

  content-type@1.0.5: {}

  convert-source-map@2.0.0: {}

  cookie-signature@1.0.6: {}

  cookie@0.7.1: {}

  cookie@0.7.2: {}

  cookiejar@2.1.4: {}

  core-js@3.45.1: {}

  core-util-is@1.0.3: {}

  cors@2.8.5:
    dependencies:
      object-assign: 4.1.1
      vary: 1.1.2

  cosmiconfig@8.3.6(typescript@5.7.2):
    dependencies:
      import-fresh: 3.3.1
      js-yaml: 4.1.0
      parse-json: 5.2.0
      path-type: 4.0.0
    optionalDependencies:
      typescript: 5.7.2

  cosmiconfig@9.0.0(typescript@5.9.2):
    dependencies:
      env-paths: 2.2.1
      import-fresh: 3.3.1
      js-yaml: 4.1.0
      parse-json: 5.2.0
    optionalDependencies:
      typescript: 5.9.2

  crc-32@1.2.2: {}

  create-jest@29.7.0(@types/node@20.19.11)(ts-node@10.9.2(@types/node@20.19.11)(typescript@5.9.2)):
    dependencies:
      '@jest/types': 29.6.3
      chalk: 4.1.2
      exit: 0.1.2
      graceful-fs: 4.2.11
      jest-config: 29.7.0(@types/node@20.19.11)(ts-node@10.9.2(@types/node@20.19.11)(typescript@5.9.2))
      jest-util: 29.7.0
      prompts: 2.4.2
    transitivePeerDependencies:
      - '@types/node'
      - babel-plugin-macros
      - supports-color
      - ts-node

  create-require@1.1.1: {}

  cross-spawn@6.0.6:
    dependencies:
      nice-try: 1.0.5
      path-key: 2.0.1
      semver: 5.7.2
      shebang-command: 1.2.0
      which: 1.3.1
    optional: true

  cross-spawn@7.0.6:
    dependencies:
      path-key: 3.1.1
      shebang-command: 2.0.0
      which: 2.0.2

  css-select@5.2.2:
    dependencies:
      boolbase: 1.0.0
      css-what: 6.2.2
      domhandler: 5.0.3
      domutils: 3.2.2
      nth-check: 2.1.1
    optional: true

  css-what@6.2.2:
    optional: true

  data-uri-to-buffer@6.0.2: {}

  date-fns@4.1.0: {}

  debug@2.6.9:
    dependencies:
      ms: 2.0.0

  debug@4.3.7:
    dependencies:
      ms: 2.1.3

  debug@4.4.1:
    dependencies:
      ms: 2.1.3

  dedent@1.6.0: {}

  deep-extend@0.6.0:
    optional: true

  deep-is@0.1.4: {}

  deepmerge-ts@7.1.5: {}

  deepmerge@4.3.1: {}

  defaults@1.0.4:
    dependencies:
      clone: 1.0.4

  define-data-property@1.1.4:
    dependencies:
      es-define-property: 1.0.1
      es-errors: 1.3.0
      gopd: 1.2.0

  defu@6.1.4: {}

  degenerator@5.0.1:
    dependencies:
      ast-types: 0.13.4
      escodegen: 2.1.0
      esprima: 4.0.1

  delayed-stream@1.0.0: {}

  depd@2.0.0: {}

  destr@2.0.5: {}

  destroy@1.2.0: {}

  detect-indent@6.1.0:
    optional: true

  detect-newline@3.1.0: {}

  detect-node@2.1.0:
    optional: true

  devtools-protocol@0.0.1475386: {}

  dezalgo@1.0.4:
    dependencies:
      asap: 2.0.6
      wrappy: 1.0.2

  diff-sequences@29.6.3: {}

  diff@4.0.2: {}

  display-notification@2.0.0:
    dependencies:
      escape-string-applescript: 1.0.0
      run-applescript: 3.2.0
    optional: true

  doctrine@3.0.0:
    dependencies:
      esutils: 2.0.3

  doctypes@1.1.0:
    optional: true

  dom-serializer@1.4.1:
    dependencies:
      domelementtype: 2.3.0
      domhandler: 4.3.1
      entities: 2.2.0
    optional: true

  dom-serializer@2.0.0:
    dependencies:
      domelementtype: 2.3.0
      domhandler: 5.0.3
      entities: 4.5.0
    optional: true

  domelementtype@2.3.0:
    optional: true

  domhandler@3.3.0:
    dependencies:
      domelementtype: 2.3.0
    optional: true

  domhandler@4.3.1:
    dependencies:
      domelementtype: 2.3.0
    optional: true

  domhandler@5.0.3:
    dependencies:
      domelementtype: 2.3.0
    optional: true

  domutils@2.8.0:
    dependencies:
      dom-serializer: 1.4.1
      domelementtype: 2.3.0
      domhandler: 4.3.1
    optional: true

  domutils@3.2.2:
    dependencies:
      dom-serializer: 2.0.0
      domelementtype: 2.3.0
      domhandler: 5.0.3
    optional: true

  dotenv-expand@12.0.1:
    dependencies:
      dotenv: 16.4.7

  dotenv@16.4.7: {}

  dotenv@16.6.1: {}

  dunder-proto@1.0.1:
    dependencies:
      call-bind-apply-helpers: 1.0.2
      es-errors: 1.3.0
      gopd: 1.2.0

  eastasianwidth@0.2.0: {}

  ecdsa-sig-formatter@1.0.11:
    dependencies:
      safe-buffer: 5.2.1

  editorconfig@1.0.4:
    dependencies:
      '@one-ini/wasm': 0.1.1
      commander: 10.0.1
      minimatch: 9.0.1
      semver: 7.7.2
    optional: true

  ee-first@1.1.1: {}

  effect@3.16.12:
    dependencies:
      '@standard-schema/spec': 1.0.0
      fast-check: 3.23.2

  ejs@3.1.10:
    dependencies:
      jake: 10.9.4
    optional: true

  electron-to-chromium@1.5.208: {}

  emittery@0.13.1: {}

  emoji-regex@8.0.0: {}

  emoji-regex@9.2.2: {}

  empathic@2.0.0: {}

  encodeurl@1.0.2: {}

  encodeurl@2.0.0: {}

  encoding-japanese@2.2.0:
    optional: true

  end-of-stream@1.4.5:
    dependencies:
      once: 1.4.0

  engine.io-parser@5.2.3: {}

  engine.io@6.6.4:
    dependencies:
      '@types/cors': 2.8.19
      '@types/node': 20.19.11
      accepts: 1.3.8
      base64id: 2.0.0
      cookie: 0.7.2
      cors: 2.8.5
      debug: 4.3.7
      engine.io-parser: 5.2.3
      ws: 8.17.1
    transitivePeerDependencies:
      - bufferutil
      - supports-color
      - utf-8-validate

  enhanced-resolve@5.18.3:
    dependencies:
      graceful-fs: 4.2.11
      tapable: 2.2.3

  entities@2.2.0:
    optional: true

  entities@4.5.0:
    optional: true

  entities@6.0.1:
    optional: true

  env-paths@2.2.1: {}

  error-ex@1.3.2:
    dependencies:
      is-arrayish: 0.2.1

  es-define-property@1.0.1: {}

  es-errors@1.3.0: {}

  es-module-lexer@1.7.0: {}

  es-object-atoms@1.1.1:
    dependencies:
      es-errors: 1.3.0

  es-set-tostringtag@2.1.0:
    dependencies:
      es-errors: 1.3.0
      get-intrinsic: 1.3.0
      has-tostringtag: 1.0.2
      hasown: 2.0.2

  escalade@3.2.0: {}

  escape-goat@3.0.0:
    optional: true

  escape-html@1.0.3: {}

  escape-string-applescript@1.0.0:
    optional: true

  escape-string-regexp@1.0.5: {}

  escape-string-regexp@2.0.0: {}

  escape-string-regexp@4.0.0: {}

  escodegen@2.1.0:
    dependencies:
      esprima: 4.0.1
      estraverse: 5.3.0
      esutils: 2.0.3
    optionalDependencies:
      source-map: 0.6.1

  eslint-config-prettier@9.1.2(eslint@8.57.1):
    dependencies:
      eslint: 8.57.1

  eslint-plugin-prettier@5.5.4(@types/eslint@9.6.1)(eslint-config-prettier@9.1.2(eslint@8.57.1))(eslint@8.57.1)(prettier@3.6.2):
    dependencies:
      eslint: 8.57.1
      prettier: 3.6.2
      prettier-linter-helpers: 1.0.0
      synckit: 0.11.11
    optionalDependencies:
      '@types/eslint': 9.6.1
      eslint-config-prettier: 9.1.2(eslint@8.57.1)

  eslint-scope@5.1.1:
    dependencies:
      esrecurse: 4.3.0
      estraverse: 4.3.0

  eslint-scope@7.2.2:
    dependencies:
      esrecurse: 4.3.0
      estraverse: 5.3.0

  eslint-visitor-keys@3.4.3: {}

  eslint-visitor-keys@4.2.1: {}

  eslint@8.57.1:
    dependencies:
      '@eslint-community/eslint-utils': 4.7.0(eslint@8.57.1)
      '@eslint-community/regexpp': 4.12.1
      '@eslint/eslintrc': 2.1.4
      '@eslint/js': 8.57.1
      '@humanwhocodes/config-array': 0.13.0
      '@humanwhocodes/module-importer': 1.0.1
      '@nodelib/fs.walk': 1.2.8
      '@ungap/structured-clone': 1.3.0
      ajv: 6.12.6
      chalk: 4.1.2
      cross-spawn: 7.0.6
      debug: 4.4.1
      doctrine: 3.0.0
      escape-string-regexp: 4.0.0
      eslint-scope: 7.2.2
      eslint-visitor-keys: 3.4.3
      espree: 9.6.1
      esquery: 1.6.0
      esutils: 2.0.3
      fast-deep-equal: 3.1.3
      file-entry-cache: 6.0.1
      find-up: 5.0.0
      glob-parent: 6.0.2
      globals: 13.24.0
      graphemer: 1.4.0
      ignore: 5.3.2
      imurmurhash: 0.1.4
      is-glob: 4.0.3
      is-path-inside: 3.0.3
      js-yaml: 4.1.0
      json-stable-stringify-without-jsonify: 1.0.1
      levn: 0.4.1
      lodash.merge: 4.6.2
      minimatch: 3.1.2
      natural-compare: 1.4.0
      optionator: 0.9.4
      strip-ansi: 6.0.1
      text-table: 0.2.0
    transitivePeerDependencies:
      - supports-color

  espree@9.6.1:
    dependencies:
      acorn: 8.15.0
      acorn-jsx: 5.3.2(acorn@8.15.0)
      eslint-visitor-keys: 3.4.3

  esprima@1.2.5:
    optional: true

  esprima@4.0.1: {}

  esquery@1.6.0:
    dependencies:
      estraverse: 5.3.0

  esrecurse@4.3.0:
    dependencies:
      estraverse: 5.3.0

  estraverse@1.9.3:
    optional: true

  estraverse@4.3.0: {}

  estraverse@5.3.0: {}

  esutils@2.0.3: {}

  etag@1.8.1: {}

  eventemitter2@6.4.9: {}

  events@1.1.1: {}

  events@3.3.0: {}

  execa@0.10.0:
    dependencies:
      cross-spawn: 6.0.6
      get-stream: 3.0.0
      is-stream: 1.1.0
      npm-run-path: 2.0.2
      p-finally: 1.0.0
      signal-exit: 3.0.7
      strip-eof: 1.0.0
    optional: true

  execa@5.1.1:
    dependencies:
      cross-spawn: 7.0.6
      get-stream: 6.0.1
      human-signals: 2.1.0
      is-stream: 2.0.1
      merge-stream: 2.0.0
      npm-run-path: 4.0.1
      onetime: 5.1.2
      signal-exit: 3.0.7
      strip-final-newline: 2.0.0

  exit@0.1.2: {}

  expect@29.7.0:
    dependencies:
      '@jest/expect-utils': 29.7.0
      jest-get-type: 29.6.3
      jest-matcher-utils: 29.7.0
      jest-message-util: 29.7.0
      jest-util: 29.7.0

  express@4.21.2:
    dependencies:
      accepts: 1.3.8
      array-flatten: 1.1.1
      body-parser: 1.20.3
      content-disposition: 0.5.4
      content-type: 1.0.5
      cookie: 0.7.1
      cookie-signature: 1.0.6
      debug: 2.6.9
      depd: 2.0.0
      encodeurl: 2.0.0
      escape-html: 1.0.3
      etag: 1.8.1
      finalhandler: 1.3.1
      fresh: 0.5.2
      http-errors: 2.0.0
      merge-descriptors: 1.0.3
      methods: 1.1.2
      on-finished: 2.4.1
      parseurl: 1.3.3
      path-to-regexp: 0.1.12
      proxy-addr: 2.0.7
      qs: 6.13.0
      range-parser: 1.2.1
      safe-buffer: 5.2.1
      send: 0.19.0
      serve-static: 1.16.2
      setprototypeof: 1.2.0
      statuses: 2.0.1
      type-is: 1.6.18
      utils-merge: 1.0.1
      vary: 1.1.2
    transitivePeerDependencies:
      - supports-color

  exsolve@1.0.7: {}

  extend-object@1.0.0:
    optional: true

  external-editor@3.1.0:
    dependencies:
      chardet: 0.7.0
      iconv-lite: 0.4.24
      tmp: 0.0.33

  extract-zip@2.0.1:
    dependencies:
      debug: 4.4.1
      get-stream: 5.2.0
      yauzl: 2.10.0
    optionalDependencies:
      '@types/yauzl': 2.10.3
    transitivePeerDependencies:
      - supports-color

  fast-check@3.23.2:
    dependencies:
      pure-rand: 6.1.0

  fast-deep-equal@3.1.3: {}

  fast-diff@1.3.0: {}

  fast-fifo@1.3.2: {}

  fast-glob@3.3.3:
    dependencies:
      '@nodelib/fs.stat': 2.0.5
      '@nodelib/fs.walk': 1.2.8
      glob-parent: 5.1.2
      merge2: 1.4.1
      micromatch: 4.0.8

  fast-json-stable-stringify@2.1.0: {}

  fast-levenshtein@2.0.6: {}

  fast-safe-stringify@2.1.1: {}

  fast-uri@3.0.6: {}

  fast-xml-parser@5.2.5:
    dependencies:
      strnum: 2.1.1

  fastq@1.19.1:
    dependencies:
      reusify: 1.1.0

  fb-watchman@2.0.2:
    dependencies:
      bser: 2.1.1

  fd-slicer@1.1.0:
    dependencies:
      pend: 1.2.0

  fflate@0.8.2: {}

  figures@3.2.0:
    dependencies:
      escape-string-regexp: 1.0.5

  file-entry-cache@6.0.1:
    dependencies:
      flat-cache: 3.2.0

  file-type@20.4.1:
    dependencies:
      '@tokenizer/inflate': 0.2.7
      strtok3: 10.3.4
      token-types: 6.1.1
      uint8array-extras: 1.5.0
    transitivePeerDependencies:
      - supports-color

  filelist@1.0.4:
    dependencies:
      minimatch: 5.1.6
    optional: true

  fill-range@7.1.1:
    dependencies:
      to-regex-range: 5.0.1

  finalhandler@1.3.1:
    dependencies:
      debug: 2.6.9
      encodeurl: 2.0.0
      escape-html: 1.0.3
      on-finished: 2.4.1
      parseurl: 1.3.3
      statuses: 2.0.1
      unpipe: 1.0.0
    transitivePeerDependencies:
      - supports-color

  find-up@4.1.0:
    dependencies:
      locate-path: 5.0.0
      path-exists: 4.0.0

  find-up@5.0.0:
    dependencies:
      locate-path: 6.0.0
      path-exists: 4.0.0

  fixpack@4.0.0:
    dependencies:
      alce: 1.2.0
      chalk: 3.0.0
      detect-indent: 6.1.0
      detect-newline: 3.1.0
      extend-object: 1.0.0
      rc: 1.2.8
    optional: true

  flat-cache@3.2.0:
    dependencies:
      flatted: 3.3.3
      keyv: 4.5.4
      rimraf: 3.0.2

  flatted@3.3.3: {}

  follow-redirects@1.15.11: {}

  for-each@0.3.5:
    dependencies:
      is-callable: 1.2.7

  foreground-child@3.3.1:
    dependencies:
      cross-spawn: 7.0.6
      signal-exit: 4.1.0

  fork-ts-checker-webpack-plugin@9.0.2(typescript@5.7.2)(webpack@5.97.1):
    dependencies:
      '@babel/code-frame': 7.27.1
      chalk: 4.1.2
      chokidar: 3.6.0
      cosmiconfig: 8.3.6(typescript@5.7.2)
      deepmerge: 4.3.1
      fs-extra: 10.1.0
      memfs: 3.5.3
      minimatch: 3.1.2
      node-abort-controller: 3.1.1
      schema-utils: 3.3.0
      semver: 7.7.2
      tapable: 2.2.3
      typescript: 5.7.2
      webpack: 5.97.1

  form-data@4.0.4:
    dependencies:
      asynckit: 0.4.0
      combined-stream: 1.0.8
      es-set-tostringtag: 2.1.0
      hasown: 2.0.2
      mime-types: 2.1.35

  formidable@3.5.4:
    dependencies:
      '@paralleldrive/cuid2': 2.2.2
      dezalgo: 1.0.4
      once: 1.4.0

  forwarded@0.2.0: {}

  frac@1.1.2: {}

  fresh@0.5.2: {}

  fs-extra@10.1.0:
    dependencies:
      graceful-fs: 4.2.11
      jsonfile: 6.2.0
      universalify: 2.0.1

  fs-monkey@1.1.0: {}

  fs.realpath@1.0.0: {}

  fsevents@2.3.3:
    optional: true

  function-bind@1.1.2: {}

  gensync@1.0.0-beta.2: {}

  get-caller-file@2.0.5: {}

  get-intrinsic@1.3.0:
    dependencies:
      call-bind-apply-helpers: 1.0.2
      es-define-property: 1.0.1
      es-errors: 1.3.0
      es-object-atoms: 1.1.1
      function-bind: 1.1.2
      get-proto: 1.0.1
      gopd: 1.2.0
      has-symbols: 1.1.0
      hasown: 2.0.2
      math-intrinsics: 1.1.0

  get-package-type@0.1.0: {}

  get-port@5.1.1:
    optional: true

  get-proto@1.0.1:
    dependencies:
      dunder-proto: 1.0.1
      es-object-atoms: 1.1.1

  get-stream@3.0.0:
    optional: true

  get-stream@5.2.0:
    dependencies:
      pump: 3.0.3

  get-stream@6.0.1: {}

  get-uri@6.0.5:
    dependencies:
      basic-ftp: 5.0.5
      data-uri-to-buffer: 6.0.2
      debug: 4.4.1
    transitivePeerDependencies:
      - supports-color

  giget@2.0.0:
    dependencies:
      citty: 0.1.6
      consola: 3.4.2
      defu: 6.1.4
      node-fetch-native: 1.6.7
      nypm: 0.6.1
      pathe: 2.0.3

  glob-parent@5.1.2:
    dependencies:
      is-glob: 4.0.3

  glob-parent@6.0.2:
    dependencies:
      is-glob: 4.0.3

  glob-to-regexp@0.4.1: {}

  glob@10.3.12:
    dependencies:
      foreground-child: 3.3.1
      jackspeak: 2.3.6
      minimatch: 9.0.5
      minipass: 7.1.2
      path-scurry: 1.11.1

  glob@10.4.5:
    dependencies:
      foreground-child: 3.3.1
      jackspeak: 3.4.3
      minimatch: 9.0.5
      minipass: 7.1.2
      package-json-from-dist: 1.0.1
      path-scurry: 1.11.1

  glob@7.2.3:
    dependencies:
      fs.realpath: 1.0.0
      inflight: 1.0.6
      inherits: 2.0.4
      minimatch: 3.1.2
      once: 1.4.0
      path-is-absolute: 1.0.1

  globals@13.24.0:
    dependencies:
      type-fest: 0.20.2

  gopd@1.2.0: {}

  graceful-fs@4.2.11: {}

  graphemer@1.4.0: {}

  handlebars@4.7.8:
    dependencies:
      minimist: 1.2.8
      neo-async: 2.6.2
      source-map: 0.6.1
      wordwrap: 1.0.0
    optionalDependencies:
      uglify-js: 3.19.3

  has-flag@4.0.0: {}

  has-own-prop@2.0.0: {}

  has-property-descriptors@1.0.2:
    dependencies:
      es-define-property: 1.0.1

  has-symbols@1.1.0: {}

  has-tostringtag@1.0.2:
    dependencies:
      has-symbols: 1.1.0

  hasown@2.0.2:
    dependencies:
      function-bind: 1.1.2

  he@1.2.0:
    optional: true

  html-escaper@2.0.2: {}

  html-minifier@4.0.0:
    dependencies:
      camel-case: 3.0.0
      clean-css: 4.2.4
      commander: 2.20.3
      he: 1.2.0
      param-case: 2.1.1
      relateurl: 0.2.7
      uglify-js: 3.19.3
    optional: true

  html-to-text@9.0.5:
    dependencies:
      '@selderee/plugin-htmlparser2': 0.11.0
      deepmerge: 4.3.1
      dom-serializer: 2.0.0
      htmlparser2: 8.0.2
      selderee: 0.11.0
    optional: true

  htmlparser2@5.0.1:
    dependencies:
      domelementtype: 2.3.0
      domhandler: 3.3.0
      domutils: 2.8.0
      entities: 2.2.0
    optional: true

  htmlparser2@8.0.2:
    dependencies:
      domelementtype: 2.3.0
      domhandler: 5.0.3
      domutils: 3.2.2
      entities: 4.5.0
    optional: true

  htmlparser2@9.1.0:
    dependencies:
      domelementtype: 2.3.0
      domhandler: 5.0.3
      domutils: 3.2.2
      entities: 4.5.0
    optional: true

  http-errors@2.0.0:
    dependencies:
      depd: 2.0.0
      inherits: 2.0.4
      setprototypeof: 1.2.0
      statuses: 2.0.1
      toidentifier: 1.0.1

  http-proxy-agent@7.0.2:
    dependencies:
      agent-base: 7.1.4
      debug: 4.4.1
    transitivePeerDependencies:
      - supports-color

  https-proxy-agent@7.0.6:
    dependencies:
      agent-base: 7.1.4
      debug: 4.4.1
    transitivePeerDependencies:
      - supports-color

  human-signals@2.1.0: {}

  iconv-lite@0.4.24:
    dependencies:
      safer-buffer: 2.1.2

  iconv-lite@0.6.3:
    dependencies:
      safer-buffer: 2.1.2
    optional: true

  ieee754@1.1.13: {}

  ieee754@1.2.1: {}

  ignore@5.3.2: {}

  ignore@7.0.5: {}

  import-fresh@3.3.1:
    dependencies:
      parent-module: 1.0.1
      resolve-from: 4.0.0

  import-local@3.2.0:
    dependencies:
      pkg-dir: 4.2.0
      resolve-cwd: 3.0.0

  imurmurhash@0.1.4: {}

  inflight@1.0.6:
    dependencies:
      once: 1.4.0
      wrappy: 1.0.2

  inherits@2.0.4: {}

  ini@1.3.8:
    optional: true

  inquirer@8.2.6:
    dependencies:
      ansi-escapes: 4.3.2
      chalk: 4.1.2
      cli-cursor: 3.1.0
      cli-width: 3.0.0
      external-editor: 3.1.0
      figures: 3.2.0
      lodash: 4.17.21
      mute-stream: 0.0.8
      ora: 5.4.1
      run-async: 2.4.1
      rxjs: 7.8.2
      string-width: 4.2.3
      strip-ansi: 6.0.1
      through: 2.3.8
      wrap-ansi: 6.2.0

  inquirer@9.2.15:
    dependencies:
      '@ljharb/through': 2.3.14
      ansi-escapes: 4.3.2
      chalk: 5.6.0
      cli-cursor: 3.1.0
      cli-width: 4.1.0
      external-editor: 3.1.0
      figures: 3.2.0
      lodash: 4.17.21
      mute-stream: 1.0.0
      ora: 5.4.1
      run-async: 3.0.0
      rxjs: 7.8.2
      string-width: 4.2.3
      strip-ansi: 6.0.1
      wrap-ansi: 6.2.0

  ip-address@10.0.1: {}

  ipaddr.js@1.9.1: {}

  is-arguments@1.2.0:
    dependencies:
      call-bound: 1.0.4
      has-tostringtag: 1.0.2

  is-arrayish@0.2.1: {}

  is-binary-path@2.1.0:
    dependencies:
      binary-extensions: 2.3.0

  is-callable@1.2.7: {}

  is-core-module@2.16.1:
    dependencies:
      hasown: 2.0.2

  is-docker@2.2.1:
    optional: true

  is-expression@4.0.0:
    dependencies:
      acorn: 7.4.1
      object-assign: 4.1.1
    optional: true

  is-extglob@2.1.1: {}

  is-fullwidth-code-point@3.0.0: {}

  is-generator-fn@2.1.0: {}

  is-generator-function@1.1.0:
    dependencies:
      call-bound: 1.0.4
      get-proto: 1.0.1
      has-tostringtag: 1.0.2
      safe-regex-test: 1.1.0

  is-glob@4.0.3:
    dependencies:
      is-extglob: 2.1.1

  is-interactive@1.0.0: {}

  is-number@7.0.0: {}

  is-path-inside@3.0.3: {}

  is-promise@2.2.2:
    optional: true

  is-regex@1.2.1:
    dependencies:
      call-bound: 1.0.4
      gopd: 1.2.0
      has-tostringtag: 1.0.2
      hasown: 2.0.2

  is-stream@1.1.0:
    optional: true

  is-stream@2.0.1: {}

  is-typed-array@1.1.15:
    dependencies:
      which-typed-array: 1.1.19

  is-unicode-supported@0.1.0: {}

  is-wsl@2.2.0:
    dependencies:
      is-docker: 2.2.1
    optional: true

  isarray@1.0.0: {}

  isexe@2.0.0: {}

  istanbul-lib-coverage@3.2.2: {}

  istanbul-lib-instrument@5.2.1:
    dependencies:
      '@babel/core': 7.28.3
      '@babel/parser': 7.28.3
      '@istanbuljs/schema': 0.1.3
      istanbul-lib-coverage: 3.2.2
      semver: 6.3.1
    transitivePeerDependencies:
      - supports-color

  istanbul-lib-instrument@6.0.3:
    dependencies:
      '@babel/core': 7.28.3
      '@babel/parser': 7.28.3
      '@istanbuljs/schema': 0.1.3
      istanbul-lib-coverage: 3.2.2
      semver: 7.7.2
    transitivePeerDependencies:
      - supports-color

  istanbul-lib-report@3.0.1:
    dependencies:
      istanbul-lib-coverage: 3.2.2
      make-dir: 4.0.0
      supports-color: 7.2.0

  istanbul-lib-source-maps@4.0.1:
    dependencies:
      debug: 4.4.1
      istanbul-lib-coverage: 3.2.2
      source-map: 0.6.1
    transitivePeerDependencies:
      - supports-color

  istanbul-reports@3.2.0:
    dependencies:
      html-escaper: 2.0.2
      istanbul-lib-report: 3.0.1

  iterare@1.2.1: {}

  jackspeak@2.3.6:
    dependencies:
      '@isaacs/cliui': 8.0.2
    optionalDependencies:
      '@pkgjs/parseargs': 0.11.0

  jackspeak@3.4.3:
    dependencies:
      '@isaacs/cliui': 8.0.2
    optionalDependencies:
      '@pkgjs/parseargs': 0.11.0

  jake@10.9.4:
    dependencies:
      async: 3.2.6
      filelist: 1.0.4
      picocolors: 1.1.1
    optional: true

  jest-changed-files@29.7.0:
    dependencies:
      execa: 5.1.1
      jest-util: 29.7.0
      p-limit: 3.1.0

  jest-circus@29.7.0:
    dependencies:
      '@jest/environment': 29.7.0
      '@jest/expect': 29.7.0
      '@jest/test-result': 29.7.0
      '@jest/types': 29.6.3
      '@types/node': 20.19.11
      chalk: 4.1.2
      co: 4.6.0
      dedent: 1.6.0
      is-generator-fn: 2.1.0
      jest-each: 29.7.0
      jest-matcher-utils: 29.7.0
      jest-message-util: 29.7.0
      jest-runtime: 29.7.0
      jest-snapshot: 29.7.0
      jest-util: 29.7.0
      p-limit: 3.1.0
      pretty-format: 29.7.0
      pure-rand: 6.1.0
      slash: 3.0.0
      stack-utils: 2.0.6
    transitivePeerDependencies:
      - babel-plugin-macros
      - supports-color

  jest-cli@29.7.0(@types/node@20.19.11)(ts-node@10.9.2(@types/node@20.19.11)(typescript@5.9.2)):
    dependencies:
      '@jest/core': 29.7.0(ts-node@10.9.2(@types/node@20.19.11)(typescript@5.9.2))
      '@jest/test-result': 29.7.0
      '@jest/types': 29.6.3
      chalk: 4.1.2
      create-jest: 29.7.0(@types/node@20.19.11)(ts-node@10.9.2(@types/node@20.19.11)(typescript@5.9.2))
      exit: 0.1.2
      import-local: 3.2.0
      jest-config: 29.7.0(@types/node@20.19.11)(ts-node@10.9.2(@types/node@20.19.11)(typescript@5.9.2))
      jest-util: 29.7.0
      jest-validate: 29.7.0
      yargs: 17.7.2
    transitivePeerDependencies:
      - '@types/node'
      - babel-plugin-macros
      - supports-color
      - ts-node

  jest-config@29.7.0(@types/node@20.19.11)(ts-node@10.9.2(@types/node@20.19.11)(typescript@5.9.2)):
    dependencies:
      '@babel/core': 7.28.3
      '@jest/test-sequencer': 29.7.0
      '@jest/types': 29.6.3
      babel-jest: 29.7.0(@babel/core@7.28.3)
      chalk: 4.1.2
      ci-info: 3.9.0
      deepmerge: 4.3.1
      glob: 7.2.3
      graceful-fs: 4.2.11
      jest-circus: 29.7.0
      jest-environment-node: 29.7.0
      jest-get-type: 29.6.3
      jest-regex-util: 29.6.3
      jest-resolve: 29.7.0
      jest-runner: 29.7.0
      jest-util: 29.7.0
      jest-validate: 29.7.0
      micromatch: 4.0.8
      parse-json: 5.2.0
      pretty-format: 29.7.0
      slash: 3.0.0
      strip-json-comments: 3.1.1
    optionalDependencies:
      '@types/node': 20.19.11
      ts-node: 10.9.2(@types/node@20.19.11)(typescript@5.9.2)
    transitivePeerDependencies:
      - babel-plugin-macros
      - supports-color

  jest-diff@29.7.0:
    dependencies:
      chalk: 4.1.2
      diff-sequences: 29.6.3
      jest-get-type: 29.6.3
      pretty-format: 29.7.0

  jest-docblock@29.7.0:
    dependencies:
      detect-newline: 3.1.0

  jest-each@29.7.0:
    dependencies:
      '@jest/types': 29.6.3
      chalk: 4.1.2
      jest-get-type: 29.6.3
      jest-util: 29.7.0
      pretty-format: 29.7.0

  jest-environment-node@29.7.0:
    dependencies:
      '@jest/environment': 29.7.0
      '@jest/fake-timers': 29.7.0
      '@jest/types': 29.6.3
      '@types/node': 20.19.11
      jest-mock: 29.7.0
      jest-util: 29.7.0

  jest-get-type@29.6.3: {}

  jest-haste-map@29.7.0:
    dependencies:
      '@jest/types': 29.6.3
      '@types/graceful-fs': 4.1.9
      '@types/node': 20.19.11
      anymatch: 3.1.3
      fb-watchman: 2.0.2
      graceful-fs: 4.2.11
      jest-regex-util: 29.6.3
      jest-util: 29.7.0
      jest-worker: 29.7.0
      micromatch: 4.0.8
      walker: 1.0.8
    optionalDependencies:
      fsevents: 2.3.3

  jest-leak-detector@29.7.0:
    dependencies:
      jest-get-type: 29.6.3
      pretty-format: 29.7.0

  jest-matcher-utils@29.7.0:
    dependencies:
      chalk: 4.1.2
      jest-diff: 29.7.0
      jest-get-type: 29.6.3
      pretty-format: 29.7.0

  jest-message-util@29.7.0:
    dependencies:
      '@babel/code-frame': 7.27.1
      '@jest/types': 29.6.3
      '@types/stack-utils': 2.0.3
      chalk: 4.1.2
      graceful-fs: 4.2.11
      micromatch: 4.0.8
      pretty-format: 29.7.0
      slash: 3.0.0
      stack-utils: 2.0.6

  jest-mock@29.7.0:
    dependencies:
      '@jest/types': 29.6.3
      '@types/node': 20.19.11
      jest-util: 29.7.0

  jest-pnp-resolver@1.2.3(jest-resolve@29.7.0):
    optionalDependencies:
      jest-resolve: 29.7.0

  jest-regex-util@29.6.3: {}

  jest-resolve-dependencies@29.7.0:
    dependencies:
      jest-regex-util: 29.6.3
      jest-snapshot: 29.7.0
    transitivePeerDependencies:
      - supports-color

  jest-resolve@29.7.0:
    dependencies:
      chalk: 4.1.2
      graceful-fs: 4.2.11
      jest-haste-map: 29.7.0
      jest-pnp-resolver: 1.2.3(jest-resolve@29.7.0)
      jest-util: 29.7.0
      jest-validate: 29.7.0
      resolve: 1.22.10
      resolve.exports: 2.0.3
      slash: 3.0.0

  jest-runner@29.7.0:
    dependencies:
      '@jest/console': 29.7.0
      '@jest/environment': 29.7.0
      '@jest/test-result': 29.7.0
      '@jest/transform': 29.7.0
      '@jest/types': 29.6.3
      '@types/node': 20.19.11
      chalk: 4.1.2
      emittery: 0.13.1
      graceful-fs: 4.2.11
      jest-docblock: 29.7.0
      jest-environment-node: 29.7.0
      jest-haste-map: 29.7.0
      jest-leak-detector: 29.7.0
      jest-message-util: 29.7.0
      jest-resolve: 29.7.0
      jest-runtime: 29.7.0
      jest-util: 29.7.0
      jest-watcher: 29.7.0
      jest-worker: 29.7.0
      p-limit: 3.1.0
      source-map-support: 0.5.13
    transitivePeerDependencies:
      - supports-color

  jest-runtime@29.7.0:
    dependencies:
      '@jest/environment': 29.7.0
      '@jest/fake-timers': 29.7.0
      '@jest/globals': 29.7.0
      '@jest/source-map': 29.6.3
      '@jest/test-result': 29.7.0
      '@jest/transform': 29.7.0
      '@jest/types': 29.6.3
      '@types/node': 20.19.11
      chalk: 4.1.2
      cjs-module-lexer: 1.4.3
      collect-v8-coverage: 1.0.2
      glob: 7.2.3
      graceful-fs: 4.2.11
      jest-haste-map: 29.7.0
      jest-message-util: 29.7.0
      jest-mock: 29.7.0
      jest-regex-util: 29.6.3
      jest-resolve: 29.7.0
      jest-snapshot: 29.7.0
      jest-util: 29.7.0
      slash: 3.0.0
      strip-bom: 4.0.0
    transitivePeerDependencies:
      - supports-color

  jest-snapshot@29.7.0:
    dependencies:
      '@babel/core': 7.28.3
      '@babel/generator': 7.28.3
      '@babel/plugin-syntax-jsx': 7.27.1(@babel/core@7.28.3)
      '@babel/plugin-syntax-typescript': 7.27.1(@babel/core@7.28.3)
      '@babel/types': 7.28.2
      '@jest/expect-utils': 29.7.0
      '@jest/transform': 29.7.0
      '@jest/types': 29.6.3
      babel-preset-current-node-syntax: 1.2.0(@babel/core@7.28.3)
      chalk: 4.1.2
      expect: 29.7.0
      graceful-fs: 4.2.11
      jest-diff: 29.7.0
      jest-get-type: 29.6.3
      jest-matcher-utils: 29.7.0
      jest-message-util: 29.7.0
      jest-util: 29.7.0
      natural-compare: 1.4.0
      pretty-format: 29.7.0
      semver: 7.7.2
    transitivePeerDependencies:
      - supports-color

  jest-util@29.7.0:
    dependencies:
      '@jest/types': 29.6.3
      '@types/node': 20.19.11
      chalk: 4.1.2
      ci-info: 3.9.0
      graceful-fs: 4.2.11
      picomatch: 2.3.1

  jest-validate@29.7.0:
    dependencies:
      '@jest/types': 29.6.3
      camelcase: 6.3.0
      chalk: 4.1.2
      jest-get-type: 29.6.3
      leven: 3.1.0
      pretty-format: 29.7.0

  jest-watcher@29.7.0:
    dependencies:
      '@jest/test-result': 29.7.0
      '@jest/types': 29.6.3
      '@types/node': 20.19.11
      ansi-escapes: 4.3.2
      chalk: 4.1.2
      emittery: 0.13.1
      jest-util: 29.7.0
      string-length: 4.0.2

  jest-worker@27.5.1:
    dependencies:
      '@types/node': 20.19.11
      merge-stream: 2.0.0
      supports-color: 8.1.1

  jest-worker@29.7.0:
    dependencies:
      '@types/node': 20.19.11
      jest-util: 29.7.0
      merge-stream: 2.0.0
      supports-color: 8.1.1

  jest@29.7.0(@types/node@20.19.11)(ts-node@10.9.2(@types/node@20.19.11)(typescript@5.9.2)):
    dependencies:
      '@jest/core': 29.7.0(ts-node@10.9.2(@types/node@20.19.11)(typescript@5.9.2))
      '@jest/types': 29.6.3
      import-local: 3.2.0
      jest-cli: 29.7.0(@types/node@20.19.11)(ts-node@10.9.2(@types/node@20.19.11)(typescript@5.9.2))
    transitivePeerDependencies:
      - '@types/node'
      - babel-plugin-macros
      - supports-color
      - ts-node

  jiti@2.5.1: {}

  jmespath@0.16.0: {}

  js-beautify@1.15.4:
    dependencies:
      config-chain: 1.1.13
      editorconfig: 1.0.4
      glob: 10.4.5
      js-cookie: 3.0.5
      nopt: 7.2.1
    optional: true

  js-cookie@3.0.5:
    optional: true

  js-stringify@1.0.2:
    optional: true

  js-tokens@4.0.0: {}

  js-yaml@3.14.1:
    dependencies:
      argparse: 1.0.10
      esprima: 4.0.1

  js-yaml@4.1.0:
    dependencies:
      argparse: 2.0.1

  jsesc@3.1.0: {}

  json-buffer@3.0.1: {}

  json-parse-even-better-errors@2.3.1: {}

  json-schema-traverse@0.4.1: {}

  json-schema-traverse@1.0.0: {}

  json-stable-stringify-without-jsonify@1.0.1: {}

  json5@2.2.3: {}

  jsonc-parser@3.2.1: {}

  jsonc-parser@3.3.1: {}

  jsonfile@6.2.0:
    dependencies:
      universalify: 2.0.1
    optionalDependencies:
      graceful-fs: 4.2.11

  jsonwebtoken@9.0.2:
    dependencies:
      jws: 3.2.2
      lodash.includes: 4.3.0
      lodash.isboolean: 3.0.3
      lodash.isinteger: 4.0.4
      lodash.isnumber: 3.0.3
      lodash.isplainobject: 4.0.6
      lodash.isstring: 4.0.1
      lodash.once: 4.1.1
      ms: 2.1.3
      semver: 7.7.2

  jstransformer@1.0.0:
    dependencies:
      is-promise: 2.2.2
      promise: 7.3.1
    optional: true

  juice@10.0.1:
    dependencies:
      cheerio: 1.0.0-rc.12
      commander: 6.2.1
      mensch: 0.3.4
      slick: 1.12.2
      web-resource-inliner: 6.0.1
    transitivePeerDependencies:
      - encoding
    optional: true

  jwa@1.4.2:
    dependencies:
      buffer-equal-constant-time: 1.0.1
      ecdsa-sig-formatter: 1.0.11
      safe-buffer: 5.2.1

  jws@3.2.2:
    dependencies:
      jwa: 1.4.2
      safe-buffer: 5.2.1

  keyv@4.5.4:
    dependencies:
      json-buffer: 3.0.1

  kleur@3.0.3: {}

  leac@0.6.0:
    optional: true

  leven@3.1.0: {}

  levn@0.4.1:
    dependencies:
      prelude-ls: 1.2.1
      type-check: 0.4.0

  libbase64@1.3.0:
    optional: true

  libmime@5.3.7:
    dependencies:
      encoding-japanese: 2.2.0
      iconv-lite: 0.6.3
      libbase64: 1.3.0
      libqp: 2.1.1
    optional: true

  libphonenumber-js@1.12.13: {}

  libqp@2.1.1:
    optional: true

  lines-and-columns@1.2.4: {}

  linkify-it@5.0.0:
    dependencies:
      uc.micro: 2.1.0
    optional: true

  liquidjs@10.21.1:
    dependencies:
      commander: 10.0.1
    optional: true

  loader-runner@4.3.0: {}

  locate-path@5.0.0:
    dependencies:
      p-locate: 4.1.0

  locate-path@6.0.0:
    dependencies:
      p-locate: 5.0.0

  lodash.includes@4.3.0: {}

  lodash.isboolean@3.0.3: {}

  lodash.isinteger@4.0.4: {}

  lodash.isnumber@3.0.3: {}

  lodash.isplainobject@4.0.6: {}

  lodash.isstring@4.0.1: {}

  lodash.memoize@4.1.2: {}

  lodash.merge@4.6.2: {}

  lodash.once@4.1.1: {}

  lodash@4.17.21: {}

  log-symbols@4.1.0:
    dependencies:
      chalk: 4.1.2
      is-unicode-supported: 0.1.0

  lower-case@1.1.4:
    optional: true

  lru-cache@10.4.3: {}

  lru-cache@5.1.1:
    dependencies:
      yallist: 3.1.1

  lru-cache@7.18.3: {}

  magic-string@0.30.8:
    dependencies:
      '@jridgewell/sourcemap-codec': 1.5.5

  mailparser@3.7.4:
    dependencies:
      encoding-japanese: 2.2.0
      he: 1.2.0
      html-to-text: 9.0.5
      iconv-lite: 0.6.3
      libmime: 5.3.7
      linkify-it: 5.0.0
      mailsplit: 5.4.5
      nodemailer: 7.0.4
      punycode.js: 2.3.1
      tlds: 1.259.0
    optional: true

  mailsplit@5.4.5:
    dependencies:
      libbase64: 1.3.0
      libmime: 5.3.7
      libqp: 2.1.1
    optional: true

  make-dir@4.0.0:
    dependencies:
      semver: 7.7.2

  make-error@1.3.6: {}

  makeerror@1.0.12:
    dependencies:
      tmpl: 1.0.5

  math-intrinsics@1.1.0: {}

  media-typer@0.3.0: {}

  memfs@3.5.3:
    dependencies:
      fs-monkey: 1.1.0

  mensch@0.3.4:
    optional: true

  merge-descriptors@1.0.3: {}

  merge-stream@2.0.0: {}

  merge2@1.4.1: {}

  methods@1.1.2: {}

  micromatch@4.0.8:
    dependencies:
      braces: 3.0.3
      picomatch: 2.3.1

  mime-db@1.52.0: {}

  mime-types@2.1.35:
    dependencies:
      mime-db: 1.52.0

  mime@1.6.0: {}

  mime@2.6.0: {}

  mimic-fn@2.1.0: {}

  minimatch@3.1.2:
    dependencies:
      brace-expansion: 1.1.12

  minimatch@5.1.6:
    dependencies:
      brace-expansion: 2.0.2
    optional: true

  minimatch@9.0.1:
    dependencies:
      brace-expansion: 2.0.2
    optional: true

  minimatch@9.0.5:
    dependencies:
      brace-expansion: 2.0.2

  minimist@1.2.8: {}

  minipass@7.1.2: {}

  mitt@3.0.1: {}

  mjml-accordion@4.15.3:
    dependencies:
      '@babel/runtime': 7.28.3
      lodash: 4.17.21
      mjml-core: 4.15.3
    transitivePeerDependencies:
      - encoding
    optional: true

  mjml-body@4.15.3:
    dependencies:
      '@babel/runtime': 7.28.3
      lodash: 4.17.21
      mjml-core: 4.15.3
    transitivePeerDependencies:
      - encoding
    optional: true

  mjml-button@4.15.3:
    dependencies:
      '@babel/runtime': 7.28.3
      lodash: 4.17.21
      mjml-core: 4.15.3
    transitivePeerDependencies:
      - encoding
    optional: true

  mjml-carousel@4.15.3:
    dependencies:
      '@babel/runtime': 7.28.3
      lodash: 4.17.21
      mjml-core: 4.15.3
    transitivePeerDependencies:
      - encoding
    optional: true

  mjml-cli@4.15.3:
    dependencies:
      '@babel/runtime': 7.28.3
      chokidar: 3.6.0
      glob: 10.3.12
      html-minifier: 4.0.0
      js-beautify: 1.15.4
      lodash: 4.17.21
      minimatch: 9.0.5
      mjml-core: 4.15.3
      mjml-migrate: 4.15.3
      mjml-parser-xml: 4.15.3
      mjml-validator: 4.15.3
      yargs: 17.7.2
    transitivePeerDependencies:
      - encoding
    optional: true

  mjml-column@4.15.3:
    dependencies:
      '@babel/runtime': 7.28.3
      lodash: 4.17.21
      mjml-core: 4.15.3
    transitivePeerDependencies:
      - encoding
    optional: true

  mjml-core@4.15.3:
    dependencies:
      '@babel/runtime': 7.28.3
      cheerio: 1.0.0-rc.12
      detect-node: 2.1.0
      html-minifier: 4.0.0
      js-beautify: 1.15.4
      juice: 10.0.1
      lodash: 4.17.21
      mjml-migrate: 4.15.3
      mjml-parser-xml: 4.15.3
      mjml-validator: 4.15.3
    transitivePeerDependencies:
      - encoding
    optional: true

  mjml-divider@4.15.3:
    dependencies:
      '@babel/runtime': 7.28.3
      lodash: 4.17.21
      mjml-core: 4.15.3
    transitivePeerDependencies:
      - encoding
    optional: true

  mjml-group@4.15.3:
    dependencies:
      '@babel/runtime': 7.28.3
      lodash: 4.17.21
      mjml-core: 4.15.3
    transitivePeerDependencies:
      - encoding
    optional: true

  mjml-head-attributes@4.15.3:
    dependencies:
      '@babel/runtime': 7.28.3
      lodash: 4.17.21
      mjml-core: 4.15.3
    transitivePeerDependencies:
      - encoding
    optional: true

  mjml-head-breakpoint@4.15.3:
    dependencies:
      '@babel/runtime': 7.28.3
      lodash: 4.17.21
      mjml-core: 4.15.3
    transitivePeerDependencies:
      - encoding
    optional: true

  mjml-head-font@4.15.3:
    dependencies:
      '@babel/runtime': 7.28.3
      lodash: 4.17.21
      mjml-core: 4.15.3
    transitivePeerDependencies:
      - encoding
    optional: true

  mjml-head-html-attributes@4.15.3:
    dependencies:
      '@babel/runtime': 7.28.3
      lodash: 4.17.21
      mjml-core: 4.15.3
    transitivePeerDependencies:
      - encoding
    optional: true

  mjml-head-preview@4.15.3:
    dependencies:
      '@babel/runtime': 7.28.3
      lodash: 4.17.21
      mjml-core: 4.15.3
    transitivePeerDependencies:
      - encoding
    optional: true

  mjml-head-style@4.15.3:
    dependencies:
      '@babel/runtime': 7.28.3
      lodash: 4.17.21
      mjml-core: 4.15.3
    transitivePeerDependencies:
      - encoding
    optional: true

  mjml-head-title@4.15.3:
    dependencies:
      '@babel/runtime': 7.28.3
      lodash: 4.17.21
      mjml-core: 4.15.3
    transitivePeerDependencies:
      - encoding
    optional: true

  mjml-head@4.15.3:
    dependencies:
      '@babel/runtime': 7.28.3
      lodash: 4.17.21
      mjml-core: 4.15.3
    transitivePeerDependencies:
      - encoding
    optional: true

  mjml-hero@4.15.3:
    dependencies:
      '@babel/runtime': 7.28.3
      lodash: 4.17.21
      mjml-core: 4.15.3
    transitivePeerDependencies:
      - encoding
    optional: true

  mjml-image@4.15.3:
    dependencies:
      '@babel/runtime': 7.28.3
      lodash: 4.17.21
      mjml-core: 4.15.3
    transitivePeerDependencies:
      - encoding
    optional: true

  mjml-migrate@4.15.3:
    dependencies:
      '@babel/runtime': 7.28.3
      js-beautify: 1.15.4
      lodash: 4.17.21
      mjml-core: 4.15.3
      mjml-parser-xml: 4.15.3
      yargs: 17.7.2
    transitivePeerDependencies:
      - encoding
    optional: true

  mjml-navbar@4.15.3:
    dependencies:
      '@babel/runtime': 7.28.3
      lodash: 4.17.21
      mjml-core: 4.15.3
    transitivePeerDependencies:
      - encoding
    optional: true

  mjml-parser-xml@4.15.3:
    dependencies:
      '@babel/runtime': 7.28.3
      detect-node: 2.1.0
      htmlparser2: 9.1.0
      lodash: 4.17.21
    optional: true

  mjml-preset-core@4.15.3:
    dependencies:
      '@babel/runtime': 7.28.3
      mjml-accordion: 4.15.3
      mjml-body: 4.15.3
      mjml-button: 4.15.3
      mjml-carousel: 4.15.3
      mjml-column: 4.15.3
      mjml-divider: 4.15.3
      mjml-group: 4.15.3
      mjml-head: 4.15.3
      mjml-head-attributes: 4.15.3
      mjml-head-breakpoint: 4.15.3
      mjml-head-font: 4.15.3
      mjml-head-html-attributes: 4.15.3
      mjml-head-preview: 4.15.3
      mjml-head-style: 4.15.3
      mjml-head-title: 4.15.3
      mjml-hero: 4.15.3
      mjml-image: 4.15.3
      mjml-navbar: 4.15.3
      mjml-raw: 4.15.3
      mjml-section: 4.15.3
      mjml-social: 4.15.3
      mjml-spacer: 4.15.3
      mjml-table: 4.15.3
      mjml-text: 4.15.3
      mjml-wrapper: 4.15.3
    transitivePeerDependencies:
      - encoding
    optional: true

  mjml-raw@4.15.3:
    dependencies:
      '@babel/runtime': 7.28.3
      lodash: 4.17.21
      mjml-core: 4.15.3
    transitivePeerDependencies:
      - encoding
    optional: true

  mjml-section@4.15.3:
    dependencies:
      '@babel/runtime': 7.28.3
      lodash: 4.17.21
      mjml-core: 4.15.3
    transitivePeerDependencies:
      - encoding
    optional: true

  mjml-social@4.15.3:
    dependencies:
      '@babel/runtime': 7.28.3
      lodash: 4.17.21
      mjml-core: 4.15.3
    transitivePeerDependencies:
      - encoding
    optional: true

  mjml-spacer@4.15.3:
    dependencies:
      '@babel/runtime': 7.28.3
      lodash: 4.17.21
      mjml-core: 4.15.3
    transitivePeerDependencies:
      - encoding
    optional: true

  mjml-table@4.15.3:
    dependencies:
      '@babel/runtime': 7.28.3
      lodash: 4.17.21
      mjml-core: 4.15.3
    transitivePeerDependencies:
      - encoding
    optional: true

  mjml-text@4.15.3:
    dependencies:
      '@babel/runtime': 7.28.3
      lodash: 4.17.21
      mjml-core: 4.15.3
    transitivePeerDependencies:
      - encoding
    optional: true

  mjml-validator@4.15.3:
    dependencies:
      '@babel/runtime': 7.28.3
    optional: true

  mjml-wrapper@4.15.3:
    dependencies:
      '@babel/runtime': 7.28.3
      lodash: 4.17.21
      mjml-core: 4.15.3
      mjml-section: 4.15.3
    transitivePeerDependencies:
      - encoding
    optional: true

  mjml@4.15.3:
    dependencies:
      '@babel/runtime': 7.28.3
      mjml-cli: 4.15.3
      mjml-core: 4.15.3
      mjml-migrate: 4.15.3
      mjml-preset-core: 4.15.3
      mjml-validator: 4.15.3
    transitivePeerDependencies:
      - encoding
    optional: true

  mkdirp@0.5.6:
    dependencies:
      minimist: 1.2.8

  ms@2.0.0: {}

  ms@2.1.3: {}

  multer-storage-cloudinary@4.0.0(cloudinary@1.41.3):
    dependencies:
      cloudinary: 1.41.3

  multer@2.0.2:
    dependencies:
      append-field: 1.0.0
      busboy: 1.6.0
      concat-stream: 2.0.0
      mkdirp: 0.5.6
      object-assign: 4.1.1
      type-is: 1.6.18
      xtend: 4.0.2

  mute-stream@0.0.8: {}

  mute-stream@1.0.0: {}

  natural-compare@1.4.0: {}

  negotiator@0.6.3: {}

  neo-async@2.6.2: {}

  netmask@2.0.2: {}

  nice-try@1.0.5:
    optional: true

  no-case@2.3.2:
    dependencies:
      lower-case: 1.1.4
    optional: true

  node-abort-controller@3.1.1: {}

  node-emoji@1.11.0:
    dependencies:
      lodash: 4.17.21

  node-fetch-native@1.6.7: {}

  node-fetch@2.7.0:
    dependencies:
      whatwg-url: 5.0.0

  node-int64@0.4.0: {}

  node-releases@2.0.19: {}

  nodemailer@6.10.1:
    optional: true

  nodemailer@7.0.4: {}

  nopt@7.2.1:
    dependencies:
      abbrev: 2.0.0
    optional: true

  normalize-path@3.0.0: {}

  npm-run-path@2.0.2:
    dependencies:
      path-key: 2.0.1
    optional: true

  npm-run-path@4.0.1:
    dependencies:
      path-key: 3.1.1

  nth-check@2.1.1:
    dependencies:
      boolbase: 1.0.0
    optional: true

  nypm@0.6.1:
    dependencies:
      citty: 0.1.6
      consola: 3.4.2
      pathe: 2.0.3
      pkg-types: 2.3.0
      tinyexec: 1.0.1

  object-assign@4.1.1: {}

  object-hash@3.0.0: {}

  object-inspect@1.13.4: {}

  ohash@2.0.11: {}

  on-finished@2.4.1:
    dependencies:
      ee-first: 1.1.1

  once@1.4.0:
    dependencies:
      wrappy: 1.0.2

  onetime@5.1.2:
    dependencies:
      mimic-fn: 2.1.0

  open@7.4.2:
    dependencies:
      is-docker: 2.2.1
      is-wsl: 2.2.0
    optional: true

  optionator@0.9.4:
    dependencies:
      deep-is: 0.1.4
      fast-levenshtein: 2.0.6
      levn: 0.4.1
      prelude-ls: 1.2.1
      type-check: 0.4.0
      word-wrap: 1.2.5

  ora@5.4.1:
    dependencies:
      bl: 4.1.0
      chalk: 4.1.2
      cli-cursor: 3.1.0
      cli-spinners: 2.9.2
      is-interactive: 1.0.0
      is-unicode-supported: 0.1.0
      log-symbols: 4.1.0
      strip-ansi: 6.0.1
      wcwidth: 1.0.1

  os-tmpdir@1.0.2: {}

  p-event@4.2.0:
    dependencies:
      p-timeout: 3.2.0
    optional: true

  p-finally@1.0.0:
    optional: true

  p-limit@2.3.0:
    dependencies:
      p-try: 2.2.0

  p-limit@3.1.0:
    dependencies:
      yocto-queue: 0.1.0

  p-locate@4.1.0:
    dependencies:
      p-limit: 2.3.0

  p-locate@5.0.0:
    dependencies:
      p-limit: 3.1.0

  p-timeout@3.2.0:
    dependencies:
      p-finally: 1.0.0
    optional: true

  p-try@2.2.0: {}

  p-wait-for@3.2.0:
    dependencies:
      p-timeout: 3.2.0
    optional: true

  pac-proxy-agent@7.2.0:
    dependencies:
      '@tootallnate/quickjs-emscripten': 0.23.0
      agent-base: 7.1.4
      debug: 4.4.1
      get-uri: 6.0.5
      http-proxy-agent: 7.0.2
      https-proxy-agent: 7.0.6
      pac-resolver: 7.0.1
      socks-proxy-agent: 8.0.5
    transitivePeerDependencies:
      - supports-color

  pac-resolver@7.0.1:
    dependencies:
      degenerator: 5.0.1
      netmask: 2.0.2

  package-json-from-dist@1.0.1: {}

  param-case@2.1.1:
    dependencies:
      no-case: 2.3.2
    optional: true

  parent-module@1.0.1:
    dependencies:
      callsites: 3.1.0

  parse-json@5.2.0:
    dependencies:
      '@babel/code-frame': 7.27.1
      error-ex: 1.3.2
      json-parse-even-better-errors: 2.3.1
      lines-and-columns: 1.2.4

  parse5-htmlparser2-tree-adapter@7.1.0:
    dependencies:
      domhandler: 5.0.3
      parse5: 7.3.0
    optional: true

  parse5@7.3.0:
    dependencies:
      entities: 6.0.1
    optional: true

  parseley@0.12.1:
    dependencies:
      leac: 0.6.0
      peberminta: 0.9.0
    optional: true

  parseurl@1.3.3: {}

  passport-jwt@4.0.1:
    dependencies:
      jsonwebtoken: 9.0.2
      passport-strategy: 1.0.0

  passport-strategy@1.0.0: {}

  passport@0.7.0:
    dependencies:
      passport-strategy: 1.0.0
      pause: 0.0.1
      utils-merge: 1.0.1

  path-exists@4.0.0: {}

  path-is-absolute@1.0.1: {}

  path-key@2.0.1:
    optional: true

  path-key@3.1.1: {}

  path-parse@1.0.7: {}

  path-scurry@1.11.1:
    dependencies:
      lru-cache: 10.4.3
      minipass: 7.1.2

  path-to-regexp@0.1.12: {}

  path-to-regexp@3.3.0: {}

  path-type@4.0.0: {}

  pathe@2.0.3: {}

  pause@0.0.1: {}

  peberminta@0.9.0:
    optional: true

  pend@1.2.0: {}

  perfect-debounce@1.0.0: {}

  picocolors@1.1.1: {}

  picomatch@2.3.1: {}

  picomatch@4.0.1: {}

  pirates@4.0.7: {}

  pkg-dir@4.2.0:
    dependencies:
      find-up: 4.1.0

  pkg-types@2.3.0:
    dependencies:
      confbox: 0.2.2
      exsolve: 1.0.7
      pathe: 2.0.3

  pluralize@8.0.0: {}

  possible-typed-array-names@1.1.0: {}

  prelude-ls@1.2.1: {}

  prettier-linter-helpers@1.0.0:
    dependencies:
      fast-diff: 1.3.0

  prettier@3.6.2: {}

  pretty-format@29.7.0:
    dependencies:
      '@jest/schemas': 29.6.3
      ansi-styles: 5.2.0
      react-is: 18.3.1

  preview-email@3.1.0:
    dependencies:
      ci-info: 3.9.0
      display-notification: 2.0.0
      fixpack: 4.0.0
      get-port: 5.1.1
      mailparser: 3.7.4
      nodemailer: 6.10.1
      open: 7.4.2
      p-event: 4.2.0
      p-wait-for: 3.2.0
      pug: 3.0.3
      uuid: 9.0.1
    optional: true

  prisma@6.14.0(typescript@5.9.2):
    dependencies:
      '@prisma/config': 6.14.0
      '@prisma/engines': 6.14.0
    optionalDependencies:
      typescript: 5.9.2
    transitivePeerDependencies:
      - magicast

  progress@2.0.3: {}

  promise@7.3.1:
    dependencies:
      asap: 2.0.6
    optional: true

  prompts@2.4.2:
    dependencies:
      kleur: 3.0.3
      sisteransi: 1.0.5

  proto-list@1.2.4:
    optional: true

  proxy-addr@2.0.7:
    dependencies:
      forwarded: 0.2.0
      ipaddr.js: 1.9.1

  proxy-agent@6.5.0:
    dependencies:
      agent-base: 7.1.4
      debug: 4.4.1
      http-proxy-agent: 7.0.2
      https-proxy-agent: 7.0.6
      lru-cache: 7.18.3
      pac-proxy-agent: 7.2.0
      proxy-from-env: 1.1.0
      socks-proxy-agent: 8.0.5
    transitivePeerDependencies:
      - supports-color

  proxy-from-env@1.1.0: {}

  pug-attrs@3.0.0:
    dependencies:
      constantinople: 4.0.1
      js-stringify: 1.0.2
      pug-runtime: 3.0.1
    optional: true

  pug-code-gen@3.0.3:
    dependencies:
      constantinople: 4.0.1
      doctypes: 1.1.0
      js-stringify: 1.0.2
      pug-attrs: 3.0.0
      pug-error: 2.1.0
      pug-runtime: 3.0.1
      void-elements: 3.1.0
      with: 7.0.2
    optional: true

  pug-error@2.1.0:
    optional: true

  pug-filters@4.0.0:
    dependencies:
      constantinople: 4.0.1
      jstransformer: 1.0.0
      pug-error: 2.1.0
      pug-walk: 2.0.0
      resolve: 1.22.10
    optional: true

  pug-lexer@5.0.1:
    dependencies:
      character-parser: 2.2.0
      is-expression: 4.0.0
      pug-error: 2.1.0
    optional: true

  pug-linker@4.0.0:
    dependencies:
      pug-error: 2.1.0
      pug-walk: 2.0.0
    optional: true

  pug-load@3.0.0:
    dependencies:
      object-assign: 4.1.1
      pug-walk: 2.0.0
    optional: true

  pug-parser@6.0.0:
    dependencies:
      pug-error: 2.1.0
      token-stream: 1.0.0
    optional: true

  pug-runtime@3.0.1:
    optional: true

  pug-strip-comments@2.0.0:
    dependencies:
      pug-error: 2.1.0
    optional: true

  pug-walk@2.0.0:
    optional: true

  pug@3.0.3:
    dependencies:
      pug-code-gen: 3.0.3
      pug-filters: 4.0.0
      pug-lexer: 5.0.1
      pug-linker: 4.0.0
      pug-load: 3.0.0
      pug-parser: 6.0.0
      pug-runtime: 3.0.1
      pug-strip-comments: 2.0.0
    optional: true

  pump@3.0.3:
    dependencies:
      end-of-stream: 1.4.5
      once: 1.4.0

  punycode.js@2.3.1:
    optional: true

  punycode@1.3.2: {}

  punycode@2.3.1: {}

  puppeteer-core@24.17.0:
    dependencies:
      '@puppeteer/browsers': 2.10.7
      chromium-bidi: 8.0.0(devtools-protocol@0.0.1475386)
      debug: 4.4.1
      devtools-protocol: 0.0.1475386
      typed-query-selector: 2.12.0
      ws: 8.18.3
    transitivePeerDependencies:
      - bare-buffer
      - bufferutil
      - supports-color
      - utf-8-validate

  puppeteer@24.17.0(typescript@5.9.2):
    dependencies:
      '@puppeteer/browsers': 2.10.7
      chromium-bidi: 8.0.0(devtools-protocol@0.0.1475386)
      cosmiconfig: 9.0.0(typescript@5.9.2)
      devtools-protocol: 0.0.1475386
      puppeteer-core: 24.17.0
      typed-query-selector: 2.12.0
    transitivePeerDependencies:
      - bare-buffer
      - bufferutil
      - supports-color
      - typescript
      - utf-8-validate

  pure-rand@6.1.0: {}

  q@1.5.1: {}

  qs@6.13.0:
    dependencies:
      side-channel: 1.1.0

  qs@6.14.0:
    dependencies:
      side-channel: 1.1.0

  querystring@0.2.0: {}

  queue-microtask@1.2.3: {}

  randombytes@2.1.0:
    dependencies:
      safe-buffer: 5.2.1

  range-parser@1.2.1: {}

  raw-body@2.5.2:
    dependencies:
      bytes: 3.1.2
      http-errors: 2.0.0
      iconv-lite: 0.4.24
      unpipe: 1.0.0

  rc9@2.1.2:
    dependencies:
      defu: 6.1.4
      destr: 2.0.5

  rc@1.2.8:
    dependencies:
      deep-extend: 0.6.0
      ini: 1.3.8
      minimist: 1.2.8
      strip-json-comments: 2.0.1
    optional: true

  react-is@18.3.1: {}

  readable-stream@3.6.2:
    dependencies:
      inherits: 2.0.4
      string_decoder: 1.3.0
      util-deprecate: 1.0.2

  readdirp@3.6.0:
    dependencies:
      picomatch: 2.3.1

  readdirp@4.1.2: {}

  reflect-metadata@0.2.2: {}

  relateurl@0.2.7:
    optional: true

  repeat-string@1.6.1: {}

  require-directory@2.1.1: {}

  require-from-string@2.0.2: {}

  resolve-cwd@3.0.0:
    dependencies:
      resolve-from: 5.0.0

  resolve-from@4.0.0: {}

  resolve-from@5.0.0: {}

  resolve.exports@2.0.3: {}

  resolve@1.22.10:
    dependencies:
      is-core-module: 2.16.1
      path-parse: 1.0.7
      supports-preserve-symlinks-flag: 1.0.0

  restore-cursor@3.1.0:
    dependencies:
      onetime: 5.1.2
      signal-exit: 3.0.7

  reusify@1.1.0: {}

  rimraf@3.0.2:
    dependencies:
      glob: 7.2.3

  run-applescript@3.2.0:
    dependencies:
      execa: 0.10.0
    optional: true

  run-async@2.4.1: {}

  run-async@3.0.0: {}

  run-parallel@1.2.0:
    dependencies:
      queue-microtask: 1.2.3

  rxjs@7.8.1:
    dependencies:
      tslib: 2.8.1

  rxjs@7.8.2:
    dependencies:
      tslib: 2.8.1

  safe-buffer@5.2.1: {}

  safe-regex-test@1.1.0:
    dependencies:
      call-bound: 1.0.4
      es-errors: 1.3.0
      is-regex: 1.2.1

  safer-buffer@2.1.2: {}

  sax@1.2.1: {}

  schema-utils@3.3.0:
    dependencies:
      '@types/json-schema': 7.0.15
      ajv: 6.12.6
      ajv-keywords: 3.5.2(ajv@6.12.6)

  schema-utils@4.3.2:
    dependencies:
      '@types/json-schema': 7.0.15
      ajv: 8.17.1
      ajv-formats: 2.1.1(ajv@8.17.1)
      ajv-keywords: 5.1.0(ajv@8.17.1)

  selderee@0.11.0:
    dependencies:
      parseley: 0.12.1
    optional: true

  semver@5.7.2:
    optional: true

  semver@6.3.1: {}

  semver@7.7.2: {}

  send@0.19.0:
    dependencies:
      debug: 2.6.9
      depd: 2.0.0
      destroy: 1.2.0
      encodeurl: 1.0.2
      escape-html: 1.0.3
      etag: 1.8.1
      fresh: 0.5.2
      http-errors: 2.0.0
      mime: 1.6.0
      ms: 2.1.3
      on-finished: 2.4.1
      range-parser: 1.2.1
      statuses: 2.0.1
    transitivePeerDependencies:
      - supports-color

  serialize-javascript@6.0.2:
    dependencies:
      randombytes: 2.1.0

  serve-static@1.16.2:
    dependencies:
      encodeurl: 2.0.0
      escape-html: 1.0.3
      parseurl: 1.3.3
      send: 0.19.0
    transitivePeerDependencies:
      - supports-color

  set-function-length@1.2.2:
    dependencies:
      define-data-property: 1.1.4
      es-errors: 1.3.0
      function-bind: 1.1.2
      get-intrinsic: 1.3.0
      gopd: 1.2.0
      has-property-descriptors: 1.0.2

  setprototypeof@1.2.0: {}

  shebang-command@1.2.0:
    dependencies:
      shebang-regex: 1.0.0
    optional: true

  shebang-command@2.0.0:
    dependencies:
      shebang-regex: 3.0.0

  shebang-regex@1.0.0:
    optional: true

  shebang-regex@3.0.0: {}

  side-channel-list@1.0.0:
    dependencies:
      es-errors: 1.3.0
      object-inspect: 1.13.4

  side-channel-map@1.0.1:
    dependencies:
      call-bound: 1.0.4
      es-errors: 1.3.0
      get-intrinsic: 1.3.0
      object-inspect: 1.13.4

  side-channel-weakmap@1.0.2:
    dependencies:
      call-bound: 1.0.4
      es-errors: 1.3.0
      get-intrinsic: 1.3.0
      object-inspect: 1.13.4
      side-channel-map: 1.0.1

  side-channel@1.1.0:
    dependencies:
      es-errors: 1.3.0
      object-inspect: 1.13.4
      side-channel-list: 1.0.0
      side-channel-map: 1.0.1
      side-channel-weakmap: 1.0.2

  signal-exit@3.0.7: {}

  signal-exit@4.1.0: {}

  sisteransi@1.0.5: {}

  slash@3.0.0: {}

  slick@1.12.2:
    optional: true

  smart-buffer@4.2.0: {}

  socket.io-adapter@2.5.5:
    dependencies:
      debug: 4.3.7
      ws: 8.17.1
    transitivePeerDependencies:
      - bufferutil
      - supports-color
      - utf-8-validate

  socket.io-parser@4.2.4:
    dependencies:
      '@socket.io/component-emitter': 3.1.2
      debug: 4.3.7
    transitivePeerDependencies:
      - supports-color

  socket.io@4.8.1:
    dependencies:
      accepts: 1.3.8
      base64id: 2.0.0
      cors: 2.8.5
      debug: 4.3.7
      engine.io: 6.6.4
      socket.io-adapter: 2.5.5
      socket.io-parser: 4.2.4
    transitivePeerDependencies:
      - bufferutil
      - supports-color
      - utf-8-validate

  socks-proxy-agent@8.0.5:
    dependencies:
      agent-base: 7.1.4
      debug: 4.4.1
      socks: 2.8.7
    transitivePeerDependencies:
      - supports-color

  socks@2.8.7:
    dependencies:
      ip-address: 10.0.1
      smart-buffer: 4.2.0

  source-map-support@0.5.13:
    dependencies:
      buffer-from: 1.1.2
      source-map: 0.6.1

  source-map-support@0.5.21:
    dependencies:
      buffer-from: 1.1.2
      source-map: 0.6.1

  source-map@0.6.1: {}

  source-map@0.7.4: {}

  source-map@0.7.6: {}

  sprintf-js@1.0.3: {}

  ssf@0.11.2:
    dependencies:
      frac: 1.1.2

  stack-utils@2.0.6:
    dependencies:
      escape-string-regexp: 2.0.0

  statuses@2.0.1: {}

  streamsearch@1.1.0: {}

  streamx@2.22.1:
    dependencies:
      fast-fifo: 1.3.2
      text-decoder: 1.2.3
    optionalDependencies:
      bare-events: 2.6.1

  string-length@4.0.2:
    dependencies:
      char-regex: 1.0.2
      strip-ansi: 6.0.1

  string-width@4.2.3:
    dependencies:
      emoji-regex: 8.0.0
      is-fullwidth-code-point: 3.0.0
      strip-ansi: 6.0.1

  string-width@5.1.2:
    dependencies:
      eastasianwidth: 0.2.0
      emoji-regex: 9.2.2
      strip-ansi: 7.1.0

  string_decoder@1.3.0:
    dependencies:
      safe-buffer: 5.2.1

  strip-ansi@6.0.1:
    dependencies:
      ansi-regex: 5.0.1

  strip-ansi@7.1.0:
    dependencies:
      ansi-regex: 6.2.0

  strip-bom@3.0.0: {}

  strip-bom@4.0.0: {}

  strip-eof@1.0.0:
    optional: true

  strip-final-newline@2.0.0: {}

  strip-json-comments@2.0.1:
    optional: true

  strip-json-comments@3.1.1: {}

  strnum@2.1.1: {}

  strtok3@10.3.4:
    dependencies:
      '@tokenizer/token': 0.3.0

  superagent@10.2.3:
    dependencies:
      component-emitter: 1.3.1
      cookiejar: 2.1.4
      debug: 4.4.1
      fast-safe-stringify: 2.1.1
      form-data: 4.0.4
      formidable: 3.5.4
      methods: 1.1.2
      mime: 2.6.0
      qs: 6.14.0
    transitivePeerDependencies:
      - supports-color

  supertest@7.1.4:
    dependencies:
      methods: 1.1.2
      superagent: 10.2.3
    transitivePeerDependencies:
      - supports-color

  supports-color@7.2.0:
    dependencies:
      has-flag: 4.0.0

  supports-color@8.1.1:
    dependencies:
      has-flag: 4.0.0

  supports-preserve-symlinks-flag@1.0.0: {}

  swagger-ui-dist@5.17.14: {}

  swagger-ui-dist@5.27.1:
    dependencies:
      '@scarf/scarf': 1.4.0

  swagger-ui-express@5.0.1(express@4.21.2):
    dependencies:
      express: 4.21.2
      swagger-ui-dist: 5.27.1

  symbol-observable@4.0.0: {}

  synckit@0.11.11:
    dependencies:
      '@pkgr/core': 0.2.9

  tapable@2.2.3: {}

  tar-fs@3.1.0:
    dependencies:
      pump: 3.0.3
      tar-stream: 3.1.7
    optionalDependencies:
      bare-fs: 4.2.1
      bare-path: 3.0.0
    transitivePeerDependencies:
      - bare-buffer

  tar-stream@3.1.7:
    dependencies:
      b4a: 1.6.7
      fast-fifo: 1.3.2
      streamx: 2.22.1

  terser-webpack-plugin@5.3.14(webpack@5.101.3):
    dependencies:
      '@jridgewell/trace-mapping': 0.3.30
      jest-worker: 27.5.1
      schema-utils: 4.3.2
      serialize-javascript: 6.0.2
      terser: 5.43.1
      webpack: 5.101.3

  terser-webpack-plugin@5.3.14(webpack@5.97.1):
    dependencies:
      '@jridgewell/trace-mapping': 0.3.30
      jest-worker: 27.5.1
      schema-utils: 4.3.2
      serialize-javascript: 6.0.2
      terser: 5.43.1
      webpack: 5.97.1

  terser@5.43.1:
    dependencies:
      '@jridgewell/source-map': 0.3.11
      acorn: 8.15.0
      commander: 2.20.3
      source-map-support: 0.5.21

  test-exclude@6.0.0:
    dependencies:
      '@istanbuljs/schema': 0.1.3
      glob: 7.2.3
      minimatch: 3.1.2

  text-decoder@1.2.3:
    dependencies:
      b4a: 1.6.7

  text-table@0.2.0: {}

  through@2.3.8: {}

  tinyexec@1.0.1: {}

  tlds@1.259.0:
    optional: true

  tmp@0.0.33:
    dependencies:
      os-tmpdir: 1.0.2

  tmpl@1.0.5: {}

  to-regex-range@5.0.1:
    dependencies:
      is-number: 7.0.0

  toidentifier@1.0.1: {}

  token-stream@1.0.0:
    optional: true

  token-types@6.1.1:
    dependencies:
      '@borewit/text-codec': 0.1.1
      '@tokenizer/token': 0.3.0
      ieee754: 1.2.1

  tr46@0.0.3: {}

  tree-kill@1.2.2: {}

  ts-api-utils@2.1.0(typescript@5.9.2):
    dependencies:
      typescript: 5.9.2

  ts-jest@29.4.1(@babel/core@7.28.3)(@jest/transform@29.7.0)(@jest/types@29.6.3)(babel-jest@29.7.0(@babel/core@7.28.3))(jest-util@29.7.0)(jest@29.7.0(@types/node@20.19.11)(ts-node@10.9.2(@types/node@20.19.11)(typescript@5.9.2)))(typescript@5.9.2):
    dependencies:
      bs-logger: 0.2.6
      fast-json-stable-stringify: 2.1.0
      handlebars: 4.7.8
      jest: 29.7.0(@types/node@20.19.11)(ts-node@10.9.2(@types/node@20.19.11)(typescript@5.9.2))
      json5: 2.2.3
      lodash.memoize: 4.1.2
      make-error: 1.3.6
      semver: 7.7.2
      type-fest: 4.41.0
      typescript: 5.9.2
      yargs-parser: 21.1.1
    optionalDependencies:
      '@babel/core': 7.28.3
      '@jest/transform': 29.7.0
      '@jest/types': 29.6.3
      babel-jest: 29.7.0(@babel/core@7.28.3)
      jest-util: 29.7.0

  ts-loader@9.5.4(typescript@5.9.2)(webpack@5.101.3):
    dependencies:
      chalk: 4.1.2
      enhanced-resolve: 5.18.3
      micromatch: 4.0.8
      semver: 7.7.2
      source-map: 0.7.6
      typescript: 5.9.2
      webpack: 5.101.3

  ts-node@10.9.2(@types/node@20.19.11)(typescript@5.9.2):
    dependencies:
      '@cspotcode/source-map-support': 0.8.1
      '@tsconfig/node10': 1.0.11
      '@tsconfig/node12': 1.0.11
      '@tsconfig/node14': 1.0.3
      '@tsconfig/node16': 1.0.4
      '@types/node': 20.19.11
      acorn: 8.15.0
      acorn-walk: 8.3.4
      arg: 4.1.3
      create-require: 1.1.1
      diff: 4.0.2
      make-error: 1.3.6
      typescript: 5.9.2
      v8-compile-cache-lib: 3.0.1
      yn: 3.1.1

  tsconfig-paths-webpack-plugin@4.2.0:
    dependencies:
      chalk: 4.1.2
      enhanced-resolve: 5.18.3
      tapable: 2.2.3
      tsconfig-paths: 4.2.0

  tsconfig-paths@4.2.0:
    dependencies:
      json5: 2.2.3
      minimist: 1.2.8
      strip-bom: 3.0.0

  tslib@2.8.1: {}

  type-check@0.4.0:
    dependencies:
      prelude-ls: 1.2.1

  type-detect@4.0.8: {}

  type-fest@0.20.2: {}

  type-fest@0.21.3: {}

  type-fest@4.41.0: {}

  type-is@1.6.18:
    dependencies:
      media-typer: 0.3.0
      mime-types: 2.1.35

  typed-query-selector@2.12.0: {}

  typedarray@0.0.6: {}

  typescript@5.7.2: {}

  typescript@5.9.2: {}

  uc.micro@2.1.0:
    optional: true

  uglify-js@3.19.3:
    optional: true

  uid@2.0.2:
    dependencies:
      '@lukeed/csprng': 1.1.0

  uint8array-extras@1.5.0: {}

  undici-types@6.21.0: {}

  universalify@2.0.1: {}

  unpipe@1.0.0: {}

  update-browserslist-db@1.1.3(browserslist@4.25.3):
    dependencies:
      browserslist: 4.25.3
      escalade: 3.2.0
      picocolors: 1.1.1

  upper-case@1.1.3:
    optional: true

  uri-js@4.4.1:
    dependencies:
      punycode: 2.3.1

  url@0.10.3:
    dependencies:
      punycode: 1.3.2
      querystring: 0.2.0

  util-deprecate@1.0.2: {}

  util@0.12.5:
    dependencies:
      inherits: 2.0.4
      is-arguments: 1.2.0
      is-generator-function: 1.1.0
      is-typed-array: 1.1.15
      which-typed-array: 1.1.19

  utils-merge@1.0.1: {}

<<<<<<< HEAD
  uuid@13.0.0: {}
=======
  uuid@8.0.0: {}
>>>>>>> 48d250ac

  uuid@9.0.1: {}

  v8-compile-cache-lib@3.0.1: {}

  v8-to-istanbul@9.3.0:
    dependencies:
      '@jridgewell/trace-mapping': 0.3.30
      '@types/istanbul-lib-coverage': 2.0.6
      convert-source-map: 2.0.0

  valid-data-url@3.0.1:
    optional: true

  validator@13.15.15: {}

  vary@1.1.2: {}

  void-elements@3.1.0:
    optional: true

  walker@1.0.8:
    dependencies:
      makeerror: 1.0.12

  watchpack@2.4.4:
    dependencies:
      glob-to-regexp: 0.4.1
      graceful-fs: 4.2.11

  wcwidth@1.0.1:
    dependencies:
      defaults: 1.0.4

  web-resource-inliner@6.0.1:
    dependencies:
      ansi-colors: 4.1.3
      escape-goat: 3.0.0
      htmlparser2: 5.0.1
      mime: 2.6.0
      node-fetch: 2.7.0
      valid-data-url: 3.0.1
    transitivePeerDependencies:
      - encoding
    optional: true

  webidl-conversions@3.0.1: {}

  webpack-node-externals@3.0.0: {}

  webpack-sources@3.3.3: {}

  webpack@5.101.3:
    dependencies:
      '@types/eslint-scope': 3.7.7
      '@types/estree': 1.0.8
      '@types/json-schema': 7.0.15
      '@webassemblyjs/ast': 1.14.1
      '@webassemblyjs/wasm-edit': 1.14.1
      '@webassemblyjs/wasm-parser': 1.14.1
      acorn: 8.15.0
      acorn-import-phases: 1.0.4(acorn@8.15.0)
      browserslist: 4.25.3
      chrome-trace-event: 1.0.4
      enhanced-resolve: 5.18.3
      es-module-lexer: 1.7.0
      eslint-scope: 5.1.1
      events: 3.3.0
      glob-to-regexp: 0.4.1
      graceful-fs: 4.2.11
      json-parse-even-better-errors: 2.3.1
      loader-runner: 4.3.0
      mime-types: 2.1.35
      neo-async: 2.6.2
      schema-utils: 4.3.2
      tapable: 2.2.3
      terser-webpack-plugin: 5.3.14(webpack@5.101.3)
      watchpack: 2.4.4
      webpack-sources: 3.3.3
    transitivePeerDependencies:
      - '@swc/core'
      - esbuild
      - uglify-js

  webpack@5.97.1:
    dependencies:
      '@types/eslint-scope': 3.7.7
      '@types/estree': 1.0.8
      '@webassemblyjs/ast': 1.14.1
      '@webassemblyjs/wasm-edit': 1.14.1
      '@webassemblyjs/wasm-parser': 1.14.1
      acorn: 8.15.0
      browserslist: 4.25.3
      chrome-trace-event: 1.0.4
      enhanced-resolve: 5.18.3
      es-module-lexer: 1.7.0
      eslint-scope: 5.1.1
      events: 3.3.0
      glob-to-regexp: 0.4.1
      graceful-fs: 4.2.11
      json-parse-even-better-errors: 2.3.1
      loader-runner: 4.3.0
      mime-types: 2.1.35
      neo-async: 2.6.2
      schema-utils: 3.3.0
      tapable: 2.2.3
      terser-webpack-plugin: 5.3.14(webpack@5.97.1)
      watchpack: 2.4.4
      webpack-sources: 3.3.3
    transitivePeerDependencies:
      - '@swc/core'
      - esbuild
      - uglify-js

  whatwg-url@5.0.0:
    dependencies:
      tr46: 0.0.3
      webidl-conversions: 3.0.1

  which-typed-array@1.1.19:
    dependencies:
      available-typed-arrays: 1.0.7
      call-bind: 1.0.8
      call-bound: 1.0.4
      for-each: 0.3.5
      get-proto: 1.0.1
      gopd: 1.2.0
      has-tostringtag: 1.0.2

  which@1.3.1:
    dependencies:
      isexe: 2.0.0
    optional: true

  which@2.0.2:
    dependencies:
      isexe: 2.0.0

  with@7.0.2:
    dependencies:
      '@babel/parser': 7.28.3
      '@babel/types': 7.28.2
      assert-never: 1.4.0
      babel-walk: 3.0.0-canary-5
    optional: true

  wmf@1.0.2: {}

  word-wrap@1.2.5: {}

  word@0.3.0: {}

  wordwrap@1.0.0: {}

  wrap-ansi@6.2.0:
    dependencies:
      ansi-styles: 4.3.0
      string-width: 4.2.3
      strip-ansi: 6.0.1

  wrap-ansi@7.0.0:
    dependencies:
      ansi-styles: 4.3.0
      string-width: 4.2.3
      strip-ansi: 6.0.1

  wrap-ansi@8.1.0:
    dependencies:
      ansi-styles: 6.2.1
      string-width: 5.1.2
      strip-ansi: 7.1.0

  wrappy@1.0.2: {}

  write-file-atomic@4.0.2:
    dependencies:
      imurmurhash: 0.1.4
      signal-exit: 3.0.7

  ws@8.17.1: {}

  ws@8.18.3: {}

  xlsx@0.18.5:
    dependencies:
      adler-32: 1.3.1
      cfb: 1.2.2
      codepage: 1.15.0
      crc-32: 1.2.2
      ssf: 0.11.2
      wmf: 1.0.2
      word: 0.3.0

  xml2js@0.6.2:
    dependencies:
      sax: 1.2.1
      xmlbuilder: 11.0.1

  xmlbuilder@11.0.1: {}

  xtend@4.0.2: {}

  y18n@5.0.8: {}

  yallist@3.1.1: {}

  yargs-parser@21.1.1: {}

  yargs@17.7.2:
    dependencies:
      cliui: 8.0.1
      escalade: 3.2.0
      get-caller-file: 2.0.5
      require-directory: 2.1.1
      string-width: 4.2.3
      y18n: 5.0.8
      yargs-parser: 21.1.1

  yauzl@2.10.0:
    dependencies:
      buffer-crc32: 0.2.13
      fd-slicer: 1.1.0

  yn@3.1.1: {}

  yocto-queue@0.1.0: {}

  zod@3.25.76: {}<|MERGE_RESOLUTION|>--- conflicted
+++ resolved
@@ -5,7 +5,6 @@
   excludeLinksFromLockfile: false
 
 importers:
-
   .:
     dependencies:
       '@aws-sdk/client-s3':
@@ -206,14 +205,24 @@
         version: 5.101.3
 
 packages:
-
   '@ampproject/remapping@2.3.0':
-    resolution: {integrity: sha512-30iZtAPgz+LTIYoeivqYo853f02jBYSd5uGnGpkFV0M3xOt9aN73erkgYAmZU43x4VfqcnLxW9Kpg3R5LC4YYw==}
-    engines: {node: '>=6.0.0'}
+    resolution:
+      {
+        integrity: sha512-30iZtAPgz+LTIYoeivqYo853f02jBYSd5uGnGpkFV0M3xOt9aN73erkgYAmZU43x4VfqcnLxW9Kpg3R5LC4YYw==,
+      }
+    engines: { node: '>=6.0.0' }
 
   '@angular-devkit/core@17.3.11':
-    resolution: {integrity: sha512-vTNDYNsLIWpYk2I969LMQFH29GTsLzxNk/0cLw5q56ARF0v5sIWfHYwGTS88jdDqIpuuettcSczbxeA7EuAmqQ==}
-    engines: {node: ^18.13.0 || >=20.9.0, npm: ^6.11.0 || ^7.5.6 || >=8.0.0, yarn: '>= 1.13.0'}
+    resolution:
+      {
+        integrity: sha512-vTNDYNsLIWpYk2I969LMQFH29GTsLzxNk/0cLw5q56ARF0v5sIWfHYwGTS88jdDqIpuuettcSczbxeA7EuAmqQ==,
+      }
+    engines:
+      {
+        node: ^18.13.0 || >=20.9.0,
+        npm: ^6.11.0 || ^7.5.6 || >=8.0.0,
+        yarn: '>= 1.13.0',
+      }
     peerDependencies:
       chokidar: ^3.5.2
     peerDependenciesMeta:
@@ -221,155 +230,282 @@
         optional: true
 
   '@angular-devkit/schematics-cli@17.3.11':
-    resolution: {integrity: sha512-kcOMqp+PHAKkqRad7Zd7PbpqJ0LqLaNZdY1+k66lLWmkEBozgq8v4ASn/puPWf9Bo0HpCiK+EzLf0VHE8Z/y6Q==}
-    engines: {node: ^18.13.0 || >=20.9.0, npm: ^6.11.0 || ^7.5.6 || >=8.0.0, yarn: '>= 1.13.0'}
+    resolution:
+      {
+        integrity: sha512-kcOMqp+PHAKkqRad7Zd7PbpqJ0LqLaNZdY1+k66lLWmkEBozgq8v4ASn/puPWf9Bo0HpCiK+EzLf0VHE8Z/y6Q==,
+      }
+    engines:
+      {
+        node: ^18.13.0 || >=20.9.0,
+        npm: ^6.11.0 || ^7.5.6 || >=8.0.0,
+        yarn: '>= 1.13.0',
+      }
     hasBin: true
 
   '@angular-devkit/schematics@17.3.11':
-    resolution: {integrity: sha512-I5wviiIqiFwar9Pdk30Lujk8FczEEc18i22A5c6Z9lbmhPQdTroDnEQdsfXjy404wPe8H62s0I15o4pmMGfTYQ==}
-    engines: {node: ^18.13.0 || >=20.9.0, npm: ^6.11.0 || ^7.5.6 || >=8.0.0, yarn: '>= 1.13.0'}
+    resolution:
+      {
+        integrity: sha512-I5wviiIqiFwar9Pdk30Lujk8FczEEc18i22A5c6Z9lbmhPQdTroDnEQdsfXjy404wPe8H62s0I15o4pmMGfTYQ==,
+      }
+    engines:
+      {
+        node: ^18.13.0 || >=20.9.0,
+        npm: ^6.11.0 || ^7.5.6 || >=8.0.0,
+        yarn: '>= 1.13.0',
+      }
 
   '@aws-crypto/crc32@5.2.0':
-    resolution: {integrity: sha512-nLbCWqQNgUiwwtFsen1AdzAtvuLRsQS8rYgMuxCrdKf9kOssamGLuPwyTY9wyYblNr9+1XM8v6zoDTPPSIeANg==}
-    engines: {node: '>=16.0.0'}
+    resolution:
+      {
+        integrity: sha512-nLbCWqQNgUiwwtFsen1AdzAtvuLRsQS8rYgMuxCrdKf9kOssamGLuPwyTY9wyYblNr9+1XM8v6zoDTPPSIeANg==,
+      }
+    engines: { node: '>=16.0.0' }
 
   '@aws-crypto/crc32c@5.2.0':
-    resolution: {integrity: sha512-+iWb8qaHLYKrNvGRbiYRHSdKRWhto5XlZUEBwDjYNf+ly5SVYG6zEoYIdxvf5R3zyeP16w4PLBn3rH1xc74Rag==}
+    resolution:
+      {
+        integrity: sha512-+iWb8qaHLYKrNvGRbiYRHSdKRWhto5XlZUEBwDjYNf+ly5SVYG6zEoYIdxvf5R3zyeP16w4PLBn3rH1xc74Rag==,
+      }
 
   '@aws-crypto/sha1-browser@5.2.0':
-    resolution: {integrity: sha512-OH6lveCFfcDjX4dbAvCFSYUjJZjDr/3XJ3xHtjn3Oj5b9RjojQo8npoLeA/bNwkOkrSQ0wgrHzXk4tDRxGKJeg==}
+    resolution:
+      {
+        integrity: sha512-OH6lveCFfcDjX4dbAvCFSYUjJZjDr/3XJ3xHtjn3Oj5b9RjojQo8npoLeA/bNwkOkrSQ0wgrHzXk4tDRxGKJeg==,
+      }
 
   '@aws-crypto/sha256-browser@5.2.0':
-    resolution: {integrity: sha512-AXfN/lGotSQwu6HNcEsIASo7kWXZ5HYWvfOmSNKDsEqC4OashTp8alTmaz+F7TC2L083SFv5RdB+qU3Vs1kZqw==}
+    resolution:
+      {
+        integrity: sha512-AXfN/lGotSQwu6HNcEsIASo7kWXZ5HYWvfOmSNKDsEqC4OashTp8alTmaz+F7TC2L083SFv5RdB+qU3Vs1kZqw==,
+      }
 
   '@aws-crypto/sha256-js@5.2.0':
-    resolution: {integrity: sha512-FFQQyu7edu4ufvIZ+OadFpHHOt+eSTBaYaki44c+akjg7qZg9oOQeLlk77F6tSYqjDAFClrHJk9tMf0HdVyOvA==}
-    engines: {node: '>=16.0.0'}
+    resolution:
+      {
+        integrity: sha512-FFQQyu7edu4ufvIZ+OadFpHHOt+eSTBaYaki44c+akjg7qZg9oOQeLlk77F6tSYqjDAFClrHJk9tMf0HdVyOvA==,
+      }
+    engines: { node: '>=16.0.0' }
 
   '@aws-crypto/supports-web-crypto@5.2.0':
-    resolution: {integrity: sha512-iAvUotm021kM33eCdNfwIN//F77/IADDSs58i+MDaOqFrVjZo9bAal0NK7HurRuWLLpF1iLX7gbWrjHjeo+YFg==}
+    resolution:
+      {
+        integrity: sha512-iAvUotm021kM33eCdNfwIN//F77/IADDSs58i+MDaOqFrVjZo9bAal0NK7HurRuWLLpF1iLX7gbWrjHjeo+YFg==,
+      }
 
   '@aws-crypto/util@5.2.0':
-    resolution: {integrity: sha512-4RkU9EsI6ZpBve5fseQlGNUWKMa1RLPQ1dnjnQoe07ldfIzcsGb5hC5W0Dm7u423KWzawlrpbjXBrXCEv9zazQ==}
+    resolution:
+      {
+        integrity: sha512-4RkU9EsI6ZpBve5fseQlGNUWKMa1RLPQ1dnjnQoe07ldfIzcsGb5hC5W0Dm7u423KWzawlrpbjXBrXCEv9zazQ==,
+      }
 
   '@aws-sdk/client-s3@3.873.0':
-    resolution: {integrity: sha512-b+1lSEf+obcC508blw5qEDR1dyTiHViZXbf8G6nFospyqLJS0Vu2py+e+LG2VDVdAouZ8+RvW+uAi73KgsWl0w==}
-    engines: {node: '>=18.0.0'}
+    resolution:
+      {
+        integrity: sha512-b+1lSEf+obcC508blw5qEDR1dyTiHViZXbf8G6nFospyqLJS0Vu2py+e+LG2VDVdAouZ8+RvW+uAi73KgsWl0w==,
+      }
+    engines: { node: '>=18.0.0' }
 
   '@aws-sdk/client-sso@3.873.0':
-    resolution: {integrity: sha512-EmcrOgFODWe7IsLKFTeSXM9TlQ80/BO1MBISlr7w2ydnOaUYIiPGRRJnDpeIgMaNqT4Rr2cRN2RiMrbFO7gDdA==}
-    engines: {node: '>=18.0.0'}
+    resolution:
+      {
+        integrity: sha512-EmcrOgFODWe7IsLKFTeSXM9TlQ80/BO1MBISlr7w2ydnOaUYIiPGRRJnDpeIgMaNqT4Rr2cRN2RiMrbFO7gDdA==,
+      }
+    engines: { node: '>=18.0.0' }
 
   '@aws-sdk/core@3.873.0':
-    resolution: {integrity: sha512-WrROjp8X1VvmnZ4TBzwM7RF+EB3wRaY9kQJLXw+Aes0/3zRjUXvGIlseobGJMqMEGnM0YekD2F87UaVfot1xeQ==}
-    engines: {node: '>=18.0.0'}
+    resolution:
+      {
+        integrity: sha512-WrROjp8X1VvmnZ4TBzwM7RF+EB3wRaY9kQJLXw+Aes0/3zRjUXvGIlseobGJMqMEGnM0YekD2F87UaVfot1xeQ==,
+      }
+    engines: { node: '>=18.0.0' }
 
   '@aws-sdk/credential-provider-env@3.873.0':
-    resolution: {integrity: sha512-FWj1yUs45VjCADv80JlGshAttUHBL2xtTAbJcAxkkJZzLRKVkdyrepFWhv/95MvDyzfbT6PgJiWMdW65l/8ooA==}
-    engines: {node: '>=18.0.0'}
+    resolution:
+      {
+        integrity: sha512-FWj1yUs45VjCADv80JlGshAttUHBL2xtTAbJcAxkkJZzLRKVkdyrepFWhv/95MvDyzfbT6PgJiWMdW65l/8ooA==,
+      }
+    engines: { node: '>=18.0.0' }
 
   '@aws-sdk/credential-provider-http@3.873.0':
-    resolution: {integrity: sha512-0sIokBlXIsndjZFUfr3Xui8W6kPC4DAeBGAXxGi9qbFZ9PWJjn1vt2COLikKH3q2snchk+AsznREZG8NW6ezSg==}
-    engines: {node: '>=18.0.0'}
+    resolution:
+      {
+        integrity: sha512-0sIokBlXIsndjZFUfr3Xui8W6kPC4DAeBGAXxGi9qbFZ9PWJjn1vt2COLikKH3q2snchk+AsznREZG8NW6ezSg==,
+      }
+    engines: { node: '>=18.0.0' }
 
   '@aws-sdk/credential-provider-ini@3.873.0':
-    resolution: {integrity: sha512-bQdGqh47Sk0+2S3C+N46aNQsZFzcHs7ndxYLARH/avYXf02Nl68p194eYFaAHJSQ1re5IbExU1+pbums7FJ9fA==}
-    engines: {node: '>=18.0.0'}
+    resolution:
+      {
+        integrity: sha512-bQdGqh47Sk0+2S3C+N46aNQsZFzcHs7ndxYLARH/avYXf02Nl68p194eYFaAHJSQ1re5IbExU1+pbums7FJ9fA==,
+      }
+    engines: { node: '>=18.0.0' }
 
   '@aws-sdk/credential-provider-node@3.873.0':
-    resolution: {integrity: sha512-+v/xBEB02k2ExnSDL8+1gD6UizY4Q/HaIJkNSkitFynRiiTQpVOSkCkA0iWxzksMeN8k1IHTE5gzeWpkEjNwbA==}
-    engines: {node: '>=18.0.0'}
+    resolution:
+      {
+        integrity: sha512-+v/xBEB02k2ExnSDL8+1gD6UizY4Q/HaIJkNSkitFynRiiTQpVOSkCkA0iWxzksMeN8k1IHTE5gzeWpkEjNwbA==,
+      }
+    engines: { node: '>=18.0.0' }
 
   '@aws-sdk/credential-provider-process@3.873.0':
-    resolution: {integrity: sha512-ycFv9WN+UJF7bK/ElBq1ugWA4NMbYS//1K55bPQZb2XUpAM2TWFlEjG7DIyOhLNTdl6+CbHlCdhlKQuDGgmm0A==}
-    engines: {node: '>=18.0.0'}
+    resolution:
+      {
+        integrity: sha512-ycFv9WN+UJF7bK/ElBq1ugWA4NMbYS//1K55bPQZb2XUpAM2TWFlEjG7DIyOhLNTdl6+CbHlCdhlKQuDGgmm0A==,
+      }
+    engines: { node: '>=18.0.0' }
 
   '@aws-sdk/credential-provider-sso@3.873.0':
-    resolution: {integrity: sha512-SudkAOZmjEEYgUrqlUUjvrtbWJeI54/0Xo87KRxm4kfBtMqSx0TxbplNUAk8Gkg4XQNY0o7jpG8tK7r2Wc2+uw==}
-    engines: {node: '>=18.0.0'}
+    resolution:
+      {
+        integrity: sha512-SudkAOZmjEEYgUrqlUUjvrtbWJeI54/0Xo87KRxm4kfBtMqSx0TxbplNUAk8Gkg4XQNY0o7jpG8tK7r2Wc2+uw==,
+      }
+    engines: { node: '>=18.0.0' }
 
   '@aws-sdk/credential-provider-web-identity@3.873.0':
-    resolution: {integrity: sha512-Gw2H21+VkA6AgwKkBtTtlGZ45qgyRZPSKWs0kUwXVlmGOiPz61t/lBX0vG6I06ZIz2wqeTJ5OA1pWZLqw1j0JQ==}
-    engines: {node: '>=18.0.0'}
+    resolution:
+      {
+        integrity: sha512-Gw2H21+VkA6AgwKkBtTtlGZ45qgyRZPSKWs0kUwXVlmGOiPz61t/lBX0vG6I06ZIz2wqeTJ5OA1pWZLqw1j0JQ==,
+      }
+    engines: { node: '>=18.0.0' }
 
   '@aws-sdk/middleware-bucket-endpoint@3.873.0':
-    resolution: {integrity: sha512-b4bvr0QdADeTUs+lPc9Z48kXzbKHXQKgTvxx/jXDgSW9tv4KmYPO1gIj6Z9dcrBkRWQuUtSW3Tu2S5n6pe+zeg==}
-    engines: {node: '>=18.0.0'}
+    resolution:
+      {
+        integrity: sha512-b4bvr0QdADeTUs+lPc9Z48kXzbKHXQKgTvxx/jXDgSW9tv4KmYPO1gIj6Z9dcrBkRWQuUtSW3Tu2S5n6pe+zeg==,
+      }
+    engines: { node: '>=18.0.0' }
 
   '@aws-sdk/middleware-expect-continue@3.873.0':
-    resolution: {integrity: sha512-GIqoc8WgRcf/opBOZXFLmplJQKwOMjiOMmDz9gQkaJ8FiVJoAp8EGVmK2TOWZMQUYsavvHYsHaor5R2xwPoGVg==}
-    engines: {node: '>=18.0.0'}
+    resolution:
+      {
+        integrity: sha512-GIqoc8WgRcf/opBOZXFLmplJQKwOMjiOMmDz9gQkaJ8FiVJoAp8EGVmK2TOWZMQUYsavvHYsHaor5R2xwPoGVg==,
+      }
+    engines: { node: '>=18.0.0' }
 
   '@aws-sdk/middleware-flexible-checksums@3.873.0':
-    resolution: {integrity: sha512-NNiy2Y876P5cgIhsDlHopbPZS3ugdfBW1va0WdpVBviwAs6KT4irPNPAOyF1/33N/niEDKx0fKQV7ROB70nNPA==}
-    engines: {node: '>=18.0.0'}
+    resolution:
+      {
+        integrity: sha512-NNiy2Y876P5cgIhsDlHopbPZS3ugdfBW1va0WdpVBviwAs6KT4irPNPAOyF1/33N/niEDKx0fKQV7ROB70nNPA==,
+      }
+    engines: { node: '>=18.0.0' }
 
   '@aws-sdk/middleware-host-header@3.873.0':
-    resolution: {integrity: sha512-KZ/W1uruWtMOs7D5j3KquOxzCnV79KQW9MjJFZM/M0l6KI8J6V3718MXxFHsTjUE4fpdV6SeCNLV1lwGygsjJA==}
-    engines: {node: '>=18.0.0'}
+    resolution:
+      {
+        integrity: sha512-KZ/W1uruWtMOs7D5j3KquOxzCnV79KQW9MjJFZM/M0l6KI8J6V3718MXxFHsTjUE4fpdV6SeCNLV1lwGygsjJA==,
+      }
+    engines: { node: '>=18.0.0' }
 
   '@aws-sdk/middleware-location-constraint@3.873.0':
-    resolution: {integrity: sha512-r+hIaORsW/8rq6wieDordXnA/eAu7xAPLue2InhoEX6ML7irP52BgiibHLpt9R0psiCzIHhju8qqKa4pJOrmiw==}
-    engines: {node: '>=18.0.0'}
+    resolution:
+      {
+        integrity: sha512-r+hIaORsW/8rq6wieDordXnA/eAu7xAPLue2InhoEX6ML7irP52BgiibHLpt9R0psiCzIHhju8qqKa4pJOrmiw==,
+      }
+    engines: { node: '>=18.0.0' }
 
   '@aws-sdk/middleware-logger@3.873.0':
-    resolution: {integrity: sha512-QhNZ8X7pW68kFez9QxUSN65Um0Feo18ZmHxszQZNUhKDsXew/EG9NPQE/HgYcekcon35zHxC4xs+FeNuPurP2g==}
-    engines: {node: '>=18.0.0'}
+    resolution:
+      {
+        integrity: sha512-QhNZ8X7pW68kFez9QxUSN65Um0Feo18ZmHxszQZNUhKDsXew/EG9NPQE/HgYcekcon35zHxC4xs+FeNuPurP2g==,
+      }
+    engines: { node: '>=18.0.0' }
 
   '@aws-sdk/middleware-recursion-detection@3.873.0':
-    resolution: {integrity: sha512-OtgY8EXOzRdEWR//WfPkA/fXl0+WwE8hq0y9iw2caNyKPtca85dzrrZWnPqyBK/cpImosrpR1iKMYr41XshsCg==}
-    engines: {node: '>=18.0.0'}
+    resolution:
+      {
+        integrity: sha512-OtgY8EXOzRdEWR//WfPkA/fXl0+WwE8hq0y9iw2caNyKPtca85dzrrZWnPqyBK/cpImosrpR1iKMYr41XshsCg==,
+      }
+    engines: { node: '>=18.0.0' }
 
   '@aws-sdk/middleware-sdk-s3@3.873.0':
-    resolution: {integrity: sha512-bOoWGH57ORK2yKOqJMmxBV4b3yMK8Pc0/K2A98MNPuQedXaxxwzRfsT2Qw+PpfYkiijrrNFqDYmQRGntxJ2h8A==}
-    engines: {node: '>=18.0.0'}
+    resolution:
+      {
+        integrity: sha512-bOoWGH57ORK2yKOqJMmxBV4b3yMK8Pc0/K2A98MNPuQedXaxxwzRfsT2Qw+PpfYkiijrrNFqDYmQRGntxJ2h8A==,
+      }
+    engines: { node: '>=18.0.0' }
 
   '@aws-sdk/middleware-ssec@3.873.0':
-    resolution: {integrity: sha512-AF55J94BoiuzN7g3hahy0dXTVZahVi8XxRBLgzNp6yQf0KTng+hb/V9UQZVYY1GZaDczvvvnqC54RGe9OZZ9zQ==}
-    engines: {node: '>=18.0.0'}
+    resolution:
+      {
+        integrity: sha512-AF55J94BoiuzN7g3hahy0dXTVZahVi8XxRBLgzNp6yQf0KTng+hb/V9UQZVYY1GZaDczvvvnqC54RGe9OZZ9zQ==,
+      }
+    engines: { node: '>=18.0.0' }
 
   '@aws-sdk/middleware-user-agent@3.873.0':
-    resolution: {integrity: sha512-gHqAMYpWkPhZLwqB3Yj83JKdL2Vsb64sryo8LN2UdpElpS+0fT4yjqSxKTfp7gkhN6TCIxF24HQgbPk5FMYJWw==}
-    engines: {node: '>=18.0.0'}
+    resolution:
+      {
+        integrity: sha512-gHqAMYpWkPhZLwqB3Yj83JKdL2Vsb64sryo8LN2UdpElpS+0fT4yjqSxKTfp7gkhN6TCIxF24HQgbPk5FMYJWw==,
+      }
+    engines: { node: '>=18.0.0' }
 
   '@aws-sdk/nested-clients@3.873.0':
-    resolution: {integrity: sha512-yg8JkRHuH/xO65rtmLOWcd9XQhxX1kAonp2CliXT44eA/23OBds6XoheY44eZeHfCTgutDLTYitvy3k9fQY6ZA==}
-    engines: {node: '>=18.0.0'}
+    resolution:
+      {
+        integrity: sha512-yg8JkRHuH/xO65rtmLOWcd9XQhxX1kAonp2CliXT44eA/23OBds6XoheY44eZeHfCTgutDLTYitvy3k9fQY6ZA==,
+      }
+    engines: { node: '>=18.0.0' }
 
   '@aws-sdk/region-config-resolver@3.873.0':
-    resolution: {integrity: sha512-q9sPoef+BBG6PJnc4x60vK/bfVwvRWsPgcoQyIra057S/QGjq5VkjvNk6H8xedf6vnKlXNBwq9BaANBXnldUJg==}
-    engines: {node: '>=18.0.0'}
+    resolution:
+      {
+        integrity: sha512-q9sPoef+BBG6PJnc4x60vK/bfVwvRWsPgcoQyIra057S/QGjq5VkjvNk6H8xedf6vnKlXNBwq9BaANBXnldUJg==,
+      }
+    engines: { node: '>=18.0.0' }
 
   '@aws-sdk/signature-v4-multi-region@3.873.0':
-    resolution: {integrity: sha512-FQ5OIXw1rmDud7f/VO9y2Mg9rX1o4MnngRKUOD8mS9ALK4uxKrTczb4jA+uJLSLwTqMGs3bcB1RzbMW1zWTMwQ==}
-    engines: {node: '>=18.0.0'}
+    resolution:
+      {
+        integrity: sha512-FQ5OIXw1rmDud7f/VO9y2Mg9rX1o4MnngRKUOD8mS9ALK4uxKrTczb4jA+uJLSLwTqMGs3bcB1RzbMW1zWTMwQ==,
+      }
+    engines: { node: '>=18.0.0' }
 
   '@aws-sdk/token-providers@3.873.0':
-    resolution: {integrity: sha512-BWOCeFeV/Ba8fVhtwUw/0Hz4wMm9fjXnMb4Z2a5he/jFlz5mt1/rr6IQ4MyKgzOaz24YrvqsJW2a0VUKOaYDvg==}
-    engines: {node: '>=18.0.0'}
+    resolution:
+      {
+        integrity: sha512-BWOCeFeV/Ba8fVhtwUw/0Hz4wMm9fjXnMb4Z2a5he/jFlz5mt1/rr6IQ4MyKgzOaz24YrvqsJW2a0VUKOaYDvg==,
+      }
+    engines: { node: '>=18.0.0' }
 
   '@aws-sdk/types@3.862.0':
-    resolution: {integrity: sha512-Bei+RL0cDxxV+lW2UezLbCYYNeJm6Nzee0TpW0FfyTRBhH9C1XQh4+x+IClriXvgBnRquTMMYsmJfvx8iyLKrg==}
-    engines: {node: '>=18.0.0'}
+    resolution:
+      {
+        integrity: sha512-Bei+RL0cDxxV+lW2UezLbCYYNeJm6Nzee0TpW0FfyTRBhH9C1XQh4+x+IClriXvgBnRquTMMYsmJfvx8iyLKrg==,
+      }
+    engines: { node: '>=18.0.0' }
 
   '@aws-sdk/util-arn-parser@3.873.0':
-    resolution: {integrity: sha512-qag+VTqnJWDn8zTAXX4wiVioa0hZDQMtbZcGRERVnLar4/3/VIKBhxX2XibNQXFu1ufgcRn4YntT/XEPecFWcg==}
-    engines: {node: '>=18.0.0'}
+    resolution:
+      {
+        integrity: sha512-qag+VTqnJWDn8zTAXX4wiVioa0hZDQMtbZcGRERVnLar4/3/VIKBhxX2XibNQXFu1ufgcRn4YntT/XEPecFWcg==,
+      }
+    engines: { node: '>=18.0.0' }
 
   '@aws-sdk/util-endpoints@3.873.0':
-    resolution: {integrity: sha512-YByHrhjxYdjKRf/RQygRK1uh0As1FIi9+jXTcIEX/rBgN8mUByczr2u4QXBzw7ZdbdcOBMOkPnLRjNOWW1MkFg==}
-    engines: {node: '>=18.0.0'}
+    resolution:
+      {
+        integrity: sha512-YByHrhjxYdjKRf/RQygRK1uh0As1FIi9+jXTcIEX/rBgN8mUByczr2u4QXBzw7ZdbdcOBMOkPnLRjNOWW1MkFg==,
+      }
+    engines: { node: '>=18.0.0' }
 
   '@aws-sdk/util-locate-window@3.873.0':
-    resolution: {integrity: sha512-xcVhZF6svjM5Rj89T1WzkjQmrTF6dpR2UvIHPMTnSZoNe6CixejPZ6f0JJ2kAhO8H+dUHwNBlsUgOTIKiK/Syg==}
-    engines: {node: '>=18.0.0'}
+    resolution:
+      {
+        integrity: sha512-xcVhZF6svjM5Rj89T1WzkjQmrTF6dpR2UvIHPMTnSZoNe6CixejPZ6f0JJ2kAhO8H+dUHwNBlsUgOTIKiK/Syg==,
+      }
+    engines: { node: '>=18.0.0' }
 
   '@aws-sdk/util-user-agent-browser@3.873.0':
-    resolution: {integrity: sha512-AcRdbK6o19yehEcywI43blIBhOCSo6UgyWcuOJX5CFF8k39xm1ILCjQlRRjchLAxWrm0lU0Q7XV90RiMMFMZtA==}
+    resolution:
+      {
+        integrity: sha512-AcRdbK6o19yehEcywI43blIBhOCSo6UgyWcuOJX5CFF8k39xm1ILCjQlRRjchLAxWrm0lU0Q7XV90RiMMFMZtA==,
+      }
 
   '@aws-sdk/util-user-agent-node@3.873.0':
-    resolution: {integrity: sha512-9MivTP+q9Sis71UxuBaIY3h5jxH0vN3/ZWGxO8ADL19S2OIfknrYSAfzE5fpoKROVBu0bS4VifHOFq4PY1zsxw==}
-    engines: {node: '>=18.0.0'}
+    resolution:
+      {
+        integrity: sha512-9MivTP+q9Sis71UxuBaIY3h5jxH0vN3/ZWGxO8ADL19S2OIfknrYSAfzE5fpoKROVBu0bS4VifHOFq4PY1zsxw==,
+      }
+    engines: { node: '>=18.0.0' }
     peerDependencies:
       aws-crt: '>=1.0.0'
     peerDependenciesMeta:
@@ -377,307 +513,499 @@
         optional: true
 
   '@aws-sdk/xml-builder@3.873.0':
-    resolution: {integrity: sha512-kLO7k7cGJ6KaHiExSJWojZurF7SnGMDHXRuQunFnEoD0n1yB6Lqy/S/zHiQ7oJnBhPr9q0TW9qFkrsZb1Uc54w==}
-    engines: {node: '>=18.0.0'}
+    resolution:
+      {
+        integrity: sha512-kLO7k7cGJ6KaHiExSJWojZurF7SnGMDHXRuQunFnEoD0n1yB6Lqy/S/zHiQ7oJnBhPr9q0TW9qFkrsZb1Uc54w==,
+      }
+    engines: { node: '>=18.0.0' }
 
   '@babel/code-frame@7.27.1':
-    resolution: {integrity: sha512-cjQ7ZlQ0Mv3b47hABuTevyTuYN4i+loJKGeV9flcCgIK37cCXRh+L1bd3iBHlynerhQ7BhCkn2BPbQUL+rGqFg==}
-    engines: {node: '>=6.9.0'}
+    resolution:
+      {
+        integrity: sha512-cjQ7ZlQ0Mv3b47hABuTevyTuYN4i+loJKGeV9flcCgIK37cCXRh+L1bd3iBHlynerhQ7BhCkn2BPbQUL+rGqFg==,
+      }
+    engines: { node: '>=6.9.0' }
 
   '@babel/compat-data@7.28.0':
-    resolution: {integrity: sha512-60X7qkglvrap8mn1lh2ebxXdZYtUcpd7gsmy9kLaBJ4i/WdY8PqTSdxyA8qraikqKQK5C1KRBKXqznrVapyNaw==}
-    engines: {node: '>=6.9.0'}
+    resolution:
+      {
+        integrity: sha512-60X7qkglvrap8mn1lh2ebxXdZYtUcpd7gsmy9kLaBJ4i/WdY8PqTSdxyA8qraikqKQK5C1KRBKXqznrVapyNaw==,
+      }
+    engines: { node: '>=6.9.0' }
 
   '@babel/core@7.28.3':
-    resolution: {integrity: sha512-yDBHV9kQNcr2/sUr9jghVyz9C3Y5G2zUM2H2lo+9mKv4sFgbA8s8Z9t8D1jiTkGoO/NoIfKMyKWr4s6CN23ZwQ==}
-    engines: {node: '>=6.9.0'}
+    resolution:
+      {
+        integrity: sha512-yDBHV9kQNcr2/sUr9jghVyz9C3Y5G2zUM2H2lo+9mKv4sFgbA8s8Z9t8D1jiTkGoO/NoIfKMyKWr4s6CN23ZwQ==,
+      }
+    engines: { node: '>=6.9.0' }
 
   '@babel/generator@7.28.3':
-    resolution: {integrity: sha512-3lSpxGgvnmZznmBkCRnVREPUFJv2wrv9iAoFDvADJc0ypmdOxdUtcLeBgBJ6zE0PMeTKnxeQzyk0xTBq4Ep7zw==}
-    engines: {node: '>=6.9.0'}
+    resolution:
+      {
+        integrity: sha512-3lSpxGgvnmZznmBkCRnVREPUFJv2wrv9iAoFDvADJc0ypmdOxdUtcLeBgBJ6zE0PMeTKnxeQzyk0xTBq4Ep7zw==,
+      }
+    engines: { node: '>=6.9.0' }
 
   '@babel/helper-compilation-targets@7.27.2':
-    resolution: {integrity: sha512-2+1thGUUWWjLTYTHZWK1n8Yga0ijBz1XAhUXcKy81rd5g6yh7hGqMp45v7cadSbEHc9G3OTv45SyneRN3ps4DQ==}
-    engines: {node: '>=6.9.0'}
+    resolution:
+      {
+        integrity: sha512-2+1thGUUWWjLTYTHZWK1n8Yga0ijBz1XAhUXcKy81rd5g6yh7hGqMp45v7cadSbEHc9G3OTv45SyneRN3ps4DQ==,
+      }
+    engines: { node: '>=6.9.0' }
 
   '@babel/helper-globals@7.28.0':
-    resolution: {integrity: sha512-+W6cISkXFa1jXsDEdYA8HeevQT/FULhxzR99pxphltZcVaugps53THCeiWA8SguxxpSp3gKPiuYfSWopkLQ4hw==}
-    engines: {node: '>=6.9.0'}
+    resolution:
+      {
+        integrity: sha512-+W6cISkXFa1jXsDEdYA8HeevQT/FULhxzR99pxphltZcVaugps53THCeiWA8SguxxpSp3gKPiuYfSWopkLQ4hw==,
+      }
+    engines: { node: '>=6.9.0' }
 
   '@babel/helper-module-imports@7.27.1':
-    resolution: {integrity: sha512-0gSFWUPNXNopqtIPQvlD5WgXYI5GY2kP2cCvoT8kczjbfcfuIljTbcWrulD1CIPIX2gt1wghbDy08yE1p+/r3w==}
-    engines: {node: '>=6.9.0'}
+    resolution:
+      {
+        integrity: sha512-0gSFWUPNXNopqtIPQvlD5WgXYI5GY2kP2cCvoT8kczjbfcfuIljTbcWrulD1CIPIX2gt1wghbDy08yE1p+/r3w==,
+      }
+    engines: { node: '>=6.9.0' }
 
   '@babel/helper-module-transforms@7.28.3':
-    resolution: {integrity: sha512-gytXUbs8k2sXS9PnQptz5o0QnpLL51SwASIORY6XaBKF88nsOT0Zw9szLqlSGQDP/4TljBAD5y98p2U1fqkdsw==}
-    engines: {node: '>=6.9.0'}
+    resolution:
+      {
+        integrity: sha512-gytXUbs8k2sXS9PnQptz5o0QnpLL51SwASIORY6XaBKF88nsOT0Zw9szLqlSGQDP/4TljBAD5y98p2U1fqkdsw==,
+      }
+    engines: { node: '>=6.9.0' }
     peerDependencies:
       '@babel/core': ^7.0.0
 
   '@babel/helper-plugin-utils@7.27.1':
-    resolution: {integrity: sha512-1gn1Up5YXka3YYAHGKpbideQ5Yjf1tDa9qYcgysz+cNCXukyLl6DjPXhD3VRwSb8c0J9tA4b2+rHEZtc6R0tlw==}
-    engines: {node: '>=6.9.0'}
+    resolution:
+      {
+        integrity: sha512-1gn1Up5YXka3YYAHGKpbideQ5Yjf1tDa9qYcgysz+cNCXukyLl6DjPXhD3VRwSb8c0J9tA4b2+rHEZtc6R0tlw==,
+      }
+    engines: { node: '>=6.9.0' }
 
   '@babel/helper-string-parser@7.27.1':
-    resolution: {integrity: sha512-qMlSxKbpRlAridDExk92nSobyDdpPijUq2DW6oDnUqd0iOGxmQjyqhMIihI9+zv4LPyZdRje2cavWPbCbWm3eA==}
-    engines: {node: '>=6.9.0'}
+    resolution:
+      {
+        integrity: sha512-qMlSxKbpRlAridDExk92nSobyDdpPijUq2DW6oDnUqd0iOGxmQjyqhMIihI9+zv4LPyZdRje2cavWPbCbWm3eA==,
+      }
+    engines: { node: '>=6.9.0' }
 
   '@babel/helper-validator-identifier@7.27.1':
-    resolution: {integrity: sha512-D2hP9eA+Sqx1kBZgzxZh0y1trbuU+JoDkiEwqhQ36nodYqJwyEIhPSdMNd7lOm/4io72luTPWH20Yda0xOuUow==}
-    engines: {node: '>=6.9.0'}
+    resolution:
+      {
+        integrity: sha512-D2hP9eA+Sqx1kBZgzxZh0y1trbuU+JoDkiEwqhQ36nodYqJwyEIhPSdMNd7lOm/4io72luTPWH20Yda0xOuUow==,
+      }
+    engines: { node: '>=6.9.0' }
 
   '@babel/helper-validator-option@7.27.1':
-    resolution: {integrity: sha512-YvjJow9FxbhFFKDSuFnVCe2WxXk1zWc22fFePVNEaWJEu8IrZVlda6N0uHwzZrUM1il7NC9Mlp4MaJYbYd9JSg==}
-    engines: {node: '>=6.9.0'}
+    resolution:
+      {
+        integrity: sha512-YvjJow9FxbhFFKDSuFnVCe2WxXk1zWc22fFePVNEaWJEu8IrZVlda6N0uHwzZrUM1il7NC9Mlp4MaJYbYd9JSg==,
+      }
+    engines: { node: '>=6.9.0' }
 
   '@babel/helpers@7.28.3':
-    resolution: {integrity: sha512-PTNtvUQihsAsDHMOP5pfobP8C6CM4JWXmP8DrEIt46c3r2bf87Ua1zoqevsMo9g+tWDwgWrFP5EIxuBx5RudAw==}
-    engines: {node: '>=6.9.0'}
+    resolution:
+      {
+        integrity: sha512-PTNtvUQihsAsDHMOP5pfobP8C6CM4JWXmP8DrEIt46c3r2bf87Ua1zoqevsMo9g+tWDwgWrFP5EIxuBx5RudAw==,
+      }
+    engines: { node: '>=6.9.0' }
 
   '@babel/parser@7.28.3':
-    resolution: {integrity: sha512-7+Ey1mAgYqFAx2h0RuoxcQT5+MlG3GTV0TQrgr7/ZliKsm/MNDxVVutlWaziMq7wJNAz8MTqz55XLpWvva6StA==}
-    engines: {node: '>=6.0.0'}
+    resolution:
+      {
+        integrity: sha512-7+Ey1mAgYqFAx2h0RuoxcQT5+MlG3GTV0TQrgr7/ZliKsm/MNDxVVutlWaziMq7wJNAz8MTqz55XLpWvva6StA==,
+      }
+    engines: { node: '>=6.0.0' }
     hasBin: true
 
   '@babel/plugin-syntax-async-generators@7.8.4':
-    resolution: {integrity: sha512-tycmZxkGfZaxhMRbXlPXuVFpdWlXpir2W4AMhSJgRKzk/eDlIXOhb2LHWoLpDF7TEHylV5zNhykX6KAgHJmTNw==}
+    resolution:
+      {
+        integrity: sha512-tycmZxkGfZaxhMRbXlPXuVFpdWlXpir2W4AMhSJgRKzk/eDlIXOhb2LHWoLpDF7TEHylV5zNhykX6KAgHJmTNw==,
+      }
     peerDependencies:
       '@babel/core': ^7.0.0-0
 
   '@babel/plugin-syntax-bigint@7.8.3':
-    resolution: {integrity: sha512-wnTnFlG+YxQm3vDxpGE57Pj0srRU4sHE/mDkt1qv2YJJSeUAec2ma4WLUnUPeKjyrfntVwe/N6dCXpU+zL3Npg==}
+    resolution:
+      {
+        integrity: sha512-wnTnFlG+YxQm3vDxpGE57Pj0srRU4sHE/mDkt1qv2YJJSeUAec2ma4WLUnUPeKjyrfntVwe/N6dCXpU+zL3Npg==,
+      }
     peerDependencies:
       '@babel/core': ^7.0.0-0
 
   '@babel/plugin-syntax-class-properties@7.12.13':
-    resolution: {integrity: sha512-fm4idjKla0YahUNgFNLCB0qySdsoPiZP3iQE3rky0mBUtMZ23yDJ9SJdg6dXTSDnulOVqiF3Hgr9nbXvXTQZYA==}
+    resolution:
+      {
+        integrity: sha512-fm4idjKla0YahUNgFNLCB0qySdsoPiZP3iQE3rky0mBUtMZ23yDJ9SJdg6dXTSDnulOVqiF3Hgr9nbXvXTQZYA==,
+      }
     peerDependencies:
       '@babel/core': ^7.0.0-0
 
   '@babel/plugin-syntax-class-static-block@7.14.5':
-    resolution: {integrity: sha512-b+YyPmr6ldyNnM6sqYeMWE+bgJcJpO6yS4QD7ymxgH34GBPNDM/THBh8iunyvKIZztiwLH4CJZ0RxTk9emgpjw==}
-    engines: {node: '>=6.9.0'}
+    resolution:
+      {
+        integrity: sha512-b+YyPmr6ldyNnM6sqYeMWE+bgJcJpO6yS4QD7ymxgH34GBPNDM/THBh8iunyvKIZztiwLH4CJZ0RxTk9emgpjw==,
+      }
+    engines: { node: '>=6.9.0' }
     peerDependencies:
       '@babel/core': ^7.0.0-0
 
   '@babel/plugin-syntax-import-attributes@7.27.1':
-    resolution: {integrity: sha512-oFT0FrKHgF53f4vOsZGi2Hh3I35PfSmVs4IBFLFj4dnafP+hIWDLg3VyKmUHfLoLHlyxY4C7DGtmHuJgn+IGww==}
-    engines: {node: '>=6.9.0'}
+    resolution:
+      {
+        integrity: sha512-oFT0FrKHgF53f4vOsZGi2Hh3I35PfSmVs4IBFLFj4dnafP+hIWDLg3VyKmUHfLoLHlyxY4C7DGtmHuJgn+IGww==,
+      }
+    engines: { node: '>=6.9.0' }
     peerDependencies:
       '@babel/core': ^7.0.0-0
 
   '@babel/plugin-syntax-import-meta@7.10.4':
-    resolution: {integrity: sha512-Yqfm+XDx0+Prh3VSeEQCPU81yC+JWZ2pDPFSS4ZdpfZhp4MkFMaDC1UqseovEKwSUpnIL7+vK+Clp7bfh0iD7g==}
+    resolution:
+      {
+        integrity: sha512-Yqfm+XDx0+Prh3VSeEQCPU81yC+JWZ2pDPFSS4ZdpfZhp4MkFMaDC1UqseovEKwSUpnIL7+vK+Clp7bfh0iD7g==,
+      }
     peerDependencies:
       '@babel/core': ^7.0.0-0
 
   '@babel/plugin-syntax-json-strings@7.8.3':
-    resolution: {integrity: sha512-lY6kdGpWHvjoe2vk4WrAapEuBR69EMxZl+RoGRhrFGNYVK8mOPAW8VfbT/ZgrFbXlDNiiaxQnAtgVCZ6jv30EA==}
+    resolution:
+      {
+        integrity: sha512-lY6kdGpWHvjoe2vk4WrAapEuBR69EMxZl+RoGRhrFGNYVK8mOPAW8VfbT/ZgrFbXlDNiiaxQnAtgVCZ6jv30EA==,
+      }
     peerDependencies:
       '@babel/core': ^7.0.0-0
 
   '@babel/plugin-syntax-jsx@7.27.1':
-    resolution: {integrity: sha512-y8YTNIeKoyhGd9O0Jiyzyyqk8gdjnumGTQPsz0xOZOQ2RmkVJeZ1vmmfIvFEKqucBG6axJGBZDE/7iI5suUI/w==}
-    engines: {node: '>=6.9.0'}
+    resolution:
+      {
+        integrity: sha512-y8YTNIeKoyhGd9O0Jiyzyyqk8gdjnumGTQPsz0xOZOQ2RmkVJeZ1vmmfIvFEKqucBG6axJGBZDE/7iI5suUI/w==,
+      }
+    engines: { node: '>=6.9.0' }
     peerDependencies:
       '@babel/core': ^7.0.0-0
 
   '@babel/plugin-syntax-logical-assignment-operators@7.10.4':
-    resolution: {integrity: sha512-d8waShlpFDinQ5MtvGU9xDAOzKH47+FFoney2baFIoMr952hKOLp1HR7VszoZvOsV/4+RRszNY7D17ba0te0ig==}
+    resolution:
+      {
+        integrity: sha512-d8waShlpFDinQ5MtvGU9xDAOzKH47+FFoney2baFIoMr952hKOLp1HR7VszoZvOsV/4+RRszNY7D17ba0te0ig==,
+      }
     peerDependencies:
       '@babel/core': ^7.0.0-0
 
   '@babel/plugin-syntax-nullish-coalescing-operator@7.8.3':
-    resolution: {integrity: sha512-aSff4zPII1u2QD7y+F8oDsz19ew4IGEJg9SVW+bqwpwtfFleiQDMdzA/R+UlWDzfnHFCxxleFT0PMIrR36XLNQ==}
+    resolution:
+      {
+        integrity: sha512-aSff4zPII1u2QD7y+F8oDsz19ew4IGEJg9SVW+bqwpwtfFleiQDMdzA/R+UlWDzfnHFCxxleFT0PMIrR36XLNQ==,
+      }
     peerDependencies:
       '@babel/core': ^7.0.0-0
 
   '@babel/plugin-syntax-numeric-separator@7.10.4':
-    resolution: {integrity: sha512-9H6YdfkcK/uOnY/K7/aA2xpzaAgkQn37yzWUMRK7OaPOqOpGS1+n0H5hxT9AUw9EsSjPW8SVyMJwYRtWs3X3ug==}
+    resolution:
+      {
+        integrity: sha512-9H6YdfkcK/uOnY/K7/aA2xpzaAgkQn37yzWUMRK7OaPOqOpGS1+n0H5hxT9AUw9EsSjPW8SVyMJwYRtWs3X3ug==,
+      }
     peerDependencies:
       '@babel/core': ^7.0.0-0
 
   '@babel/plugin-syntax-object-rest-spread@7.8.3':
-    resolution: {integrity: sha512-XoqMijGZb9y3y2XskN+P1wUGiVwWZ5JmoDRwx5+3GmEplNyVM2s2Dg8ILFQm8rWM48orGy5YpI5Bl8U1y7ydlA==}
+    resolution:
+      {
+        integrity: sha512-XoqMijGZb9y3y2XskN+P1wUGiVwWZ5JmoDRwx5+3GmEplNyVM2s2Dg8ILFQm8rWM48orGy5YpI5Bl8U1y7ydlA==,
+      }
     peerDependencies:
       '@babel/core': ^7.0.0-0
 
   '@babel/plugin-syntax-optional-catch-binding@7.8.3':
-    resolution: {integrity: sha512-6VPD0Pc1lpTqw0aKoeRTMiB+kWhAoT24PA+ksWSBrFtl5SIRVpZlwN3NNPQjehA2E/91FV3RjLWoVTglWcSV3Q==}
+    resolution:
+      {
+        integrity: sha512-6VPD0Pc1lpTqw0aKoeRTMiB+kWhAoT24PA+ksWSBrFtl5SIRVpZlwN3NNPQjehA2E/91FV3RjLWoVTglWcSV3Q==,
+      }
     peerDependencies:
       '@babel/core': ^7.0.0-0
 
   '@babel/plugin-syntax-optional-chaining@7.8.3':
-    resolution: {integrity: sha512-KoK9ErH1MBlCPxV0VANkXW2/dw4vlbGDrFgz8bmUsBGYkFRcbRwMh6cIJubdPrkxRwuGdtCk0v/wPTKbQgBjkg==}
+    resolution:
+      {
+        integrity: sha512-KoK9ErH1MBlCPxV0VANkXW2/dw4vlbGDrFgz8bmUsBGYkFRcbRwMh6cIJubdPrkxRwuGdtCk0v/wPTKbQgBjkg==,
+      }
     peerDependencies:
       '@babel/core': ^7.0.0-0
 
   '@babel/plugin-syntax-private-property-in-object@7.14.5':
-    resolution: {integrity: sha512-0wVnp9dxJ72ZUJDV27ZfbSj6iHLoytYZmh3rFcxNnvsJF3ktkzLDZPy/mA17HGsaQT3/DQsWYX1f1QGWkCoVUg==}
-    engines: {node: '>=6.9.0'}
+    resolution:
+      {
+        integrity: sha512-0wVnp9dxJ72ZUJDV27ZfbSj6iHLoytYZmh3rFcxNnvsJF3ktkzLDZPy/mA17HGsaQT3/DQsWYX1f1QGWkCoVUg==,
+      }
+    engines: { node: '>=6.9.0' }
     peerDependencies:
       '@babel/core': ^7.0.0-0
 
   '@babel/plugin-syntax-top-level-await@7.14.5':
-    resolution: {integrity: sha512-hx++upLv5U1rgYfwe1xBQUhRmU41NEvpUvrp8jkrSCdvGSnM5/qdRMtylJ6PG5OFkBaHkbTAKTnd3/YyESRHFw==}
-    engines: {node: '>=6.9.0'}
+    resolution:
+      {
+        integrity: sha512-hx++upLv5U1rgYfwe1xBQUhRmU41NEvpUvrp8jkrSCdvGSnM5/qdRMtylJ6PG5OFkBaHkbTAKTnd3/YyESRHFw==,
+      }
+    engines: { node: '>=6.9.0' }
     peerDependencies:
       '@babel/core': ^7.0.0-0
 
   '@babel/plugin-syntax-typescript@7.27.1':
-    resolution: {integrity: sha512-xfYCBMxveHrRMnAWl1ZlPXOZjzkN82THFvLhQhFXFt81Z5HnN+EtUkZhv/zcKpmT3fzmWZB0ywiBrbC3vogbwQ==}
-    engines: {node: '>=6.9.0'}
+    resolution:
+      {
+        integrity: sha512-xfYCBMxveHrRMnAWl1ZlPXOZjzkN82THFvLhQhFXFt81Z5HnN+EtUkZhv/zcKpmT3fzmWZB0ywiBrbC3vogbwQ==,
+      }
+    engines: { node: '>=6.9.0' }
     peerDependencies:
       '@babel/core': ^7.0.0-0
 
   '@babel/runtime@7.28.3':
-    resolution: {integrity: sha512-9uIQ10o0WGdpP6GDhXcdOJPJuDgFtIDtN/9+ArJQ2NAfAmiuhTQdzkaTGR33v43GYS2UrSA0eX2pPPHoFVvpxA==}
-    engines: {node: '>=6.9.0'}
+    resolution:
+      {
+        integrity: sha512-9uIQ10o0WGdpP6GDhXcdOJPJuDgFtIDtN/9+ArJQ2NAfAmiuhTQdzkaTGR33v43GYS2UrSA0eX2pPPHoFVvpxA==,
+      }
+    engines: { node: '>=6.9.0' }
 
   '@babel/template@7.27.2':
-    resolution: {integrity: sha512-LPDZ85aEJyYSd18/DkjNh4/y1ntkE5KwUHWTiqgRxruuZL2F1yuHligVHLvcHY2vMHXttKFpJn6LwfI7cw7ODw==}
-    engines: {node: '>=6.9.0'}
+    resolution:
+      {
+        integrity: sha512-LPDZ85aEJyYSd18/DkjNh4/y1ntkE5KwUHWTiqgRxruuZL2F1yuHligVHLvcHY2vMHXttKFpJn6LwfI7cw7ODw==,
+      }
+    engines: { node: '>=6.9.0' }
 
   '@babel/traverse@7.28.3':
-    resolution: {integrity: sha512-7w4kZYHneL3A6NP2nxzHvT3HCZ7puDZZjFMqDpBPECub79sTtSO5CGXDkKrTQq8ksAwfD/XI2MRFX23njdDaIQ==}
-    engines: {node: '>=6.9.0'}
+    resolution:
+      {
+        integrity: sha512-7w4kZYHneL3A6NP2nxzHvT3HCZ7puDZZjFMqDpBPECub79sTtSO5CGXDkKrTQq8ksAwfD/XI2MRFX23njdDaIQ==,
+      }
+    engines: { node: '>=6.9.0' }
 
   '@babel/types@7.28.2':
-    resolution: {integrity: sha512-ruv7Ae4J5dUYULmeXw1gmb7rYRz57OWCPM57pHojnLq/3Z1CK2lNSLTCVjxVk1F/TZHwOZZrOWi0ur95BbLxNQ==}
-    engines: {node: '>=6.9.0'}
+    resolution:
+      {
+        integrity: sha512-ruv7Ae4J5dUYULmeXw1gmb7rYRz57OWCPM57pHojnLq/3Z1CK2lNSLTCVjxVk1F/TZHwOZZrOWi0ur95BbLxNQ==,
+      }
+    engines: { node: '>=6.9.0' }
 
   '@bcoe/v8-coverage@0.2.3':
-    resolution: {integrity: sha512-0hYQ8SB4Db5zvZB4axdMHGwEaQjkZzFjQiN9LVYvIFB2nSUHW9tYpxWriPrWDASIxiaXax83REcLxuSdnGPZtw==}
+    resolution:
+      {
+        integrity: sha512-0hYQ8SB4Db5zvZB4axdMHGwEaQjkZzFjQiN9LVYvIFB2nSUHW9tYpxWriPrWDASIxiaXax83REcLxuSdnGPZtw==,
+      }
 
   '@borewit/text-codec@0.1.1':
-    resolution: {integrity: sha512-5L/uBxmjaCIX5h8Z+uu+kA9BQLkc/Wl06UGR5ajNRxu+/XjonB5i8JpgFMrPj3LXTCPA0pv8yxUvbUi+QthGGA==}
+    resolution:
+      {
+        integrity: sha512-5L/uBxmjaCIX5h8Z+uu+kA9BQLkc/Wl06UGR5ajNRxu+/XjonB5i8JpgFMrPj3LXTCPA0pv8yxUvbUi+QthGGA==,
+      }
 
   '@colors/colors@1.5.0':
-    resolution: {integrity: sha512-ooWCrlZP11i8GImSjTHYHLkvFDP48nS4+204nGb1RiX/WXYHmJA2III9/e2DWVabCESdW7hBAEzHRqUn9OUVvQ==}
-    engines: {node: '>=0.1.90'}
+    resolution:
+      {
+        integrity: sha512-ooWCrlZP11i8GImSjTHYHLkvFDP48nS4+204nGb1RiX/WXYHmJA2III9/e2DWVabCESdW7hBAEzHRqUn9OUVvQ==,
+      }
+    engines: { node: '>=0.1.90' }
 
   '@cspotcode/source-map-support@0.8.1':
-    resolution: {integrity: sha512-IchNf6dN4tHoMFIn/7OE8LWZ19Y6q/67Bmf6vnGREv8RSbBVb9LPJxEcnwrcwX6ixSvaiGoomAUvu4YSxXrVgw==}
-    engines: {node: '>=12'}
+    resolution:
+      {
+        integrity: sha512-IchNf6dN4tHoMFIn/7OE8LWZ19Y6q/67Bmf6vnGREv8RSbBVb9LPJxEcnwrcwX6ixSvaiGoomAUvu4YSxXrVgw==,
+      }
+    engines: { node: '>=12' }
 
   '@css-inline/css-inline-android-arm-eabi@0.14.1':
-    resolution: {integrity: sha512-LNUR8TY4ldfYi0mi/d4UNuHJ+3o8yLQH9r2Nt6i4qeg1i7xswfL3n/LDLRXvGjBYqeEYNlhlBQzbPwMX1qrU6A==}
-    engines: {node: '>= 10'}
+    resolution:
+      {
+        integrity: sha512-LNUR8TY4ldfYi0mi/d4UNuHJ+3o8yLQH9r2Nt6i4qeg1i7xswfL3n/LDLRXvGjBYqeEYNlhlBQzbPwMX1qrU6A==,
+      }
+    engines: { node: '>= 10' }
     cpu: [arm]
     os: [android]
 
   '@css-inline/css-inline-android-arm64@0.14.1':
-    resolution: {integrity: sha512-tH5us0NYGoTNBHOUHVV7j9KfJ4DtFOeTLA3cM0XNoMtArNu2pmaaBMFJPqECzavfXkLc7x5Z22UPZYjoyHfvCA==}
-    engines: {node: '>= 10'}
+    resolution:
+      {
+        integrity: sha512-tH5us0NYGoTNBHOUHVV7j9KfJ4DtFOeTLA3cM0XNoMtArNu2pmaaBMFJPqECzavfXkLc7x5Z22UPZYjoyHfvCA==,
+      }
+    engines: { node: '>= 10' }
     cpu: [arm64]
     os: [android]
 
   '@css-inline/css-inline-darwin-arm64@0.14.1':
-    resolution: {integrity: sha512-QE5W1YRIfRayFrtrcK/wqEaxNaqLULPI0gZB4ArbFRd3d56IycvgBasDTHPre5qL2cXCO3VyPx+80XyHOaVkag==}
-    engines: {node: '>= 10'}
+    resolution:
+      {
+        integrity: sha512-QE5W1YRIfRayFrtrcK/wqEaxNaqLULPI0gZB4ArbFRd3d56IycvgBasDTHPre5qL2cXCO3VyPx+80XyHOaVkag==,
+      }
+    engines: { node: '>= 10' }
     cpu: [arm64]
     os: [darwin]
 
   '@css-inline/css-inline-darwin-x64@0.14.1':
-    resolution: {integrity: sha512-mAvv2sN8awNFsbvBzlFkZPbCNZ6GCWY5/YcIz7V5dPYw+bHHRbjnlkNTEZq5BsDxErVrMIGvz05PGgzuNvZvdQ==}
-    engines: {node: '>= 10'}
+    resolution:
+      {
+        integrity: sha512-mAvv2sN8awNFsbvBzlFkZPbCNZ6GCWY5/YcIz7V5dPYw+bHHRbjnlkNTEZq5BsDxErVrMIGvz05PGgzuNvZvdQ==,
+      }
+    engines: { node: '>= 10' }
     cpu: [x64]
     os: [darwin]
 
   '@css-inline/css-inline-linux-arm-gnueabihf@0.14.1':
-    resolution: {integrity: sha512-AWC44xL0X7BgKvrWEqfSqkT2tJA5kwSGrAGT+m0gt11wnTYySvQ6YpX0fTY9i3ppYGu4bEdXFjyK2uY1DTQMHA==}
-    engines: {node: '>= 10'}
+    resolution:
+      {
+        integrity: sha512-AWC44xL0X7BgKvrWEqfSqkT2tJA5kwSGrAGT+m0gt11wnTYySvQ6YpX0fTY9i3ppYGu4bEdXFjyK2uY1DTQMHA==,
+      }
+    engines: { node: '>= 10' }
     cpu: [arm]
     os: [linux]
 
   '@css-inline/css-inline-linux-arm64-gnu@0.14.1':
-    resolution: {integrity: sha512-drj0ciiJgdP3xKXvNAt4W+FH4KKMs8vB5iKLJ3HcH07sNZj58Sx++2GxFRS1el3p+GFp9OoYA6dgouJsGEqt0Q==}
-    engines: {node: '>= 10'}
+    resolution:
+      {
+        integrity: sha512-drj0ciiJgdP3xKXvNAt4W+FH4KKMs8vB5iKLJ3HcH07sNZj58Sx++2GxFRS1el3p+GFp9OoYA6dgouJsGEqt0Q==,
+      }
+    engines: { node: '>= 10' }
     cpu: [arm64]
     os: [linux]
 
   '@css-inline/css-inline-linux-arm64-musl@0.14.1':
-    resolution: {integrity: sha512-FzknI+st8eA8YQSdEJU9ykcM0LZjjigBuynVF5/p7hiMm9OMP8aNhWbhZ8LKJpKbZrQsxSGS4g9Vnr6n6FiSdQ==}
-    engines: {node: '>= 10'}
+    resolution:
+      {
+        integrity: sha512-FzknI+st8eA8YQSdEJU9ykcM0LZjjigBuynVF5/p7hiMm9OMP8aNhWbhZ8LKJpKbZrQsxSGS4g9Vnr6n6FiSdQ==,
+      }
+    engines: { node: '>= 10' }
     cpu: [arm64]
     os: [linux]
 
   '@css-inline/css-inline-linux-x64-gnu@0.14.1':
-    resolution: {integrity: sha512-yubbEye+daDY/4vXnyASAxH88s256pPati1DfVoZpU1V0+KP0BZ1dByZOU1ktExurbPH3gZOWisAnBE9xon0Uw==}
-    engines: {node: '>= 10'}
+    resolution:
+      {
+        integrity: sha512-yubbEye+daDY/4vXnyASAxH88s256pPati1DfVoZpU1V0+KP0BZ1dByZOU1ktExurbPH3gZOWisAnBE9xon0Uw==,
+      }
+    engines: { node: '>= 10' }
     cpu: [x64]
     os: [linux]
 
   '@css-inline/css-inline-linux-x64-musl@0.14.1':
-    resolution: {integrity: sha512-6CRAZzoy1dMLPC/tns2rTt1ZwPo0nL/jYBEIAsYTCWhfAnNnpoLKVh5Nm+fSU3OOwTTqU87UkGrFJhObD/wobQ==}
-    engines: {node: '>= 10'}
+    resolution:
+      {
+        integrity: sha512-6CRAZzoy1dMLPC/tns2rTt1ZwPo0nL/jYBEIAsYTCWhfAnNnpoLKVh5Nm+fSU3OOwTTqU87UkGrFJhObD/wobQ==,
+      }
+    engines: { node: '>= 10' }
     cpu: [x64]
     os: [linux]
 
   '@css-inline/css-inline-win32-x64-msvc@0.14.1':
-    resolution: {integrity: sha512-nzotGiaiuiQW78EzsiwsHZXbxEt6DiMUFcDJ6dhiliomXxnlaPyBfZb6/FMBgRJOf6sknDt/5695OttNmbMYzg==}
-    engines: {node: '>= 10'}
+    resolution:
+      {
+        integrity: sha512-nzotGiaiuiQW78EzsiwsHZXbxEt6DiMUFcDJ6dhiliomXxnlaPyBfZb6/FMBgRJOf6sknDt/5695OttNmbMYzg==,
+      }
+    engines: { node: '>= 10' }
     cpu: [x64]
     os: [win32]
 
   '@css-inline/css-inline@0.14.1':
-    resolution: {integrity: sha512-u4eku+hnPqqHIGq/ZUQcaP0TrCbYeLIYBaK7qClNRGZbnh8RC4gVxLEIo8Pceo1nOK9E5G4Lxzlw5KnXcvflfA==}
-    engines: {node: '>= 10'}
+    resolution:
+      {
+        integrity: sha512-u4eku+hnPqqHIGq/ZUQcaP0TrCbYeLIYBaK7qClNRGZbnh8RC4gVxLEIo8Pceo1nOK9E5G4Lxzlw5KnXcvflfA==,
+      }
+    engines: { node: '>= 10' }
 
   '@eslint-community/eslint-utils@4.7.0':
-    resolution: {integrity: sha512-dyybb3AcajC7uha6CvhdVRJqaKyn7w2YKqKyAN37NKYgZT36w+iRb0Dymmc5qEJ549c/S31cMMSFd75bteCpCw==}
-    engines: {node: ^12.22.0 || ^14.17.0 || >=16.0.0}
+    resolution:
+      {
+        integrity: sha512-dyybb3AcajC7uha6CvhdVRJqaKyn7w2YKqKyAN37NKYgZT36w+iRb0Dymmc5qEJ549c/S31cMMSFd75bteCpCw==,
+      }
+    engines: { node: ^12.22.0 || ^14.17.0 || >=16.0.0 }
     peerDependencies:
       eslint: ^6.0.0 || ^7.0.0 || >=8.0.0
 
   '@eslint-community/regexpp@4.12.1':
-    resolution: {integrity: sha512-CCZCDJuduB9OUkFkY2IgppNZMi2lBQgD2qzwXkEia16cge2pijY/aXi96CJMquDMn3nJdlPV1A5KrJEXwfLNzQ==}
-    engines: {node: ^12.0.0 || ^14.0.0 || >=16.0.0}
+    resolution:
+      {
+        integrity: sha512-CCZCDJuduB9OUkFkY2IgppNZMi2lBQgD2qzwXkEia16cge2pijY/aXi96CJMquDMn3nJdlPV1A5KrJEXwfLNzQ==,
+      }
+    engines: { node: ^12.0.0 || ^14.0.0 || >=16.0.0 }
 
   '@eslint/eslintrc@2.1.4':
-    resolution: {integrity: sha512-269Z39MS6wVJtsoUl10L60WdkhJVdPG24Q4eZTH3nnF6lpvSShEK3wQjDX9JRWAUPvPh7COouPpU9IrqaZFvtQ==}
-    engines: {node: ^12.22.0 || ^14.17.0 || >=16.0.0}
+    resolution:
+      {
+        integrity: sha512-269Z39MS6wVJtsoUl10L60WdkhJVdPG24Q4eZTH3nnF6lpvSShEK3wQjDX9JRWAUPvPh7COouPpU9IrqaZFvtQ==,
+      }
+    engines: { node: ^12.22.0 || ^14.17.0 || >=16.0.0 }
 
   '@eslint/js@8.57.1':
-    resolution: {integrity: sha512-d9zaMRSTIKDLhctzH12MtXvJKSSUhaHcjV+2Z+GK+EEY7XKpP5yR4x+N3TAcHTcu963nIr+TMcCb4DBCYX1z6Q==}
-    engines: {node: ^12.22.0 || ^14.17.0 || >=16.0.0}
+    resolution:
+      {
+        integrity: sha512-d9zaMRSTIKDLhctzH12MtXvJKSSUhaHcjV+2Z+GK+EEY7XKpP5yR4x+N3TAcHTcu963nIr+TMcCb4DBCYX1z6Q==,
+      }
+    engines: { node: ^12.22.0 || ^14.17.0 || >=16.0.0 }
 
   '@faker-js/faker@9.9.0':
-    resolution: {integrity: sha512-OEl393iCOoo/z8bMezRlJu+GlRGlsKbUAN7jKB6LhnKoqKve5DXRpalbItIIcwnCjs1k/FOPjFzcA6Qn+H+YbA==}
-    engines: {node: '>=18.0.0', npm: '>=9.0.0'}
+    resolution:
+      {
+        integrity: sha512-OEl393iCOoo/z8bMezRlJu+GlRGlsKbUAN7jKB6LhnKoqKve5DXRpalbItIIcwnCjs1k/FOPjFzcA6Qn+H+YbA==,
+      }
+    engines: { node: '>=18.0.0', npm: '>=9.0.0' }
 
   '@humanwhocodes/config-array@0.13.0':
-    resolution: {integrity: sha512-DZLEEqFWQFiyK6h5YIeynKx7JlvCYWL0cImfSRXZ9l4Sg2efkFGTuFf6vzXjK1cq6IYkU+Eg/JizXw+TD2vRNw==}
-    engines: {node: '>=10.10.0'}
+    resolution:
+      {
+        integrity: sha512-DZLEEqFWQFiyK6h5YIeynKx7JlvCYWL0cImfSRXZ9l4Sg2efkFGTuFf6vzXjK1cq6IYkU+Eg/JizXw+TD2vRNw==,
+      }
+    engines: { node: '>=10.10.0' }
     deprecated: Use @eslint/config-array instead
 
   '@humanwhocodes/module-importer@1.0.1':
-    resolution: {integrity: sha512-bxveV4V8v5Yb4ncFTT3rPSgZBOpCkjfK0y4oVVVJwIuDVBRMDXrPyXRL988i5ap9m9bnyEEjWfm5WkBmtffLfA==}
-    engines: {node: '>=12.22'}
+    resolution:
+      {
+        integrity: sha512-bxveV4V8v5Yb4ncFTT3rPSgZBOpCkjfK0y4oVVVJwIuDVBRMDXrPyXRL988i5ap9m9bnyEEjWfm5WkBmtffLfA==,
+      }
+    engines: { node: '>=12.22' }
 
   '@humanwhocodes/object-schema@2.0.3':
-    resolution: {integrity: sha512-93zYdMES/c1D69yZiKDBj0V24vqNzB/koF26KPaagAfd3P/4gUlh3Dys5ogAK+Exi9QyzlD8x/08Zt7wIKcDcA==}
+    resolution:
+      {
+        integrity: sha512-93zYdMES/c1D69yZiKDBj0V24vqNzB/koF26KPaagAfd3P/4gUlh3Dys5ogAK+Exi9QyzlD8x/08Zt7wIKcDcA==,
+      }
     deprecated: Use @eslint/object-schema instead
 
   '@isaacs/cliui@8.0.2':
-    resolution: {integrity: sha512-O8jcjabXaleOG9DQ0+ARXWZBTfnP4WNAqzuiJK7ll44AmxGKv/J2M4TPjxjY3znBCfvBXFzucm1twdyFybFqEA==}
-    engines: {node: '>=12'}
+    resolution:
+      {
+        integrity: sha512-O8jcjabXaleOG9DQ0+ARXWZBTfnP4WNAqzuiJK7ll44AmxGKv/J2M4TPjxjY3znBCfvBXFzucm1twdyFybFqEA==,
+      }
+    engines: { node: '>=12' }
 
   '@istanbuljs/load-nyc-config@1.1.0':
-    resolution: {integrity: sha512-VjeHSlIzpv/NyD3N0YuHfXOPDIixcA1q2ZV98wsMqcYlPmv2n3Yb2lYP9XMElnaFVXg5A7YLTeLu6V84uQDjmQ==}
-    engines: {node: '>=8'}
+    resolution:
+      {
+        integrity: sha512-VjeHSlIzpv/NyD3N0YuHfXOPDIixcA1q2ZV98wsMqcYlPmv2n3Yb2lYP9XMElnaFVXg5A7YLTeLu6V84uQDjmQ==,
+      }
+    engines: { node: '>=8' }
 
   '@istanbuljs/schema@0.1.3':
-    resolution: {integrity: sha512-ZXRY4jNvVgSVQ8DL3LTcakaAtXwTVUxE81hslsyD2AtoXW/wVob10HkOJ1X/pAlcI7D+2YoZKg5do8G/w6RYgA==}
-    engines: {node: '>=8'}
+    resolution:
+      {
+        integrity: sha512-ZXRY4jNvVgSVQ8DL3LTcakaAtXwTVUxE81hslsyD2AtoXW/wVob10HkOJ1X/pAlcI7D+2YoZKg5do8G/w6RYgA==,
+      }
+    engines: { node: '>=8' }
 
   '@jest/console@29.7.0':
-    resolution: {integrity: sha512-5Ni4CU7XHQi32IJ398EEP4RrB8eV09sXP2ROqD4bksHrnTree52PsxvX8tpL8LvTZ3pFzXyPbNQReSN41CAhOg==}
-    engines: {node: ^14.15.0 || ^16.10.0 || >=18.0.0}
+    resolution:
+      {
+        integrity: sha512-5Ni4CU7XHQi32IJ398EEP4RrB8eV09sXP2ROqD4bksHrnTree52PsxvX8tpL8LvTZ3pFzXyPbNQReSN41CAhOg==,
+      }
+    engines: { node: ^14.15.0 || ^16.10.0 || >=18.0.0 }
 
   '@jest/core@29.7.0':
-    resolution: {integrity: sha512-n7aeXWKMnGtDA48y8TLWJPJmLmmZ642Ceo78cYWEpiD7FzDgmNDV/GCVRorPABdXLJZ/9wzzgZAlHjXjxDHGsg==}
-    engines: {node: ^14.15.0 || ^16.10.0 || >=18.0.0}
+    resolution:
+      {
+        integrity: sha512-n7aeXWKMnGtDA48y8TLWJPJmLmmZ642Ceo78cYWEpiD7FzDgmNDV/GCVRorPABdXLJZ/9wzzgZAlHjXjxDHGsg==,
+      }
+    engines: { node: ^14.15.0 || ^16.10.0 || >=18.0.0 }
     peerDependencies:
       node-notifier: ^8.0.1 || ^9.0.0 || ^10.0.0
     peerDependenciesMeta:
@@ -685,28 +1013,46 @@
         optional: true
 
   '@jest/environment@29.7.0':
-    resolution: {integrity: sha512-aQIfHDq33ExsN4jP1NWGXhxgQ/wixs60gDiKO+XVMd8Mn0NWPWgc34ZQDTb2jKaUWQ7MuwoitXAsN2XVXNMpAw==}
-    engines: {node: ^14.15.0 || ^16.10.0 || >=18.0.0}
+    resolution:
+      {
+        integrity: sha512-aQIfHDq33ExsN4jP1NWGXhxgQ/wixs60gDiKO+XVMd8Mn0NWPWgc34ZQDTb2jKaUWQ7MuwoitXAsN2XVXNMpAw==,
+      }
+    engines: { node: ^14.15.0 || ^16.10.0 || >=18.0.0 }
 
   '@jest/expect-utils@29.7.0':
-    resolution: {integrity: sha512-GlsNBWiFQFCVi9QVSx7f5AgMeLxe9YCCs5PuP2O2LdjDAA8Jh9eX7lA1Jq/xdXw3Wb3hyvlFNfZIfcRetSzYcA==}
-    engines: {node: ^14.15.0 || ^16.10.0 || >=18.0.0}
+    resolution:
+      {
+        integrity: sha512-GlsNBWiFQFCVi9QVSx7f5AgMeLxe9YCCs5PuP2O2LdjDAA8Jh9eX7lA1Jq/xdXw3Wb3hyvlFNfZIfcRetSzYcA==,
+      }
+    engines: { node: ^14.15.0 || ^16.10.0 || >=18.0.0 }
 
   '@jest/expect@29.7.0':
-    resolution: {integrity: sha512-8uMeAMycttpva3P1lBHB8VciS9V0XAr3GymPpipdyQXbBcuhkLQOSe8E/p92RyAdToS6ZD1tFkX+CkhoECE0dQ==}
-    engines: {node: ^14.15.0 || ^16.10.0 || >=18.0.0}
+    resolution:
+      {
+        integrity: sha512-8uMeAMycttpva3P1lBHB8VciS9V0XAr3GymPpipdyQXbBcuhkLQOSe8E/p92RyAdToS6ZD1tFkX+CkhoECE0dQ==,
+      }
+    engines: { node: ^14.15.0 || ^16.10.0 || >=18.0.0 }
 
   '@jest/fake-timers@29.7.0':
-    resolution: {integrity: sha512-q4DH1Ha4TTFPdxLsqDXK1d3+ioSL7yL5oCMJZgDYm6i+6CygW5E5xVr/D1HdsGxjt1ZWSfUAs9OxSB/BNelWrQ==}
-    engines: {node: ^14.15.0 || ^16.10.0 || >=18.0.0}
+    resolution:
+      {
+        integrity: sha512-q4DH1Ha4TTFPdxLsqDXK1d3+ioSL7yL5oCMJZgDYm6i+6CygW5E5xVr/D1HdsGxjt1ZWSfUAs9OxSB/BNelWrQ==,
+      }
+    engines: { node: ^14.15.0 || ^16.10.0 || >=18.0.0 }
 
   '@jest/globals@29.7.0':
-    resolution: {integrity: sha512-mpiz3dutLbkW2MNFubUGUEVLkTGiqW6yLVTA+JbP6fI6J5iL9Y0Nlg8k95pcF8ctKwCS7WVxteBs29hhfAotzQ==}
-    engines: {node: ^14.15.0 || ^16.10.0 || >=18.0.0}
+    resolution:
+      {
+        integrity: sha512-mpiz3dutLbkW2MNFubUGUEVLkTGiqW6yLVTA+JbP6fI6J5iL9Y0Nlg8k95pcF8ctKwCS7WVxteBs29hhfAotzQ==,
+      }
+    engines: { node: ^14.15.0 || ^16.10.0 || >=18.0.0 }
 
   '@jest/reporters@29.7.0':
-    resolution: {integrity: sha512-DApq0KJbJOEzAFYjHADNNxAE3KbhxQB1y5Kplb5Waqw6zVbuWatSnMjE5gs8FUgEPmNsnZA3NCWl9NG0ia04Pg==}
-    engines: {node: ^14.15.0 || ^16.10.0 || >=18.0.0}
+    resolution:
+      {
+        integrity: sha512-DApq0KJbJOEzAFYjHADNNxAE3KbhxQB1y5Kplb5Waqw6zVbuWatSnMjE5gs8FUgEPmNsnZA3NCWl9NG0ia04Pg==,
+      }
+    engines: { node: ^14.15.0 || ^16.10.0 || >=18.0.0 }
     peerDependencies:
       node-notifier: ^8.0.1 || ^9.0.0 || ^10.0.0
     peerDependenciesMeta:
@@ -714,69 +1060,120 @@
         optional: true
 
   '@jest/schemas@29.6.3':
-    resolution: {integrity: sha512-mo5j5X+jIZmJQveBKeS/clAueipV7KgiX1vMgCxam1RNYiqE1w62n0/tJJnHtjW8ZHcQco5gY85jA3mi0L+nSA==}
-    engines: {node: ^14.15.0 || ^16.10.0 || >=18.0.0}
+    resolution:
+      {
+        integrity: sha512-mo5j5X+jIZmJQveBKeS/clAueipV7KgiX1vMgCxam1RNYiqE1w62n0/tJJnHtjW8ZHcQco5gY85jA3mi0L+nSA==,
+      }
+    engines: { node: ^14.15.0 || ^16.10.0 || >=18.0.0 }
 
   '@jest/source-map@29.6.3':
-    resolution: {integrity: sha512-MHjT95QuipcPrpLM+8JMSzFx6eHp5Bm+4XeFDJlwsvVBjmKNiIAvasGK2fxz2WbGRlnvqehFbh07MMa7n3YJnw==}
-    engines: {node: ^14.15.0 || ^16.10.0 || >=18.0.0}
+    resolution:
+      {
+        integrity: sha512-MHjT95QuipcPrpLM+8JMSzFx6eHp5Bm+4XeFDJlwsvVBjmKNiIAvasGK2fxz2WbGRlnvqehFbh07MMa7n3YJnw==,
+      }
+    engines: { node: ^14.15.0 || ^16.10.0 || >=18.0.0 }
 
   '@jest/test-result@29.7.0':
-    resolution: {integrity: sha512-Fdx+tv6x1zlkJPcWXmMDAG2HBnaR9XPSd5aDWQVsfrZmLVT3lU1cwyxLgRmXR9yrq4NBoEm9BMsfgFzTQAbJYA==}
-    engines: {node: ^14.15.0 || ^16.10.0 || >=18.0.0}
+    resolution:
+      {
+        integrity: sha512-Fdx+tv6x1zlkJPcWXmMDAG2HBnaR9XPSd5aDWQVsfrZmLVT3lU1cwyxLgRmXR9yrq4NBoEm9BMsfgFzTQAbJYA==,
+      }
+    engines: { node: ^14.15.0 || ^16.10.0 || >=18.0.0 }
 
   '@jest/test-sequencer@29.7.0':
-    resolution: {integrity: sha512-GQwJ5WZVrKnOJuiYiAF52UNUJXgTZx1NHjFSEB0qEMmSZKAkdMoIzw/Cj6x6NF4AvV23AUqDpFzQkN/eYCYTxw==}
-    engines: {node: ^14.15.0 || ^16.10.0 || >=18.0.0}
+    resolution:
+      {
+        integrity: sha512-GQwJ5WZVrKnOJuiYiAF52UNUJXgTZx1NHjFSEB0qEMmSZKAkdMoIzw/Cj6x6NF4AvV23AUqDpFzQkN/eYCYTxw==,
+      }
+    engines: { node: ^14.15.0 || ^16.10.0 || >=18.0.0 }
 
   '@jest/transform@29.7.0':
-    resolution: {integrity: sha512-ok/BTPFzFKVMwO5eOHRrvnBVHdRy9IrsrW1GpMaQ9MCnilNLXQKmAX8s1YXDFaai9xJpac2ySzV0YeRRECr2Vw==}
-    engines: {node: ^14.15.0 || ^16.10.0 || >=18.0.0}
+    resolution:
+      {
+        integrity: sha512-ok/BTPFzFKVMwO5eOHRrvnBVHdRy9IrsrW1GpMaQ9MCnilNLXQKmAX8s1YXDFaai9xJpac2ySzV0YeRRECr2Vw==,
+      }
+    engines: { node: ^14.15.0 || ^16.10.0 || >=18.0.0 }
 
   '@jest/types@29.6.3':
-    resolution: {integrity: sha512-u3UPsIilWKOM3F9CXtrG8LEJmNxwoCQC/XVj4IKYXvvpx7QIi/Kg1LI5uDmDpKlac62NUtX7eLjRh+jVZcLOzw==}
-    engines: {node: ^14.15.0 || ^16.10.0 || >=18.0.0}
+    resolution:
+      {
+        integrity: sha512-u3UPsIilWKOM3F9CXtrG8LEJmNxwoCQC/XVj4IKYXvvpx7QIi/Kg1LI5uDmDpKlac62NUtX7eLjRh+jVZcLOzw==,
+      }
+    engines: { node: ^14.15.0 || ^16.10.0 || >=18.0.0 }
 
   '@jridgewell/gen-mapping@0.3.13':
-    resolution: {integrity: sha512-2kkt/7niJ6MgEPxF0bYdQ6etZaA+fQvDcLKckhy1yIQOzaoKjBBjSj63/aLVjYE3qhRt5dvM+uUyfCg6UKCBbA==}
+    resolution:
+      {
+        integrity: sha512-2kkt/7niJ6MgEPxF0bYdQ6etZaA+fQvDcLKckhy1yIQOzaoKjBBjSj63/aLVjYE3qhRt5dvM+uUyfCg6UKCBbA==,
+      }
 
   '@jridgewell/resolve-uri@3.1.2':
-    resolution: {integrity: sha512-bRISgCIjP20/tbWSPWMEi54QVPRZExkuD9lJL+UIxUKtwVJA8wW1Trb1jMs1RFXo1CBTNZ/5hpC9QvmKWdopKw==}
-    engines: {node: '>=6.0.0'}
+    resolution:
+      {
+        integrity: sha512-bRISgCIjP20/tbWSPWMEi54QVPRZExkuD9lJL+UIxUKtwVJA8wW1Trb1jMs1RFXo1CBTNZ/5hpC9QvmKWdopKw==,
+      }
+    engines: { node: '>=6.0.0' }
 
   '@jridgewell/source-map@0.3.11':
-    resolution: {integrity: sha512-ZMp1V8ZFcPG5dIWnQLr3NSI1MiCU7UETdS/A0G8V/XWHvJv3ZsFqutJn1Y5RPmAPX6F3BiE397OqveU/9NCuIA==}
+    resolution:
+      {
+        integrity: sha512-ZMp1V8ZFcPG5dIWnQLr3NSI1MiCU7UETdS/A0G8V/XWHvJv3ZsFqutJn1Y5RPmAPX6F3BiE397OqveU/9NCuIA==,
+      }
 
   '@jridgewell/sourcemap-codec@1.5.5':
-    resolution: {integrity: sha512-cYQ9310grqxueWbl+WuIUIaiUaDcj7WOq5fVhEljNVgRfOUhY9fy2zTvfoqWsnebh8Sl70VScFbICvJnLKB0Og==}
+    resolution:
+      {
+        integrity: sha512-cYQ9310grqxueWbl+WuIUIaiUaDcj7WOq5fVhEljNVgRfOUhY9fy2zTvfoqWsnebh8Sl70VScFbICvJnLKB0Og==,
+      }
 
   '@jridgewell/trace-mapping@0.3.30':
-    resolution: {integrity: sha512-GQ7Nw5G2lTu/BtHTKfXhKHok2WGetd4XYcVKGx00SjAk8GMwgJM3zr6zORiPGuOE+/vkc90KtTosSSvaCjKb2Q==}
+    resolution:
+      {
+        integrity: sha512-GQ7Nw5G2lTu/BtHTKfXhKHok2WGetd4XYcVKGx00SjAk8GMwgJM3zr6zORiPGuOE+/vkc90KtTosSSvaCjKb2Q==,
+      }
 
   '@jridgewell/trace-mapping@0.3.9':
-    resolution: {integrity: sha512-3Belt6tdc8bPgAtbcmdtNJlirVoTmEb5e2gC94PnkwEW9jI6CAHUeoG85tjWP5WquqfavoMtMwiG4P926ZKKuQ==}
+    resolution:
+      {
+        integrity: sha512-3Belt6tdc8bPgAtbcmdtNJlirVoTmEb5e2gC94PnkwEW9jI6CAHUeoG85tjWP5WquqfavoMtMwiG4P926ZKKuQ==,
+      }
 
   '@ljharb/through@2.3.14':
-    resolution: {integrity: sha512-ajBvlKpWucBB17FuQYUShqpqy8GRgYEpJW0vWJbUu1CV9lWyrDCapy0lScU8T8Z6qn49sSwJB3+M+evYIdGg+A==}
-    engines: {node: '>= 0.4'}
+    resolution:
+      {
+        integrity: sha512-ajBvlKpWucBB17FuQYUShqpqy8GRgYEpJW0vWJbUu1CV9lWyrDCapy0lScU8T8Z6qn49sSwJB3+M+evYIdGg+A==,
+      }
+    engines: { node: '>= 0.4' }
 
   '@lukeed/csprng@1.1.0':
-    resolution: {integrity: sha512-Z7C/xXCiGWsg0KuKsHTKJxbWhpI3Vs5GwLfOean7MGyVFGqdRgBbAjOCh6u4bbjPc/8MJ2pZmK/0DLdCbivLDA==}
-    engines: {node: '>=8'}
+    resolution:
+      {
+        integrity: sha512-Z7C/xXCiGWsg0KuKsHTKJxbWhpI3Vs5GwLfOean7MGyVFGqdRgBbAjOCh6u4bbjPc/8MJ2pZmK/0DLdCbivLDA==,
+      }
+    engines: { node: '>=8' }
 
   '@microsoft/tsdoc@0.15.1':
-    resolution: {integrity: sha512-4aErSrCR/On/e5G2hDP0wjooqDdauzEbIq8hIkIe5pXV0rtWJZvdCEKL0ykZxex+IxIwBp0eGeV48hQN07dXtw==}
+    resolution:
+      {
+        integrity: sha512-4aErSrCR/On/e5G2hDP0wjooqDdauzEbIq8hIkIe5pXV0rtWJZvdCEKL0ykZxex+IxIwBp0eGeV48hQN07dXtw==,
+      }
 
   '@nestjs-modules/mailer@2.0.2':
-    resolution: {integrity: sha512-+z4mADQasg0H1ZaGu4zZTuKv2pu+XdErqx99PLFPzCDNTN/q9U59WPgkxVaHnsvKHNopLj5Xap7G4ZpptduoYw==}
+    resolution:
+      {
+        integrity: sha512-+z4mADQasg0H1ZaGu4zZTuKv2pu+XdErqx99PLFPzCDNTN/q9U59WPgkxVaHnsvKHNopLj5Xap7G4ZpptduoYw==,
+      }
     peerDependencies:
       '@nestjs/common': '>=7.0.9'
       '@nestjs/core': '>=7.0.9'
       nodemailer: '>=6.4.6'
 
   '@nestjs/cli@10.4.9':
-    resolution: {integrity: sha512-s8qYd97bggqeK7Op3iD49X2MpFtW4LVNLAwXFkfbRxKME6IYT7X0muNTJ2+QfI8hpbNx9isWkrLWIp+g5FOhiA==}
-    engines: {node: '>= 16.14'}
+    resolution:
+      {
+        integrity: sha512-s8qYd97bggqeK7Op3iD49X2MpFtW4LVNLAwXFkfbRxKME6IYT7X0muNTJ2+QfI8hpbNx9isWkrLWIp+g5FOhiA==,
+      }
+    engines: { node: '>= 16.14' }
     hasBin: true
     peerDependencies:
       '@swc/cli': ^0.1.62 || ^0.3.0 || ^0.4.0 || ^0.5.0
@@ -788,7 +1185,10 @@
         optional: true
 
   '@nestjs/common@10.4.20':
-    resolution: {integrity: sha512-hxJxZF7jcKGuUzM9EYbuES80Z/36piJbiqmPy86mk8qOn5gglFebBTvcx7PWVbRNSb4gngASYnefBj/Y2HAzpQ==}
+    resolution:
+      {
+        integrity: sha512-hxJxZF7jcKGuUzM9EYbuES80Z/36piJbiqmPy86mk8qOn5gglFebBTvcx7PWVbRNSb4gngASYnefBj/Y2HAzpQ==,
+      }
     peerDependencies:
       class-transformer: '*'
       class-validator: '*'
@@ -801,13 +1201,19 @@
         optional: true
 
   '@nestjs/config@4.0.2':
-    resolution: {integrity: sha512-McMW6EXtpc8+CwTUwFdg6h7dYcBUpH5iUILCclAsa+MbCEvC9ZKu4dCHRlJqALuhjLw97pbQu62l4+wRwGeZqA==}
+    resolution:
+      {
+        integrity: sha512-McMW6EXtpc8+CwTUwFdg6h7dYcBUpH5iUILCclAsa+MbCEvC9ZKu4dCHRlJqALuhjLw97pbQu62l4+wRwGeZqA==,
+      }
     peerDependencies:
       '@nestjs/common': ^10.0.0 || ^11.0.0
       rxjs: ^7.1.0
 
   '@nestjs/core@10.4.20':
-    resolution: {integrity: sha512-kRdtyKA3+Tu70N3RQ4JgmO1E3LzAMs/eppj7SfjabC7TgqNWoS4RLhWl4BqmsNVmjj6D5jgfPVtHtgYkU3AfpQ==}
+    resolution:
+      {
+        integrity: sha512-kRdtyKA3+Tu70N3RQ4JgmO1E3LzAMs/eppj7SfjabC7TgqNWoS4RLhWl4BqmsNVmjj6D5jgfPVtHtgYkU3AfpQ==,
+      }
     peerDependencies:
       '@nestjs/common': ^10.0.0
       '@nestjs/microservices': ^10.0.0
@@ -824,18 +1230,27 @@
         optional: true
 
   '@nestjs/event-emitter@3.0.1':
-    resolution: {integrity: sha512-0Ln/x+7xkU6AJFOcQI9tIhUMXVF7D5itiaQGOyJbXtlAfAIt8gzDdJm+Im7cFzKoWkiW5nCXCPh6GSvdQd/3Dw==}
+    resolution:
+      {
+        integrity: sha512-0Ln/x+7xkU6AJFOcQI9tIhUMXVF7D5itiaQGOyJbXtlAfAIt8gzDdJm+Im7cFzKoWkiW5nCXCPh6GSvdQd/3Dw==,
+      }
     peerDependencies:
       '@nestjs/common': ^10.0.0 || ^11.0.0
       '@nestjs/core': ^10.0.0 || ^11.0.0
 
   '@nestjs/jwt@11.0.0':
-    resolution: {integrity: sha512-v7YRsW3Xi8HNTsO+jeHSEEqelX37TVWgwt+BcxtkG/OfXJEOs6GZdbdza200d6KqId1pJQZ6UPj1F0M6E+mxaA==}
+    resolution:
+      {
+        integrity: sha512-v7YRsW3Xi8HNTsO+jeHSEEqelX37TVWgwt+BcxtkG/OfXJEOs6GZdbdza200d6KqId1pJQZ6UPj1F0M6E+mxaA==,
+      }
     peerDependencies:
       '@nestjs/common': ^8.0.0 || ^9.0.0 || ^10.0.0 || ^11.0.0
 
   '@nestjs/mapped-types@2.0.5':
-    resolution: {integrity: sha512-bSJv4pd6EY99NX9CjBIyn4TVDoSit82DUZlL4I3bqNfy5Gt+gXTa86i3I/i0iIV9P4hntcGM5GyO+FhZAhxtyg==}
+    resolution:
+      {
+        integrity: sha512-bSJv4pd6EY99NX9CjBIyn4TVDoSit82DUZlL4I3bqNfy5Gt+gXTa86i3I/i0iIV9P4hntcGM5GyO+FhZAhxtyg==,
+      }
     peerDependencies:
       '@nestjs/common': ^8.0.0 || ^9.0.0 || ^10.0.0
       class-transformer: ^0.4.0 || ^0.5.0
@@ -848,7 +1263,10 @@
         optional: true
 
   '@nestjs/mapped-types@2.1.0':
-    resolution: {integrity: sha512-W+n+rM69XsFdwORF11UqJahn4J3xi4g/ZEOlJNL6KoW5ygWSmBB2p0S2BZ4FQeS/NDH72e6xIcu35SfJnE8bXw==}
+    resolution:
+      {
+        integrity: sha512-W+n+rM69XsFdwORF11UqJahn4J3xi4g/ZEOlJNL6KoW5ygWSmBB2p0S2BZ4FQeS/NDH72e6xIcu35SfJnE8bXw==,
+      }
     peerDependencies:
       '@nestjs/common': ^10.0.0 || ^11.0.0
       class-transformer: ^0.4.0 || ^0.5.0
@@ -861,31 +1279,46 @@
         optional: true
 
   '@nestjs/passport@11.0.5':
-    resolution: {integrity: sha512-ulQX6mbjlws92PIM15Naes4F4p2JoxGnIJuUsdXQPT+Oo2sqQmENEZXM7eYuimocfHnKlcfZOuyzbA33LwUlOQ==}
+    resolution:
+      {
+        integrity: sha512-ulQX6mbjlws92PIM15Naes4F4p2JoxGnIJuUsdXQPT+Oo2sqQmENEZXM7eYuimocfHnKlcfZOuyzbA33LwUlOQ==,
+      }
     peerDependencies:
       '@nestjs/common': ^10.0.0 || ^11.0.0
       passport: ^0.5.0 || ^0.6.0 || ^0.7.0
 
   '@nestjs/platform-express@10.4.20':
-    resolution: {integrity: sha512-rh97mX3rimyf4xLMLHuTOBKe6UD8LOJ14VlJ1F/PTd6C6ZK9Ak6EHuJvdaGcSFQhd3ZMBh3I6CuujKGW9pNdIg==}
+    resolution:
+      {
+        integrity: sha512-rh97mX3rimyf4xLMLHuTOBKe6UD8LOJ14VlJ1F/PTd6C6ZK9Ak6EHuJvdaGcSFQhd3ZMBh3I6CuujKGW9pNdIg==,
+      }
     peerDependencies:
       '@nestjs/common': ^10.0.0
       '@nestjs/core': ^10.0.0
 
   '@nestjs/platform-socket.io@10.4.20':
-    resolution: {integrity: sha512-8wqJ7kJnvRC6T1o1U3NNnuzjaMJU43R4hvzKKba7GSdMN6j2Jfzz/vq5gHDx9xbXOAmfsc9bvaIiZegXxvHoJA==}
+    resolution:
+      {
+        integrity: sha512-8wqJ7kJnvRC6T1o1U3NNnuzjaMJU43R4hvzKKba7GSdMN6j2Jfzz/vq5gHDx9xbXOAmfsc9bvaIiZegXxvHoJA==,
+      }
     peerDependencies:
       '@nestjs/common': ^10.0.0
       '@nestjs/websockets': ^10.0.0
       rxjs: ^7.1.0
 
   '@nestjs/schematics@10.2.3':
-    resolution: {integrity: sha512-4e8gxaCk7DhBxVUly2PjYL4xC2ifDFexCqq1/u4TtivLGXotVk0wHdYuPYe1tHTHuR1lsOkRbfOCpkdTnigLVg==}
+    resolution:
+      {
+        integrity: sha512-4e8gxaCk7DhBxVUly2PjYL4xC2ifDFexCqq1/u4TtivLGXotVk0wHdYuPYe1tHTHuR1lsOkRbfOCpkdTnigLVg==,
+      }
     peerDependencies:
       typescript: '>=4.8.2'
 
   '@nestjs/swagger@7.4.2':
-    resolution: {integrity: sha512-Mu6TEn1M/owIvAx2B4DUQObQXqo2028R2s9rSZ/hJEgBK95+doTwS0DjmVA2wTeZTyVtXOoN7CsoM5pONBzvKQ==}
+    resolution:
+      {
+        integrity: sha512-Mu6TEn1M/owIvAx2B4DUQObQXqo2028R2s9rSZ/hJEgBK95+doTwS0DjmVA2wTeZTyVtXOoN7CsoM5pONBzvKQ==,
+      }
     peerDependencies:
       '@fastify/static': ^6.0.0 || ^7.0.0
       '@nestjs/common': ^9.0.0 || ^10.0.0
@@ -902,7 +1335,10 @@
         optional: true
 
   '@nestjs/testing@10.4.20':
-    resolution: {integrity: sha512-nMkRDukDKskdPruM6EsgMq7yJua+CPZM6I6FrLP8yXw8BiVSPv9Nm0CtcGGwt3kgZF9hfxKjGqLjsvVBsv6Vfw==}
+    resolution:
+      {
+        integrity: sha512-nMkRDukDKskdPruM6EsgMq7yJua+CPZM6I6FrLP8yXw8BiVSPv9Nm0CtcGGwt3kgZF9hfxKjGqLjsvVBsv6Vfw==,
+      }
     peerDependencies:
       '@nestjs/common': ^10.0.0
       '@nestjs/core': ^10.0.0
@@ -915,7 +1351,10 @@
         optional: true
 
   '@nestjs/websockets@10.4.20':
-    resolution: {integrity: sha512-tafsPPvQfAXc+cfxvuRDzS5V+Ixg8uVJq8xSocU24yVl/Xp6ajmhqiGiaVjYOX8mXY0NV836QwEZxHF7WvKHSw==}
+    resolution:
+      {
+        integrity: sha512-tafsPPvQfAXc+cfxvuRDzS5V+Ixg8uVJq8xSocU24yVl/Xp6ajmhqiGiaVjYOX8mXY0NV836QwEZxHF7WvKHSw==,
+      }
     peerDependencies:
       '@nestjs/common': ^10.0.0
       '@nestjs/core': ^10.0.0
@@ -927,43 +1366,73 @@
         optional: true
 
   '@noble/hashes@1.8.0':
-    resolution: {integrity: sha512-jCs9ldd7NwzpgXDIf6P3+NrHh9/sD6CQdxHyjQI+h/6rDNo88ypBxxz45UDuZHz9r3tNz7N/VInSVoVdtXEI4A==}
-    engines: {node: ^14.21.3 || >=16}
+    resolution:
+      {
+        integrity: sha512-jCs9ldd7NwzpgXDIf6P3+NrHh9/sD6CQdxHyjQI+h/6rDNo88ypBxxz45UDuZHz9r3tNz7N/VInSVoVdtXEI4A==,
+      }
+    engines: { node: ^14.21.3 || >=16 }
 
   '@nodelib/fs.scandir@2.1.5':
-    resolution: {integrity: sha512-vq24Bq3ym5HEQm2NKCr3yXDwjc7vTsEThRDnkp2DK9p1uqLR+DHurm/NOTo0KG7HYHU7eppKZj3MyqYuMBf62g==}
-    engines: {node: '>= 8'}
+    resolution:
+      {
+        integrity: sha512-vq24Bq3ym5HEQm2NKCr3yXDwjc7vTsEThRDnkp2DK9p1uqLR+DHurm/NOTo0KG7HYHU7eppKZj3MyqYuMBf62g==,
+      }
+    engines: { node: '>= 8' }
 
   '@nodelib/fs.stat@2.0.5':
-    resolution: {integrity: sha512-RkhPPp2zrqDAQA/2jNhnztcPAlv64XdhIp7a7454A5ovI7Bukxgt7MX7udwAu3zg1DcpPU0rz3VV1SeaqvY4+A==}
-    engines: {node: '>= 8'}
+    resolution:
+      {
+        integrity: sha512-RkhPPp2zrqDAQA/2jNhnztcPAlv64XdhIp7a7454A5ovI7Bukxgt7MX7udwAu3zg1DcpPU0rz3VV1SeaqvY4+A==,
+      }
+    engines: { node: '>= 8' }
 
   '@nodelib/fs.walk@1.2.8':
-    resolution: {integrity: sha512-oGB+UxlgWcgQkgwo8GcEGwemoTFt3FIO9ababBmaGwXIoBKZ+GTy0pP185beGg7Llih/NSHSV2XAs1lnznocSg==}
-    engines: {node: '>= 8'}
+    resolution:
+      {
+        integrity: sha512-oGB+UxlgWcgQkgwo8GcEGwemoTFt3FIO9ababBmaGwXIoBKZ+GTy0pP185beGg7Llih/NSHSV2XAs1lnznocSg==,
+      }
+    engines: { node: '>= 8' }
 
   '@nuxtjs/opencollective@0.3.2':
-    resolution: {integrity: sha512-um0xL3fO7Mf4fDxcqx9KryrB7zgRM5JSlvGN5AGkP6JLM5XEKyjeAiPbNxdXVXQ16isuAhYpvP88NgL2BGd6aA==}
-    engines: {node: '>=8.0.0', npm: '>=5.0.0'}
+    resolution:
+      {
+        integrity: sha512-um0xL3fO7Mf4fDxcqx9KryrB7zgRM5JSlvGN5AGkP6JLM5XEKyjeAiPbNxdXVXQ16isuAhYpvP88NgL2BGd6aA==,
+      }
+    engines: { node: '>=8.0.0', npm: '>=5.0.0' }
     hasBin: true
 
   '@one-ini/wasm@0.1.1':
-    resolution: {integrity: sha512-XuySG1E38YScSJoMlqovLru4KTUNSjgVTIjyh7qMX6aNN5HY5Ct5LhRJdxO79JtTzKfzV/bnWpz+zquYrISsvw==}
+    resolution:
+      {
+        integrity: sha512-XuySG1E38YScSJoMlqovLru4KTUNSjgVTIjyh7qMX6aNN5HY5Ct5LhRJdxO79JtTzKfzV/bnWpz+zquYrISsvw==,
+      }
 
   '@paralleldrive/cuid2@2.2.2':
-    resolution: {integrity: sha512-ZOBkgDwEdoYVlSeRbYYXs0S9MejQofiVYoTbKzy/6GQa39/q5tQU2IX46+shYnUkpEl3wc+J6wRlar7r2EK2xA==}
+    resolution:
+      {
+        integrity: sha512-ZOBkgDwEdoYVlSeRbYYXs0S9MejQofiVYoTbKzy/6GQa39/q5tQU2IX46+shYnUkpEl3wc+J6wRlar7r2EK2xA==,
+      }
 
   '@pkgjs/parseargs@0.11.0':
-    resolution: {integrity: sha512-+1VkjdD0QBLPodGrJUeqarH8VAIvQODIbwh9XpP5Syisf7YoQgsJKPNFoqqLQlu+VQ/tVSshMR6loPMn8U+dPg==}
-    engines: {node: '>=14'}
+    resolution:
+      {
+        integrity: sha512-+1VkjdD0QBLPodGrJUeqarH8VAIvQODIbwh9XpP5Syisf7YoQgsJKPNFoqqLQlu+VQ/tVSshMR6loPMn8U+dPg==,
+      }
+    engines: { node: '>=14' }
 
   '@pkgr/core@0.2.9':
-    resolution: {integrity: sha512-QNqXyfVS2wm9hweSYD2O7F0G06uurj9kZ96TRQE5Y9hU7+tgdZwIkbAKc5Ocy1HxEY2kuDQa6cQ1WRs/O5LFKA==}
-    engines: {node: ^12.20.0 || ^14.18.0 || >=16.0.0}
+    resolution:
+      {
+        integrity: sha512-QNqXyfVS2wm9hweSYD2O7F0G06uurj9kZ96TRQE5Y9hU7+tgdZwIkbAKc5Ocy1HxEY2kuDQa6cQ1WRs/O5LFKA==,
+      }
+    engines: { node: ^12.20.0 || ^14.18.0 || >=16.0.0 }
 
   '@prisma/client@6.14.0':
-    resolution: {integrity: sha512-8E/Nk3eL5g7RQIg/LUj1ICyDmhD053STjxrPxUtCRybs2s/2sOEcx9NpITuAOPn07HEpWBfhAVe1T/HYWXUPOw==}
-    engines: {node: '>=18.18'}
+    resolution:
+      {
+        integrity: sha512-8E/Nk3eL5g7RQIg/LUj1ICyDmhD053STjxrPxUtCRybs2s/2sOEcx9NpITuAOPn07HEpWBfhAVe1T/HYWXUPOw==,
+      }
+    engines: { node: '>=18.18' }
     peerDependencies:
       prisma: '*'
       typescript: '>=5.1.0'
@@ -974,596 +1443,1085 @@
         optional: true
 
   '@prisma/config@6.14.0':
-    resolution: {integrity: sha512-IwC7o5KNNGhmblLs23swnfBjADkacBb7wvyDXUWLwuvUQciKJZqyecU0jw0d7JRkswrj+XTL8fdr0y2/VerKQQ==}
+    resolution:
+      {
+        integrity: sha512-IwC7o5KNNGhmblLs23swnfBjADkacBb7wvyDXUWLwuvUQciKJZqyecU0jw0d7JRkswrj+XTL8fdr0y2/VerKQQ==,
+      }
 
   '@prisma/debug@6.14.0':
-    resolution: {integrity: sha512-j4Lf+y+5QIJgQD4sJWSbkOD7geKx9CakaLp/TyTy/UDu9Wo0awvWCBH/BAxTHUaCpIl9USA5VS/KJhDqKJSwug==}
+    resolution:
+      {
+        integrity: sha512-j4Lf+y+5QIJgQD4sJWSbkOD7geKx9CakaLp/TyTy/UDu9Wo0awvWCBH/BAxTHUaCpIl9USA5VS/KJhDqKJSwug==,
+      }
 
   '@prisma/engines-version@6.14.0-25.717184b7b35ea05dfa71a3236b7af656013e1e49':
-    resolution: {integrity: sha512-EgN9ODJpiX45yvwcngoStp3uQPJ3l+AEVoQ6dMMO2QvmwIlnxfApzKmJQExzdo7/hqQANrz5txHJdGYHzOnGHA==}
+    resolution:
+      {
+        integrity: sha512-EgN9ODJpiX45yvwcngoStp3uQPJ3l+AEVoQ6dMMO2QvmwIlnxfApzKmJQExzdo7/hqQANrz5txHJdGYHzOnGHA==,
+      }
 
   '@prisma/engines@6.14.0':
-    resolution: {integrity: sha512-LhJjqsALFEcoAtF07nSaOkVguaxw/ZsgfROIYZ8bAZDobe7y8Wy+PkYQaPOK1iLSsFgV2MhCO/eNrI1gdSOj6w==}
+    resolution:
+      {
+        integrity: sha512-LhJjqsALFEcoAtF07nSaOkVguaxw/ZsgfROIYZ8bAZDobe7y8Wy+PkYQaPOK1iLSsFgV2MhCO/eNrI1gdSOj6w==,
+      }
 
   '@prisma/fetch-engine@6.14.0':
-    resolution: {integrity: sha512-MPzYPOKMENYOaY3AcAbaKrfvXVlvTc6iHmTXsp9RiwCX+bPyfDMqMFVUSVXPYrXnrvEzhGHfyiFy0PRLHPysNg==}
+    resolution:
+      {
+        integrity: sha512-MPzYPOKMENYOaY3AcAbaKrfvXVlvTc6iHmTXsp9RiwCX+bPyfDMqMFVUSVXPYrXnrvEzhGHfyiFy0PRLHPysNg==,
+      }
 
   '@prisma/get-platform@6.14.0':
-    resolution: {integrity: sha512-7VjuxKNwjnBhKfqPpMeWiHEa2sVjYzmHdl1slW6STuUCe9QnOY0OY1ljGSvz6wpG4U8DfbDqkG1yofd/1GINww==}
+    resolution:
+      {
+        integrity: sha512-7VjuxKNwjnBhKfqPpMeWiHEa2sVjYzmHdl1slW6STuUCe9QnOY0OY1ljGSvz6wpG4U8DfbDqkG1yofd/1GINww==,
+      }
 
   '@puppeteer/browsers@2.10.7':
-    resolution: {integrity: sha512-wHWLkQWBjHtajZeqCB74nsa/X70KheyOhySYBRmVQDJiNj0zjZR/naPCvdWjMhcG1LmjaMV/9WtTo5mpe8qWLw==}
-    engines: {node: '>=18'}
+    resolution:
+      {
+        integrity: sha512-wHWLkQWBjHtajZeqCB74nsa/X70KheyOhySYBRmVQDJiNj0zjZR/naPCvdWjMhcG1LmjaMV/9WtTo5mpe8qWLw==,
+      }
+    engines: { node: '>=18' }
     hasBin: true
 
   '@scarf/scarf@1.4.0':
-    resolution: {integrity: sha512-xxeapPiUXdZAE3che6f3xogoJPeZgig6omHEy1rIY5WVsB3H2BHNnZH+gHG6x91SCWyQCzWGsuL2Hh3ClO5/qQ==}
+    resolution:
+      {
+        integrity: sha512-xxeapPiUXdZAE3che6f3xogoJPeZgig6omHEy1rIY5WVsB3H2BHNnZH+gHG6x91SCWyQCzWGsuL2Hh3ClO5/qQ==,
+      }
 
   '@selderee/plugin-htmlparser2@0.11.0':
-    resolution: {integrity: sha512-P33hHGdldxGabLFjPPpaTxVolMrzrcegejx+0GxjrIb9Zv48D8yAIA/QTDR2dFl7Uz7urX8aX6+5bCZslr+gWQ==}
+    resolution:
+      {
+        integrity: sha512-P33hHGdldxGabLFjPPpaTxVolMrzrcegejx+0GxjrIb9Zv48D8yAIA/QTDR2dFl7Uz7urX8aX6+5bCZslr+gWQ==,
+      }
 
   '@sinclair/typebox@0.27.8':
-    resolution: {integrity: sha512-+Fj43pSMwJs4KRrH/938Uf+uAELIgVBmQzg/q1YG10djyfA3TnrU8N8XzqCh/okZdszqBQTZf96idMfE5lnwTA==}
+    resolution:
+      {
+        integrity: sha512-+Fj43pSMwJs4KRrH/938Uf+uAELIgVBmQzg/q1YG10djyfA3TnrU8N8XzqCh/okZdszqBQTZf96idMfE5lnwTA==,
+      }
 
   '@sinonjs/commons@3.0.1':
-    resolution: {integrity: sha512-K3mCHKQ9sVh8o1C9cxkwxaOmXoAMlDxC1mYyHrjqOWEcBjYr76t96zL2zlj5dUGZ3HSw240X1qgH3Mjf1yJWpQ==}
+    resolution:
+      {
+        integrity: sha512-K3mCHKQ9sVh8o1C9cxkwxaOmXoAMlDxC1mYyHrjqOWEcBjYr76t96zL2zlj5dUGZ3HSw240X1qgH3Mjf1yJWpQ==,
+      }
 
   '@sinonjs/fake-timers@10.3.0':
-    resolution: {integrity: sha512-V4BG07kuYSUkTCSBHG8G8TNhM+F19jXFWnQtzj+we8DrkpSBCee9Z3Ms8yiGer/dlmhe35/Xdgyo3/0rQKg7YA==}
+    resolution:
+      {
+        integrity: sha512-V4BG07kuYSUkTCSBHG8G8TNhM+F19jXFWnQtzj+we8DrkpSBCee9Z3Ms8yiGer/dlmhe35/Xdgyo3/0rQKg7YA==,
+      }
 
   '@smithy/abort-controller@4.0.5':
-    resolution: {integrity: sha512-jcrqdTQurIrBbUm4W2YdLVMQDoL0sA9DTxYd2s+R/y+2U9NLOP7Xf/YqfSg1FZhlZIYEnvk2mwbyvIfdLEPo8g==}
-    engines: {node: '>=18.0.0'}
+    resolution:
+      {
+        integrity: sha512-jcrqdTQurIrBbUm4W2YdLVMQDoL0sA9DTxYd2s+R/y+2U9NLOP7Xf/YqfSg1FZhlZIYEnvk2mwbyvIfdLEPo8g==,
+      }
+    engines: { node: '>=18.0.0' }
 
   '@smithy/chunked-blob-reader-native@4.0.0':
-    resolution: {integrity: sha512-R9wM2yPmfEMsUmlMlIgSzOyICs0x9uu7UTHoccMyt7BWw8shcGM8HqB355+BZCPBcySvbTYMs62EgEQkNxz2ig==}
-    engines: {node: '>=18.0.0'}
+    resolution:
+      {
+        integrity: sha512-R9wM2yPmfEMsUmlMlIgSzOyICs0x9uu7UTHoccMyt7BWw8shcGM8HqB355+BZCPBcySvbTYMs62EgEQkNxz2ig==,
+      }
+    engines: { node: '>=18.0.0' }
 
   '@smithy/chunked-blob-reader@5.0.0':
-    resolution: {integrity: sha512-+sKqDBQqb036hh4NPaUiEkYFkTUGYzRsn3EuFhyfQfMy6oGHEUJDurLP9Ufb5dasr/XiAmPNMr6wa9afjQB+Gw==}
-    engines: {node: '>=18.0.0'}
+    resolution:
+      {
+        integrity: sha512-+sKqDBQqb036hh4NPaUiEkYFkTUGYzRsn3EuFhyfQfMy6oGHEUJDurLP9Ufb5dasr/XiAmPNMr6wa9afjQB+Gw==,
+      }
+    engines: { node: '>=18.0.0' }
 
   '@smithy/config-resolver@4.1.5':
-    resolution: {integrity: sha512-viuHMxBAqydkB0AfWwHIdwf/PRH2z5KHGUzqyRtS/Wv+n3IHI993Sk76VCA7dD/+GzgGOmlJDITfPcJC1nIVIw==}
-    engines: {node: '>=18.0.0'}
+    resolution:
+      {
+        integrity: sha512-viuHMxBAqydkB0AfWwHIdwf/PRH2z5KHGUzqyRtS/Wv+n3IHI993Sk76VCA7dD/+GzgGOmlJDITfPcJC1nIVIw==,
+      }
+    engines: { node: '>=18.0.0' }
 
   '@smithy/core@3.8.0':
-    resolution: {integrity: sha512-EYqsIYJmkR1VhVE9pccnk353xhs+lB6btdutJEtsp7R055haMJp2yE16eSxw8fv+G0WUY6vqxyYOP8kOqawxYQ==}
-    engines: {node: '>=18.0.0'}
+    resolution:
+      {
+        integrity: sha512-EYqsIYJmkR1VhVE9pccnk353xhs+lB6btdutJEtsp7R055haMJp2yE16eSxw8fv+G0WUY6vqxyYOP8kOqawxYQ==,
+      }
+    engines: { node: '>=18.0.0' }
 
   '@smithy/credential-provider-imds@4.0.7':
-    resolution: {integrity: sha512-dDzrMXA8d8riFNiPvytxn0mNwR4B3h8lgrQ5UjAGu6T9z/kRg/Xncf4tEQHE/+t25sY8IH3CowcmWi+1U5B1Gw==}
-    engines: {node: '>=18.0.0'}
+    resolution:
+      {
+        integrity: sha512-dDzrMXA8d8riFNiPvytxn0mNwR4B3h8lgrQ5UjAGu6T9z/kRg/Xncf4tEQHE/+t25sY8IH3CowcmWi+1U5B1Gw==,
+      }
+    engines: { node: '>=18.0.0' }
 
   '@smithy/eventstream-codec@4.0.5':
-    resolution: {integrity: sha512-miEUN+nz2UTNoRYRhRqVTJCx7jMeILdAurStT2XoS+mhokkmz1xAPp95DFW9Gxt4iF2VBqpeF9HbTQ3kY1viOA==}
-    engines: {node: '>=18.0.0'}
+    resolution:
+      {
+        integrity: sha512-miEUN+nz2UTNoRYRhRqVTJCx7jMeILdAurStT2XoS+mhokkmz1xAPp95DFW9Gxt4iF2VBqpeF9HbTQ3kY1viOA==,
+      }
+    engines: { node: '>=18.0.0' }
 
   '@smithy/eventstream-serde-browser@4.0.5':
-    resolution: {integrity: sha512-LCUQUVTbM6HFKzImYlSB9w4xafZmpdmZsOh9rIl7riPC3osCgGFVP+wwvYVw6pXda9PPT9TcEZxaq3XE81EdJQ==}
-    engines: {node: '>=18.0.0'}
+    resolution:
+      {
+        integrity: sha512-LCUQUVTbM6HFKzImYlSB9w4xafZmpdmZsOh9rIl7riPC3osCgGFVP+wwvYVw6pXda9PPT9TcEZxaq3XE81EdJQ==,
+      }
+    engines: { node: '>=18.0.0' }
 
   '@smithy/eventstream-serde-config-resolver@4.1.3':
-    resolution: {integrity: sha512-yTTzw2jZjn/MbHu1pURbHdpjGbCuMHWncNBpJnQAPxOVnFUAbSIUSwafiphVDjNV93TdBJWmeVAds7yl5QCkcA==}
-    engines: {node: '>=18.0.0'}
+    resolution:
+      {
+        integrity: sha512-yTTzw2jZjn/MbHu1pURbHdpjGbCuMHWncNBpJnQAPxOVnFUAbSIUSwafiphVDjNV93TdBJWmeVAds7yl5QCkcA==,
+      }
+    engines: { node: '>=18.0.0' }
 
   '@smithy/eventstream-serde-node@4.0.5':
-    resolution: {integrity: sha512-lGS10urI4CNzz6YlTe5EYG0YOpsSp3ra8MXyco4aqSkQDuyZPIw2hcaxDU82OUVtK7UY9hrSvgWtpsW5D4rb4g==}
-    engines: {node: '>=18.0.0'}
+    resolution:
+      {
+        integrity: sha512-lGS10urI4CNzz6YlTe5EYG0YOpsSp3ra8MXyco4aqSkQDuyZPIw2hcaxDU82OUVtK7UY9hrSvgWtpsW5D4rb4g==,
+      }
+    engines: { node: '>=18.0.0' }
 
   '@smithy/eventstream-serde-universal@4.0.5':
-    resolution: {integrity: sha512-JFnmu4SU36YYw3DIBVao3FsJh4Uw65vVDIqlWT4LzR6gXA0F3KP0IXFKKJrhaVzCBhAuMsrUUaT5I+/4ZhF7aw==}
-    engines: {node: '>=18.0.0'}
+    resolution:
+      {
+        integrity: sha512-JFnmu4SU36YYw3DIBVao3FsJh4Uw65vVDIqlWT4LzR6gXA0F3KP0IXFKKJrhaVzCBhAuMsrUUaT5I+/4ZhF7aw==,
+      }
+    engines: { node: '>=18.0.0' }
 
   '@smithy/fetch-http-handler@5.1.1':
-    resolution: {integrity: sha512-61WjM0PWmZJR+SnmzaKI7t7G0UkkNFboDpzIdzSoy7TByUzlxo18Qlh9s71qug4AY4hlH/CwXdubMtkcNEb/sQ==}
-    engines: {node: '>=18.0.0'}
+    resolution:
+      {
+        integrity: sha512-61WjM0PWmZJR+SnmzaKI7t7G0UkkNFboDpzIdzSoy7TByUzlxo18Qlh9s71qug4AY4hlH/CwXdubMtkcNEb/sQ==,
+      }
+    engines: { node: '>=18.0.0' }
 
   '@smithy/hash-blob-browser@4.0.5':
-    resolution: {integrity: sha512-F7MmCd3FH/Q2edhcKd+qulWkwfChHbc9nhguBlVjSUE6hVHhec3q6uPQ+0u69S6ppvLtR3eStfCuEKMXBXhvvA==}
-    engines: {node: '>=18.0.0'}
+    resolution:
+      {
+        integrity: sha512-F7MmCd3FH/Q2edhcKd+qulWkwfChHbc9nhguBlVjSUE6hVHhec3q6uPQ+0u69S6ppvLtR3eStfCuEKMXBXhvvA==,
+      }
+    engines: { node: '>=18.0.0' }
 
   '@smithy/hash-node@4.0.5':
-    resolution: {integrity: sha512-cv1HHkKhpyRb6ahD8Vcfb2Hgz67vNIXEp2vnhzfxLFGRukLCNEA5QdsorbUEzXma1Rco0u3rx5VTqbM06GcZqQ==}
-    engines: {node: '>=18.0.0'}
+    resolution:
+      {
+        integrity: sha512-cv1HHkKhpyRb6ahD8Vcfb2Hgz67vNIXEp2vnhzfxLFGRukLCNEA5QdsorbUEzXma1Rco0u3rx5VTqbM06GcZqQ==,
+      }
+    engines: { node: '>=18.0.0' }
 
   '@smithy/hash-stream-node@4.0.5':
-    resolution: {integrity: sha512-IJuDS3+VfWB67UC0GU0uYBG/TA30w+PlOaSo0GPm9UHS88A6rCP6uZxNjNYiyRtOcjv7TXn/60cW8ox1yuZsLg==}
-    engines: {node: '>=18.0.0'}
+    resolution:
+      {
+        integrity: sha512-IJuDS3+VfWB67UC0GU0uYBG/TA30w+PlOaSo0GPm9UHS88A6rCP6uZxNjNYiyRtOcjv7TXn/60cW8ox1yuZsLg==,
+      }
+    engines: { node: '>=18.0.0' }
 
   '@smithy/invalid-dependency@4.0.5':
-    resolution: {integrity: sha512-IVnb78Qtf7EJpoEVo7qJ8BEXQwgC4n3igeJNNKEj/MLYtapnx8A67Zt/J3RXAj2xSO1910zk0LdFiygSemuLow==}
-    engines: {node: '>=18.0.0'}
+    resolution:
+      {
+        integrity: sha512-IVnb78Qtf7EJpoEVo7qJ8BEXQwgC4n3igeJNNKEj/MLYtapnx8A67Zt/J3RXAj2xSO1910zk0LdFiygSemuLow==,
+      }
+    engines: { node: '>=18.0.0' }
 
   '@smithy/is-array-buffer@2.2.0':
-    resolution: {integrity: sha512-GGP3O9QFD24uGeAXYUjwSTXARoqpZykHadOmA8G5vfJPK0/DC67qa//0qvqrJzL1xc8WQWX7/yc7fwudjPHPhA==}
-    engines: {node: '>=14.0.0'}
+    resolution:
+      {
+        integrity: sha512-GGP3O9QFD24uGeAXYUjwSTXARoqpZykHadOmA8G5vfJPK0/DC67qa//0qvqrJzL1xc8WQWX7/yc7fwudjPHPhA==,
+      }
+    engines: { node: '>=14.0.0' }
 
   '@smithy/is-array-buffer@4.0.0':
-    resolution: {integrity: sha512-saYhF8ZZNoJDTvJBEWgeBccCg+yvp1CX+ed12yORU3NilJScfc6gfch2oVb4QgxZrGUx3/ZJlb+c/dJbyupxlw==}
-    engines: {node: '>=18.0.0'}
+    resolution:
+      {
+        integrity: sha512-saYhF8ZZNoJDTvJBEWgeBccCg+yvp1CX+ed12yORU3NilJScfc6gfch2oVb4QgxZrGUx3/ZJlb+c/dJbyupxlw==,
+      }
+    engines: { node: '>=18.0.0' }
 
   '@smithy/md5-js@4.0.5':
-    resolution: {integrity: sha512-8n2XCwdUbGr8W/XhMTaxILkVlw2QebkVTn5tm3HOcbPbOpWg89zr6dPXsH8xbeTsbTXlJvlJNTQsKAIoqQGbdA==}
-    engines: {node: '>=18.0.0'}
+    resolution:
+      {
+        integrity: sha512-8n2XCwdUbGr8W/XhMTaxILkVlw2QebkVTn5tm3HOcbPbOpWg89zr6dPXsH8xbeTsbTXlJvlJNTQsKAIoqQGbdA==,
+      }
+    engines: { node: '>=18.0.0' }
 
   '@smithy/middleware-content-length@4.0.5':
-    resolution: {integrity: sha512-l1jlNZoYzoCC7p0zCtBDE5OBXZ95yMKlRlftooE5jPWQn4YBPLgsp+oeHp7iMHaTGoUdFqmHOPa8c9G3gBsRpQ==}
-    engines: {node: '>=18.0.0'}
+    resolution:
+      {
+        integrity: sha512-l1jlNZoYzoCC7p0zCtBDE5OBXZ95yMKlRlftooE5jPWQn4YBPLgsp+oeHp7iMHaTGoUdFqmHOPa8c9G3gBsRpQ==,
+      }
+    engines: { node: '>=18.0.0' }
 
   '@smithy/middleware-endpoint@4.1.18':
-    resolution: {integrity: sha512-ZhvqcVRPZxnZlokcPaTwb+r+h4yOIOCJmx0v2d1bpVlmP465g3qpVSf7wxcq5zZdu4jb0H4yIMxuPwDJSQc3MQ==}
-    engines: {node: '>=18.0.0'}
+    resolution:
+      {
+        integrity: sha512-ZhvqcVRPZxnZlokcPaTwb+r+h4yOIOCJmx0v2d1bpVlmP465g3qpVSf7wxcq5zZdu4jb0H4yIMxuPwDJSQc3MQ==,
+      }
+    engines: { node: '>=18.0.0' }
 
   '@smithy/middleware-retry@4.1.19':
-    resolution: {integrity: sha512-X58zx/NVECjeuUB6A8HBu4bhx72EoUz+T5jTMIyeNKx2lf+Gs9TmWPNNkH+5QF0COjpInP/xSpJGJ7xEnAklQQ==}
-    engines: {node: '>=18.0.0'}
+    resolution:
+      {
+        integrity: sha512-X58zx/NVECjeuUB6A8HBu4bhx72EoUz+T5jTMIyeNKx2lf+Gs9TmWPNNkH+5QF0COjpInP/xSpJGJ7xEnAklQQ==,
+      }
+    engines: { node: '>=18.0.0' }
 
   '@smithy/middleware-serde@4.0.9':
-    resolution: {integrity: sha512-uAFFR4dpeoJPGz8x9mhxp+RPjo5wW0QEEIPPPbLXiRRWeCATf/Km3gKIVR5vaP8bN1kgsPhcEeh+IZvUlBv6Xg==}
-    engines: {node: '>=18.0.0'}
+    resolution:
+      {
+        integrity: sha512-uAFFR4dpeoJPGz8x9mhxp+RPjo5wW0QEEIPPPbLXiRRWeCATf/Km3gKIVR5vaP8bN1kgsPhcEeh+IZvUlBv6Xg==,
+      }
+    engines: { node: '>=18.0.0' }
 
   '@smithy/middleware-stack@4.0.5':
-    resolution: {integrity: sha512-/yoHDXZPh3ocRVyeWQFvC44u8seu3eYzZRveCMfgMOBcNKnAmOvjbL9+Cp5XKSIi9iYA9PECUuW2teDAk8T+OQ==}
-    engines: {node: '>=18.0.0'}
+    resolution:
+      {
+        integrity: sha512-/yoHDXZPh3ocRVyeWQFvC44u8seu3eYzZRveCMfgMOBcNKnAmOvjbL9+Cp5XKSIi9iYA9PECUuW2teDAk8T+OQ==,
+      }
+    engines: { node: '>=18.0.0' }
 
   '@smithy/node-config-provider@4.1.4':
-    resolution: {integrity: sha512-+UDQV/k42jLEPPHSn39l0Bmc4sB1xtdI9Gd47fzo/0PbXzJ7ylgaOByVjF5EeQIumkepnrJyfx86dPa9p47Y+w==}
-    engines: {node: '>=18.0.0'}
+    resolution:
+      {
+        integrity: sha512-+UDQV/k42jLEPPHSn39l0Bmc4sB1xtdI9Gd47fzo/0PbXzJ7ylgaOByVjF5EeQIumkepnrJyfx86dPa9p47Y+w==,
+      }
+    engines: { node: '>=18.0.0' }
 
   '@smithy/node-http-handler@4.1.1':
-    resolution: {integrity: sha512-RHnlHqFpoVdjSPPiYy/t40Zovf3BBHc2oemgD7VsVTFFZrU5erFFe0n52OANZZ/5sbshgD93sOh5r6I35Xmpaw==}
-    engines: {node: '>=18.0.0'}
+    resolution:
+      {
+        integrity: sha512-RHnlHqFpoVdjSPPiYy/t40Zovf3BBHc2oemgD7VsVTFFZrU5erFFe0n52OANZZ/5sbshgD93sOh5r6I35Xmpaw==,
+      }
+    engines: { node: '>=18.0.0' }
 
   '@smithy/property-provider@4.0.5':
-    resolution: {integrity: sha512-R/bswf59T/n9ZgfgUICAZoWYKBHcsVDurAGX88zsiUtOTA/xUAPyiT+qkNCPwFn43pZqN84M4MiUsbSGQmgFIQ==}
-    engines: {node: '>=18.0.0'}
+    resolution:
+      {
+        integrity: sha512-R/bswf59T/n9ZgfgUICAZoWYKBHcsVDurAGX88zsiUtOTA/xUAPyiT+qkNCPwFn43pZqN84M4MiUsbSGQmgFIQ==,
+      }
+    engines: { node: '>=18.0.0' }
 
   '@smithy/protocol-http@5.1.3':
-    resolution: {integrity: sha512-fCJd2ZR7D22XhDY0l+92pUag/7je2BztPRQ01gU5bMChcyI0rlly7QFibnYHzcxDvccMjlpM/Q1ev8ceRIb48w==}
-    engines: {node: '>=18.0.0'}
+    resolution:
+      {
+        integrity: sha512-fCJd2ZR7D22XhDY0l+92pUag/7je2BztPRQ01gU5bMChcyI0rlly7QFibnYHzcxDvccMjlpM/Q1ev8ceRIb48w==,
+      }
+    engines: { node: '>=18.0.0' }
 
   '@smithy/querystring-builder@4.0.5':
-    resolution: {integrity: sha512-NJeSCU57piZ56c+/wY+AbAw6rxCCAOZLCIniRE7wqvndqxcKKDOXzwWjrY7wGKEISfhL9gBbAaWWgHsUGedk+A==}
-    engines: {node: '>=18.0.0'}
+    resolution:
+      {
+        integrity: sha512-NJeSCU57piZ56c+/wY+AbAw6rxCCAOZLCIniRE7wqvndqxcKKDOXzwWjrY7wGKEISfhL9gBbAaWWgHsUGedk+A==,
+      }
+    engines: { node: '>=18.0.0' }
 
   '@smithy/querystring-parser@4.0.5':
-    resolution: {integrity: sha512-6SV7md2CzNG/WUeTjVe6Dj8noH32r4MnUeFKZrnVYsQxpGSIcphAanQMayi8jJLZAWm6pdM9ZXvKCpWOsIGg0w==}
-    engines: {node: '>=18.0.0'}
+    resolution:
+      {
+        integrity: sha512-6SV7md2CzNG/WUeTjVe6Dj8noH32r4MnUeFKZrnVYsQxpGSIcphAanQMayi8jJLZAWm6pdM9ZXvKCpWOsIGg0w==,
+      }
+    engines: { node: '>=18.0.0' }
 
   '@smithy/service-error-classification@4.0.7':
-    resolution: {integrity: sha512-XvRHOipqpwNhEjDf2L5gJowZEm5nsxC16pAZOeEcsygdjv9A2jdOh3YoDQvOXBGTsaJk6mNWtzWalOB9976Wlg==}
-    engines: {node: '>=18.0.0'}
+    resolution:
+      {
+        integrity: sha512-XvRHOipqpwNhEjDf2L5gJowZEm5nsxC16pAZOeEcsygdjv9A2jdOh3YoDQvOXBGTsaJk6mNWtzWalOB9976Wlg==,
+      }
+    engines: { node: '>=18.0.0' }
 
   '@smithy/shared-ini-file-loader@4.0.5':
-    resolution: {integrity: sha512-YVVwehRDuehgoXdEL4r1tAAzdaDgaC9EQvhK0lEbfnbrd0bd5+CTQumbdPryX3J2shT7ZqQE+jPW4lmNBAB8JQ==}
-    engines: {node: '>=18.0.0'}
+    resolution:
+      {
+        integrity: sha512-YVVwehRDuehgoXdEL4r1tAAzdaDgaC9EQvhK0lEbfnbrd0bd5+CTQumbdPryX3J2shT7ZqQE+jPW4lmNBAB8JQ==,
+      }
+    engines: { node: '>=18.0.0' }
 
   '@smithy/signature-v4@5.1.3':
-    resolution: {integrity: sha512-mARDSXSEgllNzMw6N+mC+r1AQlEBO3meEAkR/UlfAgnMzJUB3goRBWgip1EAMG99wh36MDqzo86SfIX5Y+VEaw==}
-    engines: {node: '>=18.0.0'}
+    resolution:
+      {
+        integrity: sha512-mARDSXSEgllNzMw6N+mC+r1AQlEBO3meEAkR/UlfAgnMzJUB3goRBWgip1EAMG99wh36MDqzo86SfIX5Y+VEaw==,
+      }
+    engines: { node: '>=18.0.0' }
 
   '@smithy/smithy-client@4.4.10':
-    resolution: {integrity: sha512-iW6HjXqN0oPtRS0NK/zzZ4zZeGESIFcxj2FkWed3mcK8jdSdHzvnCKXSjvewESKAgGKAbJRA+OsaqKhkdYRbQQ==}
-    engines: {node: '>=18.0.0'}
+    resolution:
+      {
+        integrity: sha512-iW6HjXqN0oPtRS0NK/zzZ4zZeGESIFcxj2FkWed3mcK8jdSdHzvnCKXSjvewESKAgGKAbJRA+OsaqKhkdYRbQQ==,
+      }
+    engines: { node: '>=18.0.0' }
 
   '@smithy/types@4.3.2':
-    resolution: {integrity: sha512-QO4zghLxiQ5W9UZmX2Lo0nta2PuE1sSrXUYDoaB6HMR762C0P7v/HEPHf6ZdglTVssJG1bsrSBxdc3quvDSihw==}
-    engines: {node: '>=18.0.0'}
+    resolution:
+      {
+        integrity: sha512-QO4zghLxiQ5W9UZmX2Lo0nta2PuE1sSrXUYDoaB6HMR762C0P7v/HEPHf6ZdglTVssJG1bsrSBxdc3quvDSihw==,
+      }
+    engines: { node: '>=18.0.0' }
 
   '@smithy/url-parser@4.0.5':
-    resolution: {integrity: sha512-j+733Um7f1/DXjYhCbvNXABV53NyCRRA54C7bNEIxNPs0YjfRxeMKjjgm2jvTYrciZyCjsicHwQ6Q0ylo+NAUw==}
-    engines: {node: '>=18.0.0'}
+    resolution:
+      {
+        integrity: sha512-j+733Um7f1/DXjYhCbvNXABV53NyCRRA54C7bNEIxNPs0YjfRxeMKjjgm2jvTYrciZyCjsicHwQ6Q0ylo+NAUw==,
+      }
+    engines: { node: '>=18.0.0' }
 
   '@smithy/util-base64@4.0.0':
-    resolution: {integrity: sha512-CvHfCmO2mchox9kjrtzoHkWHxjHZzaFojLc8quxXY7WAAMAg43nuxwv95tATVgQFNDwd4M9S1qFzj40Ul41Kmg==}
-    engines: {node: '>=18.0.0'}
+    resolution:
+      {
+        integrity: sha512-CvHfCmO2mchox9kjrtzoHkWHxjHZzaFojLc8quxXY7WAAMAg43nuxwv95tATVgQFNDwd4M9S1qFzj40Ul41Kmg==,
+      }
+    engines: { node: '>=18.0.0' }
 
   '@smithy/util-body-length-browser@4.0.0':
-    resolution: {integrity: sha512-sNi3DL0/k64/LO3A256M+m3CDdG6V7WKWHdAiBBMUN8S3hK3aMPhwnPik2A/a2ONN+9doY9UxaLfgqsIRg69QA==}
-    engines: {node: '>=18.0.0'}
+    resolution:
+      {
+        integrity: sha512-sNi3DL0/k64/LO3A256M+m3CDdG6V7WKWHdAiBBMUN8S3hK3aMPhwnPik2A/a2ONN+9doY9UxaLfgqsIRg69QA==,
+      }
+    engines: { node: '>=18.0.0' }
 
   '@smithy/util-body-length-node@4.0.0':
-    resolution: {integrity: sha512-q0iDP3VsZzqJyje8xJWEJCNIu3lktUGVoSy1KB0UWym2CL1siV3artm+u1DFYTLejpsrdGyCSWBdGNjJzfDPjg==}
-    engines: {node: '>=18.0.0'}
+    resolution:
+      {
+        integrity: sha512-q0iDP3VsZzqJyje8xJWEJCNIu3lktUGVoSy1KB0UWym2CL1siV3artm+u1DFYTLejpsrdGyCSWBdGNjJzfDPjg==,
+      }
+    engines: { node: '>=18.0.0' }
 
   '@smithy/util-buffer-from@2.2.0':
-    resolution: {integrity: sha512-IJdWBbTcMQ6DA0gdNhh/BwrLkDR+ADW5Kr1aZmd4k3DIF6ezMV4R2NIAmT08wQJ3yUK82thHWmC/TnK/wpMMIA==}
-    engines: {node: '>=14.0.0'}
+    resolution:
+      {
+        integrity: sha512-IJdWBbTcMQ6DA0gdNhh/BwrLkDR+ADW5Kr1aZmd4k3DIF6ezMV4R2NIAmT08wQJ3yUK82thHWmC/TnK/wpMMIA==,
+      }
+    engines: { node: '>=14.0.0' }
 
   '@smithy/util-buffer-from@4.0.0':
-    resolution: {integrity: sha512-9TOQ7781sZvddgO8nxueKi3+yGvkY35kotA0Y6BWRajAv8jjmigQ1sBwz0UX47pQMYXJPahSKEKYFgt+rXdcug==}
-    engines: {node: '>=18.0.0'}
+    resolution:
+      {
+        integrity: sha512-9TOQ7781sZvddgO8nxueKi3+yGvkY35kotA0Y6BWRajAv8jjmigQ1sBwz0UX47pQMYXJPahSKEKYFgt+rXdcug==,
+      }
+    engines: { node: '>=18.0.0' }
 
   '@smithy/util-config-provider@4.0.0':
-    resolution: {integrity: sha512-L1RBVzLyfE8OXH+1hsJ8p+acNUSirQnWQ6/EgpchV88G6zGBTDPdXiiExei6Z1wR2RxYvxY/XLw6AMNCCt8H3w==}
-    engines: {node: '>=18.0.0'}
+    resolution:
+      {
+        integrity: sha512-L1RBVzLyfE8OXH+1hsJ8p+acNUSirQnWQ6/EgpchV88G6zGBTDPdXiiExei6Z1wR2RxYvxY/XLw6AMNCCt8H3w==,
+      }
+    engines: { node: '>=18.0.0' }
 
   '@smithy/util-defaults-mode-browser@4.0.26':
-    resolution: {integrity: sha512-xgl75aHIS/3rrGp7iTxQAOELYeyiwBu+eEgAk4xfKwJJ0L8VUjhO2shsDpeil54BOFsqmk5xfdesiewbUY5tKQ==}
-    engines: {node: '>=18.0.0'}
+    resolution:
+      {
+        integrity: sha512-xgl75aHIS/3rrGp7iTxQAOELYeyiwBu+eEgAk4xfKwJJ0L8VUjhO2shsDpeil54BOFsqmk5xfdesiewbUY5tKQ==,
+      }
+    engines: { node: '>=18.0.0' }
 
   '@smithy/util-defaults-mode-node@4.0.26':
-    resolution: {integrity: sha512-z81yyIkGiLLYVDetKTUeCZQ8x20EEzvQjrqJtb/mXnevLq2+w3XCEWTJ2pMp401b6BkEkHVfXb/cROBpVauLMQ==}
-    engines: {node: '>=18.0.0'}
+    resolution:
+      {
+        integrity: sha512-z81yyIkGiLLYVDetKTUeCZQ8x20EEzvQjrqJtb/mXnevLq2+w3XCEWTJ2pMp401b6BkEkHVfXb/cROBpVauLMQ==,
+      }
+    engines: { node: '>=18.0.0' }
 
   '@smithy/util-endpoints@3.0.7':
-    resolution: {integrity: sha512-klGBP+RpBp6V5JbrY2C/VKnHXn3d5V2YrifZbmMY8os7M6m8wdYFoO6w/fe5VkP+YVwrEktW3IWYaSQVNZJ8oQ==}
-    engines: {node: '>=18.0.0'}
+    resolution:
+      {
+        integrity: sha512-klGBP+RpBp6V5JbrY2C/VKnHXn3d5V2YrifZbmMY8os7M6m8wdYFoO6w/fe5VkP+YVwrEktW3IWYaSQVNZJ8oQ==,
+      }
+    engines: { node: '>=18.0.0' }
 
   '@smithy/util-hex-encoding@4.0.0':
-    resolution: {integrity: sha512-Yk5mLhHtfIgW2W2WQZWSg5kuMZCVbvhFmC7rV4IO2QqnZdbEFPmQnCcGMAX2z/8Qj3B9hYYNjZOhWym+RwhePw==}
-    engines: {node: '>=18.0.0'}
+    resolution:
+      {
+        integrity: sha512-Yk5mLhHtfIgW2W2WQZWSg5kuMZCVbvhFmC7rV4IO2QqnZdbEFPmQnCcGMAX2z/8Qj3B9hYYNjZOhWym+RwhePw==,
+      }
+    engines: { node: '>=18.0.0' }
 
   '@smithy/util-middleware@4.0.5':
-    resolution: {integrity: sha512-N40PfqsZHRSsByGB81HhSo+uvMxEHT+9e255S53pfBw/wI6WKDI7Jw9oyu5tJTLwZzV5DsMha3ji8jk9dsHmQQ==}
-    engines: {node: '>=18.0.0'}
+    resolution:
+      {
+        integrity: sha512-N40PfqsZHRSsByGB81HhSo+uvMxEHT+9e255S53pfBw/wI6WKDI7Jw9oyu5tJTLwZzV5DsMha3ji8jk9dsHmQQ==,
+      }
+    engines: { node: '>=18.0.0' }
 
   '@smithy/util-retry@4.0.7':
-    resolution: {integrity: sha512-TTO6rt0ppK70alZpkjwy+3nQlTiqNfoXja+qwuAchIEAIoSZW8Qyd76dvBv3I5bCpE38APafG23Y/u270NspiQ==}
-    engines: {node: '>=18.0.0'}
+    resolution:
+      {
+        integrity: sha512-TTO6rt0ppK70alZpkjwy+3nQlTiqNfoXja+qwuAchIEAIoSZW8Qyd76dvBv3I5bCpE38APafG23Y/u270NspiQ==,
+      }
+    engines: { node: '>=18.0.0' }
 
   '@smithy/util-stream@4.2.4':
-    resolution: {integrity: sha512-vSKnvNZX2BXzl0U2RgCLOwWaAP9x/ddd/XobPK02pCbzRm5s55M53uwb1rl/Ts7RXZvdJZerPkA+en2FDghLuQ==}
-    engines: {node: '>=18.0.0'}
+    resolution:
+      {
+        integrity: sha512-vSKnvNZX2BXzl0U2RgCLOwWaAP9x/ddd/XobPK02pCbzRm5s55M53uwb1rl/Ts7RXZvdJZerPkA+en2FDghLuQ==,
+      }
+    engines: { node: '>=18.0.0' }
 
   '@smithy/util-uri-escape@4.0.0':
-    resolution: {integrity: sha512-77yfbCbQMtgtTylO9itEAdpPXSog3ZxMe09AEhm0dU0NLTalV70ghDZFR+Nfi1C60jnJoh/Re4090/DuZh2Omg==}
-    engines: {node: '>=18.0.0'}
+    resolution:
+      {
+        integrity: sha512-77yfbCbQMtgtTylO9itEAdpPXSog3ZxMe09AEhm0dU0NLTalV70ghDZFR+Nfi1C60jnJoh/Re4090/DuZh2Omg==,
+      }
+    engines: { node: '>=18.0.0' }
 
   '@smithy/util-utf8@2.3.0':
-    resolution: {integrity: sha512-R8Rdn8Hy72KKcebgLiv8jQcQkXoLMOGGv5uI1/k0l+snqkOzQ1R0ChUBCxWMlBsFMekWjq0wRudIweFs7sKT5A==}
-    engines: {node: '>=14.0.0'}
+    resolution:
+      {
+        integrity: sha512-R8Rdn8Hy72KKcebgLiv8jQcQkXoLMOGGv5uI1/k0l+snqkOzQ1R0ChUBCxWMlBsFMekWjq0wRudIweFs7sKT5A==,
+      }
+    engines: { node: '>=14.0.0' }
 
   '@smithy/util-utf8@4.0.0':
-    resolution: {integrity: sha512-b+zebfKCfRdgNJDknHCob3O7FpeYQN6ZG6YLExMcasDHsCXlsXCEuiPZeLnJLpwa5dvPetGlnGCiMHuLwGvFow==}
-    engines: {node: '>=18.0.0'}
+    resolution:
+      {
+        integrity: sha512-b+zebfKCfRdgNJDknHCob3O7FpeYQN6ZG6YLExMcasDHsCXlsXCEuiPZeLnJLpwa5dvPetGlnGCiMHuLwGvFow==,
+      }
+    engines: { node: '>=18.0.0' }
 
   '@smithy/util-waiter@4.0.7':
-    resolution: {integrity: sha512-mYqtQXPmrwvUljaHyGxYUIIRI3qjBTEb/f5QFi3A6VlxhpmZd5mWXn9W+qUkf2pVE1Hv3SqxefiZOPGdxmO64A==}
-    engines: {node: '>=18.0.0'}
+    resolution:
+      {
+        integrity: sha512-mYqtQXPmrwvUljaHyGxYUIIRI3qjBTEb/f5QFi3A6VlxhpmZd5mWXn9W+qUkf2pVE1Hv3SqxefiZOPGdxmO64A==,
+      }
+    engines: { node: '>=18.0.0' }
 
   '@socket.io/component-emitter@3.1.2':
-    resolution: {integrity: sha512-9BCxFwvbGg/RsZK9tjXd8s4UcwR0MWeFQ1XEKIQVVvAGJyINdrqKMcTRyLoK8Rse1GjzLV9cwjWV1olXRWEXVA==}
+    resolution:
+      {
+        integrity: sha512-9BCxFwvbGg/RsZK9tjXd8s4UcwR0MWeFQ1XEKIQVVvAGJyINdrqKMcTRyLoK8Rse1GjzLV9cwjWV1olXRWEXVA==,
+      }
 
   '@standard-schema/spec@1.0.0':
-    resolution: {integrity: sha512-m2bOd0f2RT9k8QJx1JN85cZYyH1RqFBdlwtkSlf4tBDYLCiiZnv1fIIwacK6cqwXavOydf0NPToMQgpKq+dVlA==}
+    resolution:
+      {
+        integrity: sha512-m2bOd0f2RT9k8QJx1JN85cZYyH1RqFBdlwtkSlf4tBDYLCiiZnv1fIIwacK6cqwXavOydf0NPToMQgpKq+dVlA==,
+      }
 
   '@tokenizer/inflate@0.2.7':
-    resolution: {integrity: sha512-MADQgmZT1eKjp06jpI2yozxaU9uVs4GzzgSL+uEq7bVcJ9V1ZXQkeGNql1fsSI0gMy1vhvNTNbUqrx+pZfJVmg==}
-    engines: {node: '>=18'}
+    resolution:
+      {
+        integrity: sha512-MADQgmZT1eKjp06jpI2yozxaU9uVs4GzzgSL+uEq7bVcJ9V1ZXQkeGNql1fsSI0gMy1vhvNTNbUqrx+pZfJVmg==,
+      }
+    engines: { node: '>=18' }
 
   '@tokenizer/token@0.3.0':
-    resolution: {integrity: sha512-OvjF+z51L3ov0OyAU0duzsYuvO01PH7x4t6DJx+guahgTnBHkhJdG7soQeTSFLWN3efnHyibZ4Z8l2EuWwJN3A==}
+    resolution:
+      {
+        integrity: sha512-OvjF+z51L3ov0OyAU0duzsYuvO01PH7x4t6DJx+guahgTnBHkhJdG7soQeTSFLWN3efnHyibZ4Z8l2EuWwJN3A==,
+      }
 
   '@tootallnate/quickjs-emscripten@0.23.0':
-    resolution: {integrity: sha512-C5Mc6rdnsaJDjO3UpGW/CQTHtCKaYlScZTly4JIu97Jxo/odCiH0ITnDXSJPTOrEKk/ycSZ0AOgTmkDtkOsvIA==}
+    resolution:
+      {
+        integrity: sha512-C5Mc6rdnsaJDjO3UpGW/CQTHtCKaYlScZTly4JIu97Jxo/odCiH0ITnDXSJPTOrEKk/ycSZ0AOgTmkDtkOsvIA==,
+      }
 
   '@tsconfig/node10@1.0.11':
-    resolution: {integrity: sha512-DcRjDCujK/kCk/cUe8Xz8ZSpm8mS3mNNpta+jGCA6USEDfktlNvm1+IuZ9eTcDbNk41BHwpHHeW+N1lKCz4zOw==}
+    resolution:
+      {
+        integrity: sha512-DcRjDCujK/kCk/cUe8Xz8ZSpm8mS3mNNpta+jGCA6USEDfktlNvm1+IuZ9eTcDbNk41BHwpHHeW+N1lKCz4zOw==,
+      }
 
   '@tsconfig/node12@1.0.11':
-    resolution: {integrity: sha512-cqefuRsh12pWyGsIoBKJA9luFu3mRxCA+ORZvA4ktLSzIuCUtWVxGIuXigEwO5/ywWFMZ2QEGKWvkZG1zDMTag==}
+    resolution:
+      {
+        integrity: sha512-cqefuRsh12pWyGsIoBKJA9luFu3mRxCA+ORZvA4ktLSzIuCUtWVxGIuXigEwO5/ywWFMZ2QEGKWvkZG1zDMTag==,
+      }
 
   '@tsconfig/node14@1.0.3':
-    resolution: {integrity: sha512-ysT8mhdixWK6Hw3i1V2AeRqZ5WfXg1G43mqoYlM2nc6388Fq5jcXyr5mRsqViLx/GJYdoL0bfXD8nmF+Zn/Iow==}
+    resolution:
+      {
+        integrity: sha512-ysT8mhdixWK6Hw3i1V2AeRqZ5WfXg1G43mqoYlM2nc6388Fq5jcXyr5mRsqViLx/GJYdoL0bfXD8nmF+Zn/Iow==,
+      }
 
   '@tsconfig/node16@1.0.4':
-    resolution: {integrity: sha512-vxhUy4J8lyeyinH7Azl1pdd43GJhZH/tP2weN8TntQblOY+A0XbT8DJk1/oCPuOOyg/Ja757rG0CgHcWC8OfMA==}
+    resolution:
+      {
+        integrity: sha512-vxhUy4J8lyeyinH7Azl1pdd43GJhZH/tP2weN8TntQblOY+A0XbT8DJk1/oCPuOOyg/Ja757rG0CgHcWC8OfMA==,
+      }
 
   '@types/aws-sdk@2.7.4':
-    resolution: {integrity: sha512-BdGaQDSow2hYmHbn7RV/Lg9rvh/JBD6gFRKAeCh3eqjc2eAjaz5m+cjuX1lpaWOisMeb0ep8sZBhtOLHHZ8qAA==}
+    resolution:
+      {
+        integrity: sha512-BdGaQDSow2hYmHbn7RV/Lg9rvh/JBD6gFRKAeCh3eqjc2eAjaz5m+cjuX1lpaWOisMeb0ep8sZBhtOLHHZ8qAA==,
+      }
     deprecated: This is a stub types definition. aws-sdk provides its own type definitions, so you do not need this installed.
 
   '@types/babel__core@7.20.5':
-    resolution: {integrity: sha512-qoQprZvz5wQFJwMDqeseRXWv3rqMvhgpbXFfVyWhbx9X47POIA6i/+dXefEmZKoAgOaTdaIgNSMqMIU61yRyzA==}
+    resolution:
+      {
+        integrity: sha512-qoQprZvz5wQFJwMDqeseRXWv3rqMvhgpbXFfVyWhbx9X47POIA6i/+dXefEmZKoAgOaTdaIgNSMqMIU61yRyzA==,
+      }
 
   '@types/babel__generator@7.27.0':
-    resolution: {integrity: sha512-ufFd2Xi92OAVPYsy+P4n7/U7e68fex0+Ee8gSG9KX7eo084CWiQ4sdxktvdl0bOPupXtVJPY19zk6EwWqUQ8lg==}
+    resolution:
+      {
+        integrity: sha512-ufFd2Xi92OAVPYsy+P4n7/U7e68fex0+Ee8gSG9KX7eo084CWiQ4sdxktvdl0bOPupXtVJPY19zk6EwWqUQ8lg==,
+      }
 
   '@types/babel__template@7.4.4':
-    resolution: {integrity: sha512-h/NUaSyG5EyxBIp8YRxo4RMe2/qQgvyowRwVMzhYhBCONbW8PUsg4lkFMrhgZhUe5z3L3MiLDuvyJ/CaPa2A8A==}
+    resolution:
+      {
+        integrity: sha512-h/NUaSyG5EyxBIp8YRxo4RMe2/qQgvyowRwVMzhYhBCONbW8PUsg4lkFMrhgZhUe5z3L3MiLDuvyJ/CaPa2A8A==,
+      }
 
   '@types/babel__traverse@7.28.0':
-    resolution: {integrity: sha512-8PvcXf70gTDZBgt9ptxJ8elBeBjcLOAcOtoO/mPJjtji1+CdGbHgm77om1GrsPxsiE+uXIpNSK64UYaIwQXd4Q==}
+    resolution:
+      {
+        integrity: sha512-8PvcXf70gTDZBgt9ptxJ8elBeBjcLOAcOtoO/mPJjtji1+CdGbHgm77om1GrsPxsiE+uXIpNSK64UYaIwQXd4Q==,
+      }
 
   '@types/body-parser@1.19.6':
-    resolution: {integrity: sha512-HLFeCYgz89uk22N5Qg3dvGvsv46B8GLvKKo1zKG4NybA8U2DiEO3w9lqGg29t/tfLRJpJ6iQxnVw4OnB7MoM9g==}
+    resolution:
+      {
+        integrity: sha512-HLFeCYgz89uk22N5Qg3dvGvsv46B8GLvKKo1zKG4NybA8U2DiEO3w9lqGg29t/tfLRJpJ6iQxnVw4OnB7MoM9g==,
+      }
 
   '@types/connect@3.4.38':
-    resolution: {integrity: sha512-K6uROf1LD88uDQqJCktA4yzL1YYAK6NgfsI0v/mTgyPKWsX1CnJ0XPSDhViejru1GcRkLWb8RlzFYJRqGUbaug==}
+    resolution:
+      {
+        integrity: sha512-K6uROf1LD88uDQqJCktA4yzL1YYAK6NgfsI0v/mTgyPKWsX1CnJ0XPSDhViejru1GcRkLWb8RlzFYJRqGUbaug==,
+      }
 
   '@types/cookiejar@2.1.5':
-    resolution: {integrity: sha512-he+DHOWReW0nghN24E1WUqM0efK4kI9oTqDm6XmK8ZPe2djZ90BSNdGnIyCLzCPw7/pogPlGbzI2wHGGmi4O/Q==}
+    resolution:
+      {
+        integrity: sha512-he+DHOWReW0nghN24E1WUqM0efK4kI9oTqDm6XmK8ZPe2djZ90BSNdGnIyCLzCPw7/pogPlGbzI2wHGGmi4O/Q==,
+      }
 
   '@types/cors@2.8.19':
-    resolution: {integrity: sha512-mFNylyeyqN93lfe/9CSxOGREz8cpzAhH+E93xJ4xWQf62V8sQ/24reV2nyzUWM6H6Xji+GGHpkbLe7pVoUEskg==}
+    resolution:
+      {
+        integrity: sha512-mFNylyeyqN93lfe/9CSxOGREz8cpzAhH+E93xJ4xWQf62V8sQ/24reV2nyzUWM6H6Xji+GGHpkbLe7pVoUEskg==,
+      }
 
   '@types/ejs@3.1.5':
-    resolution: {integrity: sha512-nv+GSx77ZtXiJzwKdsASqi+YQ5Z7vwHsTP0JY2SiQgjGckkBRKZnk8nIM+7oUZ1VCtuTz0+By4qVR7fqzp/Dfg==}
+    resolution:
+      {
+        integrity: sha512-nv+GSx77ZtXiJzwKdsASqi+YQ5Z7vwHsTP0JY2SiQgjGckkBRKZnk8nIM+7oUZ1VCtuTz0+By4qVR7fqzp/Dfg==,
+      }
 
   '@types/eslint-scope@3.7.7':
-    resolution: {integrity: sha512-MzMFlSLBqNF2gcHWO0G1vP/YQyfvrxZ0bF+u7mzUdZ1/xK4A4sru+nraZz5i3iEIk1l1uyicaDVTB4QbbEkAYg==}
+    resolution:
+      {
+        integrity: sha512-MzMFlSLBqNF2gcHWO0G1vP/YQyfvrxZ0bF+u7mzUdZ1/xK4A4sru+nraZz5i3iEIk1l1uyicaDVTB4QbbEkAYg==,
+      }
 
   '@types/eslint@9.6.1':
-    resolution: {integrity: sha512-FXx2pKgId/WyYo2jXw63kk7/+TY7u7AziEJxJAnSFzHlqTAS3Ync6SvgYAN/k4/PQpnnVuzoMuVnByKK2qp0ag==}
+    resolution:
+      {
+        integrity: sha512-FXx2pKgId/WyYo2jXw63kk7/+TY7u7AziEJxJAnSFzHlqTAS3Ync6SvgYAN/k4/PQpnnVuzoMuVnByKK2qp0ag==,
+      }
 
   '@types/estree@1.0.8':
-    resolution: {integrity: sha512-dWHzHa2WqEXI/O1E9OjrocMTKJl2mSrEolh1Iomrv6U+JuNwaHXsXx9bLu5gG7BUWFIN0skIQJQ/L1rIex4X6w==}
+    resolution:
+      {
+        integrity: sha512-dWHzHa2WqEXI/O1E9OjrocMTKJl2mSrEolh1Iomrv6U+JuNwaHXsXx9bLu5gG7BUWFIN0skIQJQ/L1rIex4X6w==,
+      }
 
   '@types/express-serve-static-core@5.0.7':
-    resolution: {integrity: sha512-R+33OsgWw7rOhD1emjU7dzCDHucJrgJXMA5PYCzJxVil0dsyx5iBEPHqpPfiKNJQb7lZ1vxwoLR4Z87bBUpeGQ==}
+    resolution:
+      {
+        integrity: sha512-R+33OsgWw7rOhD1emjU7dzCDHucJrgJXMA5PYCzJxVil0dsyx5iBEPHqpPfiKNJQb7lZ1vxwoLR4Z87bBUpeGQ==,
+      }
 
   '@types/express@5.0.3':
-    resolution: {integrity: sha512-wGA0NX93b19/dZC1J18tKWVIYWyyF2ZjT9vin/NRu0qzzvfVzWjs04iq2rQ3H65vCTQYlRqs3YHfY7zjdV+9Kw==}
+    resolution:
+      {
+        integrity: sha512-wGA0NX93b19/dZC1J18tKWVIYWyyF2ZjT9vin/NRu0qzzvfVzWjs04iq2rQ3H65vCTQYlRqs3YHfY7zjdV+9Kw==,
+      }
 
   '@types/graceful-fs@4.1.9':
-    resolution: {integrity: sha512-olP3sd1qOEe5dXTSaFvQG+02VdRXcdytWLAZsAq1PecU8uqQAhkrnbli7DagjtXKW/Bl7YJbUsa8MPcuc8LHEQ==}
+    resolution:
+      {
+        integrity: sha512-olP3sd1qOEe5dXTSaFvQG+02VdRXcdytWLAZsAq1PecU8uqQAhkrnbli7DagjtXKW/Bl7YJbUsa8MPcuc8LHEQ==,
+      }
 
   '@types/handlebars@4.1.0':
-    resolution: {integrity: sha512-gq9YweFKNNB1uFK71eRqsd4niVkXrxHugqWFQkeLRJvGjnxsLr16bYtcsG4tOFwmYi0Bax+wCkbf1reUfdl4kA==}
+    resolution:
+      {
+        integrity: sha512-gq9YweFKNNB1uFK71eRqsd4niVkXrxHugqWFQkeLRJvGjnxsLr16bYtcsG4tOFwmYi0Bax+wCkbf1reUfdl4kA==,
+      }
     deprecated: This is a stub types definition. handlebars provides its own type definitions, so you do not need this installed.
 
   '@types/http-errors@2.0.5':
-    resolution: {integrity: sha512-r8Tayk8HJnX0FztbZN7oVqGccWgw98T/0neJphO91KkmOzug1KkofZURD4UaD5uH8AqcFLfdPErnBod0u71/qg==}
+    resolution:
+      {
+        integrity: sha512-r8Tayk8HJnX0FztbZN7oVqGccWgw98T/0neJphO91KkmOzug1KkofZURD4UaD5uH8AqcFLfdPErnBod0u71/qg==,
+      }
 
   '@types/istanbul-lib-coverage@2.0.6':
-    resolution: {integrity: sha512-2QF/t/auWm0lsy8XtKVPG19v3sSOQlJe/YHZgfjb/KBBHOGSV+J2q/S671rcq9uTBrLAXmZpqJiaQbMT+zNU1w==}
+    resolution:
+      {
+        integrity: sha512-2QF/t/auWm0lsy8XtKVPG19v3sSOQlJe/YHZgfjb/KBBHOGSV+J2q/S671rcq9uTBrLAXmZpqJiaQbMT+zNU1w==,
+      }
 
   '@types/istanbul-lib-report@3.0.3':
-    resolution: {integrity: sha512-NQn7AHQnk/RSLOxrBbGyJM/aVQ+pjj5HCgasFxc0K/KhoATfQ/47AyUl15I2yBUpihjmas+a+VJBOqecrFH+uA==}
+    resolution:
+      {
+        integrity: sha512-NQn7AHQnk/RSLOxrBbGyJM/aVQ+pjj5HCgasFxc0K/KhoATfQ/47AyUl15I2yBUpihjmas+a+VJBOqecrFH+uA==,
+      }
 
   '@types/istanbul-reports@3.0.4':
-    resolution: {integrity: sha512-pk2B1NWalF9toCRu6gjBzR69syFjP4Od8WRAX+0mmf9lAjCRicLOWc+ZrxZHx/0XRjotgkF9t6iaMJ+aXcOdZQ==}
+    resolution:
+      {
+        integrity: sha512-pk2B1NWalF9toCRu6gjBzR69syFjP4Od8WRAX+0mmf9lAjCRicLOWc+ZrxZHx/0XRjotgkF9t6iaMJ+aXcOdZQ==,
+      }
 
   '@types/jest@29.5.14':
-    resolution: {integrity: sha512-ZN+4sdnLUbo8EVvVc2ao0GFW6oVrQRPn4K2lglySj7APvSrgzxHiNNK99us4WDMi57xxA2yggblIAMNhXOotLQ==}
+    resolution:
+      {
+        integrity: sha512-ZN+4sdnLUbo8EVvVc2ao0GFW6oVrQRPn4K2lglySj7APvSrgzxHiNNK99us4WDMi57xxA2yggblIAMNhXOotLQ==,
+      }
 
   '@types/json-schema@7.0.15':
-    resolution: {integrity: sha512-5+fP8P8MFNC+AyZCDxrB2pkZFPGzqQWUzpSeuuVLvm8VMcorNYavBqoFcxK8bQz4Qsbn4oUEEem4wDLfcysGHA==}
+    resolution:
+      {
+        integrity: sha512-5+fP8P8MFNC+AyZCDxrB2pkZFPGzqQWUzpSeuuVLvm8VMcorNYavBqoFcxK8bQz4Qsbn4oUEEem4wDLfcysGHA==,
+      }
 
   '@types/jsonwebtoken@9.0.10':
-    resolution: {integrity: sha512-asx5hIG9Qmf/1oStypjanR7iKTv0gXQ1Ov/jfrX6kS/EO0OFni8orbmGCn0672NHR3kXHwpAwR+B368ZGN/2rA==}
+    resolution:
+      {
+        integrity: sha512-asx5hIG9Qmf/1oStypjanR7iKTv0gXQ1Ov/jfrX6kS/EO0OFni8orbmGCn0672NHR3kXHwpAwR+B368ZGN/2rA==,
+      }
 
   '@types/jsonwebtoken@9.0.7':
-    resolution: {integrity: sha512-ugo316mmTYBl2g81zDFnZ7cfxlut3o+/EQdaP7J8QN2kY6lJ22hmQYCK5EHcJHbrW+dkCGSCPgbG8JtYj6qSrg==}
+    resolution:
+      {
+        integrity: sha512-ugo316mmTYBl2g81zDFnZ7cfxlut3o+/EQdaP7J8QN2kY6lJ22hmQYCK5EHcJHbrW+dkCGSCPgbG8JtYj6qSrg==,
+      }
 
   '@types/methods@1.1.4':
-    resolution: {integrity: sha512-ymXWVrDiCxTBE3+RIrrP533E70eA+9qu7zdWoHuOmGujkYtzf4HQF96b8nwHLqhuf4ykX61IGRIB38CC6/sImQ==}
+    resolution:
+      {
+        integrity: sha512-ymXWVrDiCxTBE3+RIrrP533E70eA+9qu7zdWoHuOmGujkYtzf4HQF96b8nwHLqhuf4ykX61IGRIB38CC6/sImQ==,
+      }
 
   '@types/mime@1.3.5':
-    resolution: {integrity: sha512-/pyBZWSLD2n0dcHE3hq8s8ZvcETHtEuF+3E7XVt0Ig2nvsVQXdghHVcEkIWjy9A0wKfTn97a/PSDYohKIlnP/w==}
+    resolution:
+      {
+        integrity: sha512-/pyBZWSLD2n0dcHE3hq8s8ZvcETHtEuF+3E7XVt0Ig2nvsVQXdghHVcEkIWjy9A0wKfTn97a/PSDYohKIlnP/w==,
+      }
 
   '@types/mjml-core@4.15.2':
-    resolution: {integrity: sha512-Q7SxFXgoX979HP57DEVsRI50TV8x1V4lfCA4Up9AvfINDM5oD/X9ARgfoyX1qS987JCnDLv85JjkqAjt3hZSiQ==}
+    resolution:
+      {
+        integrity: sha512-Q7SxFXgoX979HP57DEVsRI50TV8x1V4lfCA4Up9AvfINDM5oD/X9ARgfoyX1qS987JCnDLv85JjkqAjt3hZSiQ==,
+      }
 
   '@types/mjml@4.7.4':
-    resolution: {integrity: sha512-vyi1vzWgMzFMwZY7GSZYX0GU0dmtC8vLHwpgk+NWmwbwRSrlieVyJ9sn5elodwUfklJM7yGl0zQeet1brKTWaQ==}
+    resolution:
+      {
+        integrity: sha512-vyi1vzWgMzFMwZY7GSZYX0GU0dmtC8vLHwpgk+NWmwbwRSrlieVyJ9sn5elodwUfklJM7yGl0zQeet1brKTWaQ==,
+      }
 
   '@types/ms@2.1.0':
-    resolution: {integrity: sha512-GsCCIZDE/p3i96vtEqx+7dBUGXrc7zeSK3wwPHIaRThS+9OhWIXRqzs4d6k1SVU8g91DrNRWxWUGhp5KXQb2VA==}
+    resolution:
+      {
+        integrity: sha512-GsCCIZDE/p3i96vtEqx+7dBUGXrc7zeSK3wwPHIaRThS+9OhWIXRqzs4d6k1SVU8g91DrNRWxWUGhp5KXQb2VA==,
+      }
 
   '@types/multer@2.0.0':
-    resolution: {integrity: sha512-C3Z9v9Evij2yST3RSBktxP9STm6OdMc5uR1xF1SGr98uv8dUlAL2hqwrZ3GVB3uyMyiegnscEK6PGtYvNrjTjw==}
+    resolution:
+      {
+        integrity: sha512-C3Z9v9Evij2yST3RSBktxP9STm6OdMc5uR1xF1SGr98uv8dUlAL2hqwrZ3GVB3uyMyiegnscEK6PGtYvNrjTjw==,
+      }
 
   '@types/node@20.19.11':
-    resolution: {integrity: sha512-uug3FEEGv0r+jrecvUUpbY8lLisvIjg6AAic6a2bSP5OEOLeJsDSnvhCDov7ipFFMXS3orMpzlmi0ZcuGkBbow==}
+    resolution:
+      {
+        integrity: sha512-uug3FEEGv0r+jrecvUUpbY8lLisvIjg6AAic6a2bSP5OEOLeJsDSnvhCDov7ipFFMXS3orMpzlmi0ZcuGkBbow==,
+      }
 
   '@types/passport-jwt@4.0.1':
-    resolution: {integrity: sha512-Y0Ykz6nWP4jpxgEUYq8NoVZeCQPo1ZndJLfapI249g1jHChvRfZRO/LS3tqu26YgAS/laI1qx98sYGz0IalRXQ==}
+    resolution:
+      {
+        integrity: sha512-Y0Ykz6nWP4jpxgEUYq8NoVZeCQPo1ZndJLfapI249g1jHChvRfZRO/LS3tqu26YgAS/laI1qx98sYGz0IalRXQ==,
+      }
 
   '@types/passport-strategy@0.2.38':
-    resolution: {integrity: sha512-GC6eMqqojOooq993Tmnmp7AUTbbQSgilyvpCYQjT+H6JfG/g6RGc7nXEniZlp0zyKJ0WUdOiZWLBZft9Yug1uA==}
+    resolution:
+      {
+        integrity: sha512-GC6eMqqojOooq993Tmnmp7AUTbbQSgilyvpCYQjT+H6JfG/g6RGc7nXEniZlp0zyKJ0WUdOiZWLBZft9Yug1uA==,
+      }
 
   '@types/passport@1.0.17':
-    resolution: {integrity: sha512-aciLyx+wDwT2t2/kJGJR2AEeBz0nJU4WuRX04Wu9Dqc5lSUtwu0WERPHYsLhF9PtseiAMPBGNUOtFjxZ56prsg==}
+    resolution:
+      {
+        integrity: sha512-aciLyx+wDwT2t2/kJGJR2AEeBz0nJU4WuRX04Wu9Dqc5lSUtwu0WERPHYsLhF9PtseiAMPBGNUOtFjxZ56prsg==,
+      }
 
   '@types/pug@2.0.10':
-    resolution: {integrity: sha512-Sk/uYFOBAB7mb74XcpizmH0KOR2Pv3D2Hmrh1Dmy5BmK3MpdSa5kqZcg6EKBdklU0bFXX9gCfzvpnyUehrPIuA==}
+    resolution:
+      {
+        integrity: sha512-Sk/uYFOBAB7mb74XcpizmH0KOR2Pv3D2Hmrh1Dmy5BmK3MpdSa5kqZcg6EKBdklU0bFXX9gCfzvpnyUehrPIuA==,
+      }
 
   '@types/puppeteer@7.0.4':
-    resolution: {integrity: sha512-ja78vquZc8y+GM2al07GZqWDKQskQXygCDiu0e3uO0DMRKqE0MjrFBFmTulfPYzLB6WnL7Kl2tFPy0WXSpPomg==}
+    resolution:
+      {
+        integrity: sha512-ja78vquZc8y+GM2al07GZqWDKQskQXygCDiu0e3uO0DMRKqE0MjrFBFmTulfPYzLB6WnL7Kl2tFPy0WXSpPomg==,
+      }
     deprecated: This is a stub types definition. puppeteer provides its own type definitions, so you do not need this installed.
 
   '@types/qs@6.14.0':
-    resolution: {integrity: sha512-eOunJqu0K1923aExK6y8p6fsihYEn/BYuQ4g0CxAAgFc4b/ZLN4CrsRZ55srTdqoiLzU2B2evC+apEIxprEzkQ==}
+    resolution:
+      {
+        integrity: sha512-eOunJqu0K1923aExK6y8p6fsihYEn/BYuQ4g0CxAAgFc4b/ZLN4CrsRZ55srTdqoiLzU2B2evC+apEIxprEzkQ==,
+      }
 
   '@types/range-parser@1.2.7':
-    resolution: {integrity: sha512-hKormJbkJqzQGhziax5PItDUTMAM9uE2XXQmM37dyd4hVM+5aVl7oVxMVUiVQn2oCQFN/LKCZdvSM0pFRqbSmQ==}
+    resolution:
+      {
+        integrity: sha512-hKormJbkJqzQGhziax5PItDUTMAM9uE2XXQmM37dyd4hVM+5aVl7oVxMVUiVQn2oCQFN/LKCZdvSM0pFRqbSmQ==,
+      }
 
   '@types/send@0.17.5':
-    resolution: {integrity: sha512-z6F2D3cOStZvuk2SaP6YrwkNO65iTZcwA2ZkSABegdkAh/lf+Aa/YQndZVfmEXT5vgAp6zv06VQ3ejSVjAny4w==}
+    resolution:
+      {
+        integrity: sha512-z6F2D3cOStZvuk2SaP6YrwkNO65iTZcwA2ZkSABegdkAh/lf+Aa/YQndZVfmEXT5vgAp6zv06VQ3ejSVjAny4w==,
+      }
 
   '@types/serve-static@1.15.8':
-    resolution: {integrity: sha512-roei0UY3LhpOJvjbIP6ZZFngyLKl5dskOtDhxY5THRSpO+ZI+nzJ+m5yUMzGrp89YRa7lvknKkMYjqQFGwA7Sg==}
+    resolution:
+      {
+        integrity: sha512-roei0UY3LhpOJvjbIP6ZZFngyLKl5dskOtDhxY5THRSpO+ZI+nzJ+m5yUMzGrp89YRa7lvknKkMYjqQFGwA7Sg==,
+      }
 
   '@types/stack-utils@2.0.3':
-    resolution: {integrity: sha512-9aEbYZ3TbYMznPdcdr3SmIrLXwC/AKZXQeCf9Pgao5CKb8CyHuEX5jzWPTkvregvhRJHcpRO6BFoGW9ycaOkYw==}
+    resolution:
+      {
+        integrity: sha512-9aEbYZ3TbYMznPdcdr3SmIrLXwC/AKZXQeCf9Pgao5CKb8CyHuEX5jzWPTkvregvhRJHcpRO6BFoGW9ycaOkYw==,
+      }
 
   '@types/superagent@8.1.9':
-    resolution: {integrity: sha512-pTVjI73witn+9ILmoJdajHGW2jkSaOzhiFYF1Rd3EQ94kymLqB9PjD9ISg7WaALC7+dCHT0FGe9T2LktLq/3GQ==}
+    resolution:
+      {
+        integrity: sha512-pTVjI73witn+9ILmoJdajHGW2jkSaOzhiFYF1Rd3EQ94kymLqB9PjD9ISg7WaALC7+dCHT0FGe9T2LktLq/3GQ==,
+      }
 
   '@types/supertest@6.0.3':
-    resolution: {integrity: sha512-8WzXq62EXFhJ7QsH3Ocb/iKQ/Ty9ZVWnVzoTKc9tyyFRRF3a74Tk2+TLFgaFFw364Ere+npzHKEJ6ga2LzIL7w==}
+    resolution:
+      {
+        integrity: sha512-8WzXq62EXFhJ7QsH3Ocb/iKQ/Ty9ZVWnVzoTKc9tyyFRRF3a74Tk2+TLFgaFFw364Ere+npzHKEJ6ga2LzIL7w==,
+      }
 
   '@types/swagger-ui-express@4.1.8':
-    resolution: {integrity: sha512-AhZV8/EIreHFmBV5wAs0gzJUNq9JbbSXgJLQubCC0jtIo6prnI9MIRRxnU4MZX9RB9yXxF1V4R7jtLl/Wcj31g==}
+    resolution:
+      {
+        integrity: sha512-AhZV8/EIreHFmBV5wAs0gzJUNq9JbbSXgJLQubCC0jtIo6prnI9MIRRxnU4MZX9RB9yXxF1V4R7jtLl/Wcj31g==,
+      }
 
   '@types/uuid@9.0.8':
-    resolution: {integrity: sha512-jg+97EGIcY9AGHJJRaaPVgetKDsrTgbRjQ5Msgjh/DQKEFl0DtyRr/VCOyD1T2R1MNeWPK/u7JoGhlDZnKBAfA==}
+    resolution:
+      {
+        integrity: sha512-jg+97EGIcY9AGHJJRaaPVgetKDsrTgbRjQ5Msgjh/DQKEFl0DtyRr/VCOyD1T2R1MNeWPK/u7JoGhlDZnKBAfA==,
+      }
 
   '@types/validator@13.15.2':
-    resolution: {integrity: sha512-y7pa/oEJJ4iGYBxOpfAKn5b9+xuihvzDVnC/OSvlVnGxVg0pOqmjiMafiJ1KVNQEaPZf9HsEp5icEwGg8uIe5Q==}
+    resolution:
+      {
+        integrity: sha512-y7pa/oEJJ4iGYBxOpfAKn5b9+xuihvzDVnC/OSvlVnGxVg0pOqmjiMafiJ1KVNQEaPZf9HsEp5icEwGg8uIe5Q==,
+      }
 
   '@types/xlsx@0.0.36':
-    resolution: {integrity: sha512-mvfrKiKKMErQzLMF8ElYEH21qxWCZtN59pHhWGmWCWFJStYdMWjkDSAy6mGowFxHXaXZWe5/TW7pBUiWclIVOw==}
+    resolution:
+      {
+        integrity: sha512-mvfrKiKKMErQzLMF8ElYEH21qxWCZtN59pHhWGmWCWFJStYdMWjkDSAy6mGowFxHXaXZWe5/TW7pBUiWclIVOw==,
+      }
     deprecated: This is a stub types definition for xlsx (https://github.com/sheetjs/js-xlsx). xlsx provides its own type definitions, so you don't need @types/xlsx installed!
 
   '@types/yargs-parser@21.0.3':
-    resolution: {integrity: sha512-I4q9QU9MQv4oEOz4tAHJtNz1cwuLxn2F3xcc2iV5WdqLPpUnj30aUuxt1mAxYTG+oe8CZMV/+6rU4S4gRDzqtQ==}
+    resolution:
+      {
+        integrity: sha512-I4q9QU9MQv4oEOz4tAHJtNz1cwuLxn2F3xcc2iV5WdqLPpUnj30aUuxt1mAxYTG+oe8CZMV/+6rU4S4gRDzqtQ==,
+      }
 
   '@types/yargs@17.0.33':
-    resolution: {integrity: sha512-WpxBCKWPLr4xSsHgz511rFJAM+wS28w2zEO1QDNY5zM/S8ok70NNfztH0xwhqKyaK0OHCbN98LDAZuy1ctxDkA==}
+    resolution:
+      {
+        integrity: sha512-WpxBCKWPLr4xSsHgz511rFJAM+wS28w2zEO1QDNY5zM/S8ok70NNfztH0xwhqKyaK0OHCbN98LDAZuy1ctxDkA==,
+      }
 
   '@types/yauzl@2.10.3':
-    resolution: {integrity: sha512-oJoftv0LSuaDZE3Le4DbKX+KS9G36NzOeSap90UIK0yMA/NhKJhqlSGtNDORNRaIbQfzjXDrQa0ytJ6mNRGz/Q==}
+    resolution:
+      {
+        integrity: sha512-oJoftv0LSuaDZE3Le4DbKX+KS9G36NzOeSap90UIK0yMA/NhKJhqlSGtNDORNRaIbQfzjXDrQa0ytJ6mNRGz/Q==,
+      }
 
   '@typescript-eslint/eslint-plugin@8.40.0':
-    resolution: {integrity: sha512-w/EboPlBwnmOBtRbiOvzjD+wdiZdgFeo17lkltrtn7X37vagKKWJABvyfsJXTlHe6XBzugmYgd4A4nW+k8Mixw==}
-    engines: {node: ^18.18.0 || ^20.9.0 || >=21.1.0}
+    resolution:
+      {
+        integrity: sha512-w/EboPlBwnmOBtRbiOvzjD+wdiZdgFeo17lkltrtn7X37vagKKWJABvyfsJXTlHe6XBzugmYgd4A4nW+k8Mixw==,
+      }
+    engines: { node: ^18.18.0 || ^20.9.0 || >=21.1.0 }
     peerDependencies:
       '@typescript-eslint/parser': ^8.40.0
       eslint: ^8.57.0 || ^9.0.0
       typescript: '>=4.8.4 <6.0.0'
 
   '@typescript-eslint/parser@8.40.0':
-    resolution: {integrity: sha512-jCNyAuXx8dr5KJMkecGmZ8KI61KBUhkCob+SD+C+I5+Y1FWI2Y3QmY4/cxMCC5WAsZqoEtEETVhUiUMIGCf6Bw==}
-    engines: {node: ^18.18.0 || ^20.9.0 || >=21.1.0}
+    resolution:
+      {
+        integrity: sha512-jCNyAuXx8dr5KJMkecGmZ8KI61KBUhkCob+SD+C+I5+Y1FWI2Y3QmY4/cxMCC5WAsZqoEtEETVhUiUMIGCf6Bw==,
+      }
+    engines: { node: ^18.18.0 || ^20.9.0 || >=21.1.0 }
     peerDependencies:
       eslint: ^8.57.0 || ^9.0.0
       typescript: '>=4.8.4 <6.0.0'
 
   '@typescript-eslint/project-service@8.40.0':
-    resolution: {integrity: sha512-/A89vz7Wf5DEXsGVvcGdYKbVM9F7DyFXj52lNYUDS1L9yJfqjW/fIp5PgMuEJL/KeqVTe2QSbXAGUZljDUpArw==}
-    engines: {node: ^18.18.0 || ^20.9.0 || >=21.1.0}
+    resolution:
+      {
+        integrity: sha512-/A89vz7Wf5DEXsGVvcGdYKbVM9F7DyFXj52lNYUDS1L9yJfqjW/fIp5PgMuEJL/KeqVTe2QSbXAGUZljDUpArw==,
+      }
+    engines: { node: ^18.18.0 || ^20.9.0 || >=21.1.0 }
     peerDependencies:
       typescript: '>=4.8.4 <6.0.0'
 
   '@typescript-eslint/scope-manager@8.40.0':
-    resolution: {integrity: sha512-y9ObStCcdCiZKzwqsE8CcpyuVMwRouJbbSrNuThDpv16dFAj429IkM6LNb1dZ2m7hK5fHyzNcErZf7CEeKXR4w==}
-    engines: {node: ^18.18.0 || ^20.9.0 || >=21.1.0}
+    resolution:
+      {
+        integrity: sha512-y9ObStCcdCiZKzwqsE8CcpyuVMwRouJbbSrNuThDpv16dFAj429IkM6LNb1dZ2m7hK5fHyzNcErZf7CEeKXR4w==,
+      }
+    engines: { node: ^18.18.0 || ^20.9.0 || >=21.1.0 }
 
   '@typescript-eslint/tsconfig-utils@8.40.0':
-    resolution: {integrity: sha512-jtMytmUaG9d/9kqSl/W3E3xaWESo4hFDxAIHGVW/WKKtQhesnRIJSAJO6XckluuJ6KDB5woD1EiqknriCtAmcw==}
-    engines: {node: ^18.18.0 || ^20.9.0 || >=21.1.0}
+    resolution:
+      {
+        integrity: sha512-jtMytmUaG9d/9kqSl/W3E3xaWESo4hFDxAIHGVW/WKKtQhesnRIJSAJO6XckluuJ6KDB5woD1EiqknriCtAmcw==,
+      }
+    engines: { node: ^18.18.0 || ^20.9.0 || >=21.1.0 }
     peerDependencies:
       typescript: '>=4.8.4 <6.0.0'
 
   '@typescript-eslint/type-utils@8.40.0':
-    resolution: {integrity: sha512-eE60cK4KzAc6ZrzlJnflXdrMqOBaugeukWICO2rB0KNvwdIMaEaYiywwHMzA1qFpTxrLhN9Lp4E/00EgWcD3Ow==}
-    engines: {node: ^18.18.0 || ^20.9.0 || >=21.1.0}
+    resolution:
+      {
+        integrity: sha512-eE60cK4KzAc6ZrzlJnflXdrMqOBaugeukWICO2rB0KNvwdIMaEaYiywwHMzA1qFpTxrLhN9Lp4E/00EgWcD3Ow==,
+      }
+    engines: { node: ^18.18.0 || ^20.9.0 || >=21.1.0 }
     peerDependencies:
       eslint: ^8.57.0 || ^9.0.0
       typescript: '>=4.8.4 <6.0.0'
 
   '@typescript-eslint/types@8.40.0':
-    resolution: {integrity: sha512-ETdbFlgbAmXHyFPwqUIYrfc12ArvpBhEVgGAxVYSwli26dn8Ko+lIo4Su9vI9ykTZdJn+vJprs/0eZU0YMAEQg==}
-    engines: {node: ^18.18.0 || ^20.9.0 || >=21.1.0}
+    resolution:
+      {
+        integrity: sha512-ETdbFlgbAmXHyFPwqUIYrfc12ArvpBhEVgGAxVYSwli26dn8Ko+lIo4Su9vI9ykTZdJn+vJprs/0eZU0YMAEQg==,
+      }
+    engines: { node: ^18.18.0 || ^20.9.0 || >=21.1.0 }
 
   '@typescript-eslint/typescript-estree@8.40.0':
-    resolution: {integrity: sha512-k1z9+GJReVVOkc1WfVKs1vBrR5MIKKbdAjDTPvIK3L8De6KbFfPFt6BKpdkdk7rZS2GtC/m6yI5MYX+UsuvVYQ==}
-    engines: {node: ^18.18.0 || ^20.9.0 || >=21.1.0}
+    resolution:
+      {
+        integrity: sha512-k1z9+GJReVVOkc1WfVKs1vBrR5MIKKbdAjDTPvIK3L8De6KbFfPFt6BKpdkdk7rZS2GtC/m6yI5MYX+UsuvVYQ==,
+      }
+    engines: { node: ^18.18.0 || ^20.9.0 || >=21.1.0 }
     peerDependencies:
       typescript: '>=4.8.4 <6.0.0'
 
   '@typescript-eslint/utils@8.40.0':
-    resolution: {integrity: sha512-Cgzi2MXSZyAUOY+BFwGs17s7ad/7L+gKt6Y8rAVVWS+7o6wrjeFN4nVfTpbE25MNcxyJ+iYUXflbs2xR9h4UBg==}
-    engines: {node: ^18.18.0 || ^20.9.0 || >=21.1.0}
+    resolution:
+      {
+        integrity: sha512-Cgzi2MXSZyAUOY+BFwGs17s7ad/7L+gKt6Y8rAVVWS+7o6wrjeFN4nVfTpbE25MNcxyJ+iYUXflbs2xR9h4UBg==,
+      }
+    engines: { node: ^18.18.0 || ^20.9.0 || >=21.1.0 }
     peerDependencies:
       eslint: ^8.57.0 || ^9.0.0
       typescript: '>=4.8.4 <6.0.0'
 
   '@typescript-eslint/visitor-keys@8.40.0':
-    resolution: {integrity: sha512-8CZ47QwalyRjsypfwnbI3hKy5gJDPmrkLjkgMxhi0+DZZ2QNx2naS6/hWoVYUHU7LU2zleF68V9miaVZvhFfTA==}
-    engines: {node: ^18.18.0 || ^20.9.0 || >=21.1.0}
+    resolution:
+      {
+        integrity: sha512-8CZ47QwalyRjsypfwnbI3hKy5gJDPmrkLjkgMxhi0+DZZ2QNx2naS6/hWoVYUHU7LU2zleF68V9miaVZvhFfTA==,
+      }
+    engines: { node: ^18.18.0 || ^20.9.0 || >=21.1.0 }
 
   '@ungap/structured-clone@1.3.0':
-    resolution: {integrity: sha512-WmoN8qaIAo7WTYWbAZuG8PYEhn5fkz7dZrqTBZ7dtt//lL2Gwms1IcnQ5yHqjDfX8Ft5j4YzDM23f87zBfDe9g==}
+    resolution:
+      {
+        integrity: sha512-WmoN8qaIAo7WTYWbAZuG8PYEhn5fkz7dZrqTBZ7dtt//lL2Gwms1IcnQ5yHqjDfX8Ft5j4YzDM23f87zBfDe9g==,
+      }
 
   '@webassemblyjs/ast@1.14.1':
-    resolution: {integrity: sha512-nuBEDgQfm1ccRp/8bCQrx1frohyufl4JlbMMZ4P1wpeOfDhF6FQkxZJ1b/e+PLwr6X1Nhw6OLme5usuBWYBvuQ==}
+    resolution:
+      {
+        integrity: sha512-nuBEDgQfm1ccRp/8bCQrx1frohyufl4JlbMMZ4P1wpeOfDhF6FQkxZJ1b/e+PLwr6X1Nhw6OLme5usuBWYBvuQ==,
+      }
 
   '@webassemblyjs/floating-point-hex-parser@1.13.2':
-    resolution: {integrity: sha512-6oXyTOzbKxGH4steLbLNOu71Oj+C8Lg34n6CqRvqfS2O71BxY6ByfMDRhBytzknj9yGUPVJ1qIKhRlAwO1AovA==}
+    resolution:
+      {
+        integrity: sha512-6oXyTOzbKxGH4steLbLNOu71Oj+C8Lg34n6CqRvqfS2O71BxY6ByfMDRhBytzknj9yGUPVJ1qIKhRlAwO1AovA==,
+      }
 
   '@webassemblyjs/helper-api-error@1.13.2':
-    resolution: {integrity: sha512-U56GMYxy4ZQCbDZd6JuvvNV/WFildOjsaWD3Tzzvmw/mas3cXzRJPMjP83JqEsgSbyrmaGjBfDtV7KDXV9UzFQ==}
+    resolution:
+      {
+        integrity: sha512-U56GMYxy4ZQCbDZd6JuvvNV/WFildOjsaWD3Tzzvmw/mas3cXzRJPMjP83JqEsgSbyrmaGjBfDtV7KDXV9UzFQ==,
+      }
 
   '@webassemblyjs/helper-buffer@1.14.1':
-    resolution: {integrity: sha512-jyH7wtcHiKssDtFPRB+iQdxlDf96m0E39yb0k5uJVhFGleZFoNw1c4aeIcVUPPbXUVJ94wwnMOAqUHyzoEPVMA==}
+    resolution:
+      {
+        integrity: sha512-jyH7wtcHiKssDtFPRB+iQdxlDf96m0E39yb0k5uJVhFGleZFoNw1c4aeIcVUPPbXUVJ94wwnMOAqUHyzoEPVMA==,
+      }
 
   '@webassemblyjs/helper-numbers@1.13.2':
-    resolution: {integrity: sha512-FE8aCmS5Q6eQYcV3gI35O4J789wlQA+7JrqTTpJqn5emA4U2hvwJmvFRC0HODS+3Ye6WioDklgd6scJ3+PLnEA==}
+    resolution:
+      {
+        integrity: sha512-FE8aCmS5Q6eQYcV3gI35O4J789wlQA+7JrqTTpJqn5emA4U2hvwJmvFRC0HODS+3Ye6WioDklgd6scJ3+PLnEA==,
+      }
 
   '@webassemblyjs/helper-wasm-bytecode@1.13.2':
-    resolution: {integrity: sha512-3QbLKy93F0EAIXLh0ogEVR6rOubA9AoZ+WRYhNbFyuB70j3dRdwH9g+qXhLAO0kiYGlg3TxDV+I4rQTr/YNXkA==}
+    resolution:
+      {
+        integrity: sha512-3QbLKy93F0EAIXLh0ogEVR6rOubA9AoZ+WRYhNbFyuB70j3dRdwH9g+qXhLAO0kiYGlg3TxDV+I4rQTr/YNXkA==,
+      }
 
   '@webassemblyjs/helper-wasm-section@1.14.1':
-    resolution: {integrity: sha512-ds5mXEqTJ6oxRoqjhWDU83OgzAYjwsCV8Lo/N+oRsNDmx/ZDpqalmrtgOMkHwxsG0iI//3BwWAErYRHtgn0dZw==}
+    resolution:
+      {
+        integrity: sha512-ds5mXEqTJ6oxRoqjhWDU83OgzAYjwsCV8Lo/N+oRsNDmx/ZDpqalmrtgOMkHwxsG0iI//3BwWAErYRHtgn0dZw==,
+      }
 
   '@webassemblyjs/ieee754@1.13.2':
-    resolution: {integrity: sha512-4LtOzh58S/5lX4ITKxnAK2USuNEvpdVV9AlgGQb8rJDHaLeHciwG4zlGr0j/SNWlr7x3vO1lDEsuePvtcDNCkw==}
+    resolution:
+      {
+        integrity: sha512-4LtOzh58S/5lX4ITKxnAK2USuNEvpdVV9AlgGQb8rJDHaLeHciwG4zlGr0j/SNWlr7x3vO1lDEsuePvtcDNCkw==,
+      }
 
   '@webassemblyjs/leb128@1.13.2':
-    resolution: {integrity: sha512-Lde1oNoIdzVzdkNEAWZ1dZ5orIbff80YPdHx20mrHwHrVNNTjNr8E3xz9BdpcGqRQbAEa+fkrCb+fRFTl/6sQw==}
+    resolution:
+      {
+        integrity: sha512-Lde1oNoIdzVzdkNEAWZ1dZ5orIbff80YPdHx20mrHwHrVNNTjNr8E3xz9BdpcGqRQbAEa+fkrCb+fRFTl/6sQw==,
+      }
 
   '@webassemblyjs/utf8@1.13.2':
-    resolution: {integrity: sha512-3NQWGjKTASY1xV5m7Hr0iPeXD9+RDobLll3T9d2AO+g3my8xy5peVyjSag4I50mR1bBSN/Ct12lo+R9tJk0NZQ==}
+    resolution:
+      {
+        integrity: sha512-3NQWGjKTASY1xV5m7Hr0iPeXD9+RDobLll3T9d2AO+g3my8xy5peVyjSag4I50mR1bBSN/Ct12lo+R9tJk0NZQ==,
+      }
 
   '@webassemblyjs/wasm-edit@1.14.1':
-    resolution: {integrity: sha512-RNJUIQH/J8iA/1NzlE4N7KtyZNHi3w7at7hDjvRNm5rcUXa00z1vRz3glZoULfJ5mpvYhLybmVcwcjGrC1pRrQ==}
+    resolution:
+      {
+        integrity: sha512-RNJUIQH/J8iA/1NzlE4N7KtyZNHi3w7at7hDjvRNm5rcUXa00z1vRz3glZoULfJ5mpvYhLybmVcwcjGrC1pRrQ==,
+      }
 
   '@webassemblyjs/wasm-gen@1.14.1':
-    resolution: {integrity: sha512-AmomSIjP8ZbfGQhumkNvgC33AY7qtMCXnN6bL2u2Js4gVCg8fp735aEiMSBbDR7UQIj90n4wKAFUSEd0QN2Ukg==}
+    resolution:
+      {
+        integrity: sha512-AmomSIjP8ZbfGQhumkNvgC33AY7qtMCXnN6bL2u2Js4gVCg8fp735aEiMSBbDR7UQIj90n4wKAFUSEd0QN2Ukg==,
+      }
 
   '@webassemblyjs/wasm-opt@1.14.1':
-    resolution: {integrity: sha512-PTcKLUNvBqnY2U6E5bdOQcSM+oVP/PmrDY9NzowJjislEjwP/C4an2303MCVS2Mg9d3AJpIGdUFIQQWbPds0Sw==}
+    resolution:
+      {
+        integrity: sha512-PTcKLUNvBqnY2U6E5bdOQcSM+oVP/PmrDY9NzowJjislEjwP/C4an2303MCVS2Mg9d3AJpIGdUFIQQWbPds0Sw==,
+      }
 
   '@webassemblyjs/wasm-parser@1.14.1':
-    resolution: {integrity: sha512-JLBl+KZ0R5qB7mCnud/yyX08jWFw5MsoalJ1pQ4EdFlgj9VdXKGuENGsiCIjegI1W7p91rUlcB/LB5yRJKNTcQ==}
+    resolution:
+      {
+        integrity: sha512-JLBl+KZ0R5qB7mCnud/yyX08jWFw5MsoalJ1pQ4EdFlgj9VdXKGuENGsiCIjegI1W7p91rUlcB/LB5yRJKNTcQ==,
+      }
 
   '@webassemblyjs/wast-printer@1.14.1':
-    resolution: {integrity: sha512-kPSSXE6De1XOR820C90RIo2ogvZG+c3KiHzqUoO/F34Y2shGzesfqv7o57xrxovZJH/MetF5UjroJ/R/3isoiw==}
+    resolution:
+      {
+        integrity: sha512-kPSSXE6De1XOR820C90RIo2ogvZG+c3KiHzqUoO/F34Y2shGzesfqv7o57xrxovZJH/MetF5UjroJ/R/3isoiw==,
+      }
 
   '@xtuc/ieee754@1.2.0':
-    resolution: {integrity: sha512-DX8nKgqcGwsc0eJSqYt5lwP4DH5FlHnmuWWBRy7X0NcaGR0ZtuyeESgMwTYVEtxmsNGY+qit4QYT/MIYTOTPeA==}
+    resolution:
+      {
+        integrity: sha512-DX8nKgqcGwsc0eJSqYt5lwP4DH5FlHnmuWWBRy7X0NcaGR0ZtuyeESgMwTYVEtxmsNGY+qit4QYT/MIYTOTPeA==,
+      }
 
   '@xtuc/long@4.2.2':
-    resolution: {integrity: sha512-NuHqBY1PB/D8xU6s/thBgOAiAP7HOYDQ32+BFZILJ8ivkUkAHQnWfn6WhL79Owj1qmUnoN/YPhktdIoucipkAQ==}
+    resolution:
+      {
+        integrity: sha512-NuHqBY1PB/D8xU6s/thBgOAiAP7HOYDQ32+BFZILJ8ivkUkAHQnWfn6WhL79Owj1qmUnoN/YPhktdIoucipkAQ==,
+      }
 
   abbrev@2.0.0:
-    resolution: {integrity: sha512-6/mh1E2u2YgEsCHdY0Yx5oW+61gZU+1vXaoiHHrpKeuRNNgFvS+/jrwHiQhB5apAf5oB7UB7E19ol2R2LKH8hQ==}
-    engines: {node: ^14.17.0 || ^16.13.0 || >=18.0.0}
+    resolution:
+      {
+        integrity: sha512-6/mh1E2u2YgEsCHdY0Yx5oW+61gZU+1vXaoiHHrpKeuRNNgFvS+/jrwHiQhB5apAf5oB7UB7E19ol2R2LKH8hQ==,
+      }
+    engines: { node: ^14.17.0 || ^16.13.0 || >=18.0.0 }
 
   accepts@1.3.8:
-    resolution: {integrity: sha512-PYAthTa2m2VKxuvSD3DPC/Gy+U+sOA1LAuT8mkmRuvw+NACSaeXEQ+NHcVF7rONl6qcaxV3Uuemwawk+7+SJLw==}
-    engines: {node: '>= 0.6'}
+    resolution:
+      {
+        integrity: sha512-PYAthTa2m2VKxuvSD3DPC/Gy+U+sOA1LAuT8mkmRuvw+NACSaeXEQ+NHcVF7rONl6qcaxV3Uuemwawk+7+SJLw==,
+      }
+    engines: { node: '>= 0.6' }
 
   acorn-import-phases@1.0.4:
-    resolution: {integrity: sha512-wKmbr/DDiIXzEOiWrTTUcDm24kQ2vGfZQvM2fwg2vXqR5uW6aapr7ObPtj1th32b9u90/Pf4AItvdTh42fBmVQ==}
-    engines: {node: '>=10.13.0'}
+    resolution:
+      {
+        integrity: sha512-wKmbr/DDiIXzEOiWrTTUcDm24kQ2vGfZQvM2fwg2vXqR5uW6aapr7ObPtj1th32b9u90/Pf4AItvdTh42fBmVQ==,
+      }
+    engines: { node: '>=10.13.0' }
     peerDependencies:
       acorn: ^8.14.0
 
   acorn-jsx@5.3.2:
-    resolution: {integrity: sha512-rq9s+JNhf0IChjtDXxllJ7g41oZk5SlXtp0LHwyA5cejwn7vKmKp4pPri6YEePv2PU65sAsegbXtIinmDFDXgQ==}
+    resolution:
+      {
+        integrity: sha512-rq9s+JNhf0IChjtDXxllJ7g41oZk5SlXtp0LHwyA5cejwn7vKmKp4pPri6YEePv2PU65sAsegbXtIinmDFDXgQ==,
+      }
     peerDependencies:
       acorn: ^6.0.0 || ^7.0.0 || ^8.0.0
 
   acorn-walk@8.3.4:
-    resolution: {integrity: sha512-ueEepnujpqee2o5aIYnvHU6C0A42MNdsIDeqy5BydrkuC5R1ZuUFnm27EeFJGoEHJQgn3uleRvmTXaJgfXbt4g==}
-    engines: {node: '>=0.4.0'}
+    resolution:
+      {
+        integrity: sha512-ueEepnujpqee2o5aIYnvHU6C0A42MNdsIDeqy5BydrkuC5R1ZuUFnm27EeFJGoEHJQgn3uleRvmTXaJgfXbt4g==,
+      }
+    engines: { node: '>=0.4.0' }
 
   acorn@7.4.1:
-    resolution: {integrity: sha512-nQyp0o1/mNdbTO1PO6kHkwSrmgZ0MT/jCCpNiwbUjGoRN4dlBhqJtoQuCnEOKzgTVwg0ZWiCoQy6SxMebQVh8A==}
-    engines: {node: '>=0.4.0'}
+    resolution:
+      {
+        integrity: sha512-nQyp0o1/mNdbTO1PO6kHkwSrmgZ0MT/jCCpNiwbUjGoRN4dlBhqJtoQuCnEOKzgTVwg0ZWiCoQy6SxMebQVh8A==,
+      }
+    engines: { node: '>=0.4.0' }
     hasBin: true
 
   acorn@8.15.0:
-    resolution: {integrity: sha512-NZyJarBfL7nWwIq+FDL6Zp/yHEhePMNnnJ0y3qfieCrmNvYct8uvtiV41UvlSe6apAfk0fY1FbWx+NwfmpvtTg==}
-    engines: {node: '>=0.4.0'}
+    resolution:
+      {
+        integrity: sha512-NZyJarBfL7nWwIq+FDL6Zp/yHEhePMNnnJ0y3qfieCrmNvYct8uvtiV41UvlSe6apAfk0fY1FbWx+NwfmpvtTg==,
+      }
+    engines: { node: '>=0.4.0' }
     hasBin: true
 
   adler-32@1.3.1:
-    resolution: {integrity: sha512-ynZ4w/nUUv5rrsR8UUGoe1VC9hZj6V5hU9Qw1HlMDJGEJw5S7TfTErWTjMys6M7vr0YWcPqs3qAr4ss0nDfP+A==}
-    engines: {node: '>=0.8'}
+    resolution:
+      {
+        integrity: sha512-ynZ4w/nUUv5rrsR8UUGoe1VC9hZj6V5hU9Qw1HlMDJGEJw5S7TfTErWTjMys6M7vr0YWcPqs3qAr4ss0nDfP+A==,
+      }
+    engines: { node: '>=0.8' }
 
   agent-base@7.1.4:
-    resolution: {integrity: sha512-MnA+YT8fwfJPgBx3m60MNqakm30XOkyIoH1y6huTQvC0PwZG7ki8NacLBcrPbNoo8vEZy7Jpuk7+jMO+CUovTQ==}
-    engines: {node: '>= 14'}
+    resolution:
+      {
+        integrity: sha512-MnA+YT8fwfJPgBx3m60MNqakm30XOkyIoH1y6huTQvC0PwZG7ki8NacLBcrPbNoo8vEZy7Jpuk7+jMO+CUovTQ==,
+      }
+    engines: { node: '>= 14' }
 
   ajv-formats@2.1.1:
-    resolution: {integrity: sha512-Wx0Kx52hxE7C18hkMEggYlEifqWZtYaRgouJor+WMdPnQyEK13vgEWyVNup7SoeeoLMsr4kf5h6dOW11I15MUA==}
+    resolution:
+      {
+        integrity: sha512-Wx0Kx52hxE7C18hkMEggYlEifqWZtYaRgouJor+WMdPnQyEK13vgEWyVNup7SoeeoLMsr4kf5h6dOW11I15MUA==,
+      }
     peerDependencies:
       ajv: ^8.0.0
     peerDependenciesMeta:
@@ -1571,146 +2529,260 @@
         optional: true
 
   ajv-keywords@3.5.2:
-    resolution: {integrity: sha512-5p6WTN0DdTGVQk6VjcEju19IgaHudalcfabD7yhDGeA6bcQnmL+CpveLJq/3hvfwd1aof6L386Ougkx6RfyMIQ==}
+    resolution:
+      {
+        integrity: sha512-5p6WTN0DdTGVQk6VjcEju19IgaHudalcfabD7yhDGeA6bcQnmL+CpveLJq/3hvfwd1aof6L386Ougkx6RfyMIQ==,
+      }
     peerDependencies:
       ajv: ^6.9.1
 
   ajv-keywords@5.1.0:
-    resolution: {integrity: sha512-YCS/JNFAUyr5vAuhk1DWm1CBxRHW9LbJ2ozWeemrIqpbsqKjHVxYPyi5GC0rjZIT5JxJ3virVTS8wk4i/Z+krw==}
+    resolution:
+      {
+        integrity: sha512-YCS/JNFAUyr5vAuhk1DWm1CBxRHW9LbJ2ozWeemrIqpbsqKjHVxYPyi5GC0rjZIT5JxJ3virVTS8wk4i/Z+krw==,
+      }
     peerDependencies:
       ajv: ^8.8.2
 
   ajv@6.12.6:
-    resolution: {integrity: sha512-j3fVLgvTo527anyYyJOGTYJbG+vnnQYvE0m5mmkc1TK+nxAppkCLMIL0aZ4dblVCNoGShhm+kzE4ZUykBoMg4g==}
+    resolution:
+      {
+        integrity: sha512-j3fVLgvTo527anyYyJOGTYJbG+vnnQYvE0m5mmkc1TK+nxAppkCLMIL0aZ4dblVCNoGShhm+kzE4ZUykBoMg4g==,
+      }
 
   ajv@8.12.0:
-    resolution: {integrity: sha512-sRu1kpcO9yLtYxBKvqfTeh9KzZEwO3STyX1HT+4CaDzC6HpTGYhIhPIzj9XuKU7KYDwnaeh5hcOwjy1QuJzBPA==}
+    resolution:
+      {
+        integrity: sha512-sRu1kpcO9yLtYxBKvqfTeh9KzZEwO3STyX1HT+4CaDzC6HpTGYhIhPIzj9XuKU7KYDwnaeh5hcOwjy1QuJzBPA==,
+      }
 
   ajv@8.17.1:
-    resolution: {integrity: sha512-B/gBuNg5SiMTrPkC+A2+cW0RszwxYmn6VYxB/inlBStS5nx6xHIt/ehKRhIMhqusl7a8LjQoZnjCs5vhwxOQ1g==}
+    resolution:
+      {
+        integrity: sha512-B/gBuNg5SiMTrPkC+A2+cW0RszwxYmn6VYxB/inlBStS5nx6xHIt/ehKRhIMhqusl7a8LjQoZnjCs5vhwxOQ1g==,
+      }
 
   alce@1.2.0:
-    resolution: {integrity: sha512-XppPf2S42nO2WhvKzlwzlfcApcXHzjlod30pKmcWjRgLOtqoe5DMuqdiYoM6AgyXksc6A6pV4v1L/WW217e57w==}
-    engines: {node: '>=0.8.0'}
+    resolution:
+      {
+        integrity: sha512-XppPf2S42nO2WhvKzlwzlfcApcXHzjlod30pKmcWjRgLOtqoe5DMuqdiYoM6AgyXksc6A6pV4v1L/WW217e57w==,
+      }
+    engines: { node: '>=0.8.0' }
 
   ansi-colors@4.1.3:
-    resolution: {integrity: sha512-/6w/C21Pm1A7aZitlI5Ni/2J6FFQN8i1Cvz3kHABAAbw93v/NlvKdVOqz7CCWz/3iv/JplRSEEZ83XION15ovw==}
-    engines: {node: '>=6'}
+    resolution:
+      {
+        integrity: sha512-/6w/C21Pm1A7aZitlI5Ni/2J6FFQN8i1Cvz3kHABAAbw93v/NlvKdVOqz7CCWz/3iv/JplRSEEZ83XION15ovw==,
+      }
+    engines: { node: '>=6' }
 
   ansi-escapes@4.3.2:
-    resolution: {integrity: sha512-gKXj5ALrKWQLsYG9jlTRmR/xKluxHV+Z9QEwNIgCfM1/uwPMCuzVVnh5mwTd+OuBZcwSIMbqssNWRm1lE51QaQ==}
-    engines: {node: '>=8'}
+    resolution:
+      {
+        integrity: sha512-gKXj5ALrKWQLsYG9jlTRmR/xKluxHV+Z9QEwNIgCfM1/uwPMCuzVVnh5mwTd+OuBZcwSIMbqssNWRm1lE51QaQ==,
+      }
+    engines: { node: '>=8' }
 
   ansi-regex@5.0.1:
-    resolution: {integrity: sha512-quJQXlTSUGL2LH9SUXo8VwsY4soanhgo6LNSm84E1LBcE8s3O0wpdiRzyR9z/ZZJMlMWv37qOOb9pdJlMUEKFQ==}
-    engines: {node: '>=8'}
+    resolution:
+      {
+        integrity: sha512-quJQXlTSUGL2LH9SUXo8VwsY4soanhgo6LNSm84E1LBcE8s3O0wpdiRzyR9z/ZZJMlMWv37qOOb9pdJlMUEKFQ==,
+      }
+    engines: { node: '>=8' }
 
   ansi-regex@6.2.0:
-    resolution: {integrity: sha512-TKY5pyBkHyADOPYlRT9Lx6F544mPl0vS5Ew7BJ45hA08Q+t3GjbueLliBWN3sMICk6+y7HdyxSzC4bWS8baBdg==}
-    engines: {node: '>=12'}
+    resolution:
+      {
+        integrity: sha512-TKY5pyBkHyADOPYlRT9Lx6F544mPl0vS5Ew7BJ45hA08Q+t3GjbueLliBWN3sMICk6+y7HdyxSzC4bWS8baBdg==,
+      }
+    engines: { node: '>=12' }
 
   ansi-styles@4.3.0:
-    resolution: {integrity: sha512-zbB9rCJAT1rbjiVDb2hqKFHNYLxgtk8NURxZ3IZwD3F6NtxbXZQCnnSi1Lkx+IDohdPlFp222wVALIheZJQSEg==}
-    engines: {node: '>=8'}
+    resolution:
+      {
+        integrity: sha512-zbB9rCJAT1rbjiVDb2hqKFHNYLxgtk8NURxZ3IZwD3F6NtxbXZQCnnSi1Lkx+IDohdPlFp222wVALIheZJQSEg==,
+      }
+    engines: { node: '>=8' }
 
   ansi-styles@5.2.0:
-    resolution: {integrity: sha512-Cxwpt2SfTzTtXcfOlzGEee8O+c+MmUgGrNiBcXnuWxuFJHe6a5Hz7qwhwe5OgaSYI0IJvkLqWX1ASG+cJOkEiA==}
-    engines: {node: '>=10'}
+    resolution:
+      {
+        integrity: sha512-Cxwpt2SfTzTtXcfOlzGEee8O+c+MmUgGrNiBcXnuWxuFJHe6a5Hz7qwhwe5OgaSYI0IJvkLqWX1ASG+cJOkEiA==,
+      }
+    engines: { node: '>=10' }
 
   ansi-styles@6.2.1:
-    resolution: {integrity: sha512-bN798gFfQX+viw3R7yrGWRqnrN2oRkEkUjjl4JNn4E8GxxbjtG3FbrEIIY3l8/hrwUwIeCZvi4QuOTP4MErVug==}
-    engines: {node: '>=12'}
+    resolution:
+      {
+        integrity: sha512-bN798gFfQX+viw3R7yrGWRqnrN2oRkEkUjjl4JNn4E8GxxbjtG3FbrEIIY3l8/hrwUwIeCZvi4QuOTP4MErVug==,
+      }
+    engines: { node: '>=12' }
 
   anymatch@3.1.3:
-    resolution: {integrity: sha512-KMReFUr0B4t+D+OBkjR3KYqvocp2XaSzO55UcB6mgQMd3KbcE+mWTyvVV7D/zsdEbNnV6acZUutkiHQXvTr1Rw==}
-    engines: {node: '>= 8'}
+    resolution:
+      {
+        integrity: sha512-KMReFUr0B4t+D+OBkjR3KYqvocp2XaSzO55UcB6mgQMd3KbcE+mWTyvVV7D/zsdEbNnV6acZUutkiHQXvTr1Rw==,
+      }
+    engines: { node: '>= 8' }
 
   append-field@1.0.0:
-    resolution: {integrity: sha512-klpgFSWLW1ZEs8svjfb7g4qWY0YS5imI82dTg+QahUvJ8YqAY0P10Uk8tTyh9ZGuYEZEMaeJYCF5BFuX552hsw==}
+    resolution:
+      {
+        integrity: sha512-klpgFSWLW1ZEs8svjfb7g4qWY0YS5imI82dTg+QahUvJ8YqAY0P10Uk8tTyh9ZGuYEZEMaeJYCF5BFuX552hsw==,
+      }
 
   arg@4.1.3:
-    resolution: {integrity: sha512-58S9QDqG0Xx27YwPSt9fJxivjYl432YCwfDMfZ+71RAqUrZef7LrKQZ3LHLOwCS4FLNBplP533Zx895SeOCHvA==}
+    resolution:
+      {
+        integrity: sha512-58S9QDqG0Xx27YwPSt9fJxivjYl432YCwfDMfZ+71RAqUrZef7LrKQZ3LHLOwCS4FLNBplP533Zx895SeOCHvA==,
+      }
 
   argparse@1.0.10:
-    resolution: {integrity: sha512-o5Roy6tNG4SL/FOkCAN6RzjiakZS25RLYFrcMttJqbdd8BWrnA+fGz57iN5Pb06pvBGvl5gQ0B48dJlslXvoTg==}
+    resolution:
+      {
+        integrity: sha512-o5Roy6tNG4SL/FOkCAN6RzjiakZS25RLYFrcMttJqbdd8BWrnA+fGz57iN5Pb06pvBGvl5gQ0B48dJlslXvoTg==,
+      }
 
   argparse@2.0.1:
-    resolution: {integrity: sha512-8+9WqebbFzpX9OR+Wa6O29asIogeRMzcGtAINdpMHHyAg10f05aSFVBbcEqGf/PXw1EjAZ+q2/bEBg3DvurK3Q==}
+    resolution:
+      {
+        integrity: sha512-8+9WqebbFzpX9OR+Wa6O29asIogeRMzcGtAINdpMHHyAg10f05aSFVBbcEqGf/PXw1EjAZ+q2/bEBg3DvurK3Q==,
+      }
 
   array-flatten@1.1.1:
-    resolution: {integrity: sha512-PCVAQswWemu6UdxsDFFX/+gVeYqKAod3D3UVm91jHwynguOwAvYPhx8nNlM++NqRcK6CxxpUafjmhIdKiHibqg==}
+    resolution:
+      {
+        integrity: sha512-PCVAQswWemu6UdxsDFFX/+gVeYqKAod3D3UVm91jHwynguOwAvYPhx8nNlM++NqRcK6CxxpUafjmhIdKiHibqg==,
+      }
 
   array-timsort@1.0.3:
-    resolution: {integrity: sha512-/+3GRL7dDAGEfM6TseQk/U+mi18TU2Ms9I3UlLdUMhz2hbvGNTKdj9xniwXfUqgYhHxRx0+8UnKkvlNwVU+cWQ==}
+    resolution:
+      {
+        integrity: sha512-/+3GRL7dDAGEfM6TseQk/U+mi18TU2Ms9I3UlLdUMhz2hbvGNTKdj9xniwXfUqgYhHxRx0+8UnKkvlNwVU+cWQ==,
+      }
 
   asap@2.0.6:
-    resolution: {integrity: sha512-BSHWgDSAiKs50o2Re8ppvp3seVHXSRM44cdSsT9FfNEUUZLOGWVCsiWaRPWM1Znn+mqZ1OfVZ3z3DWEzSp7hRA==}
+    resolution:
+      {
+        integrity: sha512-BSHWgDSAiKs50o2Re8ppvp3seVHXSRM44cdSsT9FfNEUUZLOGWVCsiWaRPWM1Znn+mqZ1OfVZ3z3DWEzSp7hRA==,
+      }
 
   assert-never@1.4.0:
-    resolution: {integrity: sha512-5oJg84os6NMQNl27T9LnZkvvqzvAnHu03ShCnoj6bsJwS7L8AO4lf+C/XjK/nvzEqQB744moC6V128RucQd1jA==}
+    resolution:
+      {
+        integrity: sha512-5oJg84os6NMQNl27T9LnZkvvqzvAnHu03ShCnoj6bsJwS7L8AO4lf+C/XjK/nvzEqQB744moC6V128RucQd1jA==,
+      }
 
   ast-types@0.13.4:
-    resolution: {integrity: sha512-x1FCFnFifvYDDzTaLII71vG5uvDwgtmDTEVWAxrgeiR8VjMONcCXJx7E+USjDtHlwFmt9MysbqgF9b9Vjr6w+w==}
-    engines: {node: '>=4'}
+    resolution:
+      {
+        integrity: sha512-x1FCFnFifvYDDzTaLII71vG5uvDwgtmDTEVWAxrgeiR8VjMONcCXJx7E+USjDtHlwFmt9MysbqgF9b9Vjr6w+w==,
+      }
+    engines: { node: '>=4' }
 
   async@3.2.6:
-    resolution: {integrity: sha512-htCUDlxyyCLMgaM3xXg0C0LW2xqfuQ6p05pCEIsXuyQ+a1koYKTuBMzRNwmybfLgvJDMd0r1LTn4+E0Ti6C2AA==}
+    resolution:
+      {
+        integrity: sha512-htCUDlxyyCLMgaM3xXg0C0LW2xqfuQ6p05pCEIsXuyQ+a1koYKTuBMzRNwmybfLgvJDMd0r1LTn4+E0Ti6C2AA==,
+      }
 
   asynckit@0.4.0:
-    resolution: {integrity: sha512-Oei9OH4tRh0YqU3GxhX79dM/mwVgvbZJaSNaRk+bshkj0S5cfHcgYakreBjrHwatXKbz+IoIdYLxrKim2MjW0Q==}
+    resolution:
+      {
+        integrity: sha512-Oei9OH4tRh0YqU3GxhX79dM/mwVgvbZJaSNaRk+bshkj0S5cfHcgYakreBjrHwatXKbz+IoIdYLxrKim2MjW0Q==,
+      }
 
   available-typed-arrays@1.0.7:
-    resolution: {integrity: sha512-wvUjBtSGN7+7SjNpq/9M2Tg350UZD3q62IFZLbRAR1bSMlCo1ZaeW+BJ+D090e4hIIZLBcTDWe4Mh4jvUDajzQ==}
-    engines: {node: '>= 0.4'}
+    resolution:
+      {
+        integrity: sha512-wvUjBtSGN7+7SjNpq/9M2Tg350UZD3q62IFZLbRAR1bSMlCo1ZaeW+BJ+D090e4hIIZLBcTDWe4Mh4jvUDajzQ==,
+      }
+    engines: { node: '>= 0.4' }
 
   aws-sdk@2.1692.0:
-    resolution: {integrity: sha512-x511uiJ/57FIsbgUe5csJ13k3uzu25uWQE+XqfBis/sB0SFoiElJWXRkgEAUh0U6n40eT3ay5Ue4oPkRMu1LYw==}
-    engines: {node: '>= 10.0.0'}
+    resolution:
+      {
+        integrity: sha512-x511uiJ/57FIsbgUe5csJ13k3uzu25uWQE+XqfBis/sB0SFoiElJWXRkgEAUh0U6n40eT3ay5Ue4oPkRMu1LYw==,
+      }
+    engines: { node: '>= 10.0.0' }
 
   axios@1.11.0:
-    resolution: {integrity: sha512-1Lx3WLFQWm3ooKDYZD1eXmoGO9fxYQjrycfHFC8P0sCfQVXyROp0p9PFWBehewBOdCwHc+f/b8I0fMto5eSfwA==}
+    resolution:
+      {
+        integrity: sha512-1Lx3WLFQWm3ooKDYZD1eXmoGO9fxYQjrycfHFC8P0sCfQVXyROp0p9PFWBehewBOdCwHc+f/b8I0fMto5eSfwA==,
+      }
 
   b4a@1.6.7:
-    resolution: {integrity: sha512-OnAYlL5b7LEkALw87fUVafQw5rVR9RjwGd4KUwNQ6DrrNmaVaUCgLipfVlzrPQ4tWOR9P0IXGNOx50jYCCdSJg==}
+    resolution:
+      {
+        integrity: sha512-OnAYlL5b7LEkALw87fUVafQw5rVR9RjwGd4KUwNQ6DrrNmaVaUCgLipfVlzrPQ4tWOR9P0IXGNOx50jYCCdSJg==,
+      }
 
   babel-jest@29.7.0:
-    resolution: {integrity: sha512-BrvGY3xZSwEcCzKvKsCi2GgHqDqsYkOP4/by5xCgIwGXQxIEh+8ew3gmrE1y7XRR6LHZIj6yLYnUi/mm2KXKBg==}
-    engines: {node: ^14.15.0 || ^16.10.0 || >=18.0.0}
+    resolution:
+      {
+        integrity: sha512-BrvGY3xZSwEcCzKvKsCi2GgHqDqsYkOP4/by5xCgIwGXQxIEh+8ew3gmrE1y7XRR6LHZIj6yLYnUi/mm2KXKBg==,
+      }
+    engines: { node: ^14.15.0 || ^16.10.0 || >=18.0.0 }
     peerDependencies:
       '@babel/core': ^7.8.0
 
   babel-plugin-istanbul@6.1.1:
-    resolution: {integrity: sha512-Y1IQok9821cC9onCx5otgFfRm7Lm+I+wwxOx738M/WLPZ9Q42m4IG5W0FNX8WLL2gYMZo3JkuXIH2DOpWM+qwA==}
-    engines: {node: '>=8'}
+    resolution:
+      {
+        integrity: sha512-Y1IQok9821cC9onCx5otgFfRm7Lm+I+wwxOx738M/WLPZ9Q42m4IG5W0FNX8WLL2gYMZo3JkuXIH2DOpWM+qwA==,
+      }
+    engines: { node: '>=8' }
 
   babel-plugin-jest-hoist@29.6.3:
-    resolution: {integrity: sha512-ESAc/RJvGTFEzRwOTT4+lNDk/GNHMkKbNzsvT0qKRfDyyYTskxB5rnU2njIDYVxXCBHHEI1c0YwHob3WaYujOg==}
-    engines: {node: ^14.15.0 || ^16.10.0 || >=18.0.0}
+    resolution:
+      {
+        integrity: sha512-ESAc/RJvGTFEzRwOTT4+lNDk/GNHMkKbNzsvT0qKRfDyyYTskxB5rnU2njIDYVxXCBHHEI1c0YwHob3WaYujOg==,
+      }
+    engines: { node: ^14.15.0 || ^16.10.0 || >=18.0.0 }
 
   babel-preset-current-node-syntax@1.2.0:
-    resolution: {integrity: sha512-E/VlAEzRrsLEb2+dv8yp3bo4scof3l9nR4lrld+Iy5NyVqgVYUJnDAmunkhPMisRI32Qc4iRiz425d8vM++2fg==}
+    resolution:
+      {
+        integrity: sha512-E/VlAEzRrsLEb2+dv8yp3bo4scof3l9nR4lrld+Iy5NyVqgVYUJnDAmunkhPMisRI32Qc4iRiz425d8vM++2fg==,
+      }
     peerDependencies:
       '@babel/core': ^7.0.0 || ^8.0.0-0
 
   babel-preset-jest@29.6.3:
-    resolution: {integrity: sha512-0B3bhxR6snWXJZtR/RliHTDPRgn1sNHOR0yVtq/IiQFyuOVjFS+wuio/R4gSNkyYmKmJB4wGZv2NZanmKmTnNA==}
-    engines: {node: ^14.15.0 || ^16.10.0 || >=18.0.0}
+    resolution:
+      {
+        integrity: sha512-0B3bhxR6snWXJZtR/RliHTDPRgn1sNHOR0yVtq/IiQFyuOVjFS+wuio/R4gSNkyYmKmJB4wGZv2NZanmKmTnNA==,
+      }
+    engines: { node: ^14.15.0 || ^16.10.0 || >=18.0.0 }
     peerDependencies:
       '@babel/core': ^7.0.0
 
   babel-walk@3.0.0-canary-5:
-    resolution: {integrity: sha512-GAwkz0AihzY5bkwIY5QDR+LvsRQgB/B+1foMPvi0FZPMl5fjD7ICiznUiBdLYMH1QYe6vqu4gWYytZOccLouFw==}
-    engines: {node: '>= 10.0.0'}
+    resolution:
+      {
+        integrity: sha512-GAwkz0AihzY5bkwIY5QDR+LvsRQgB/B+1foMPvi0FZPMl5fjD7ICiznUiBdLYMH1QYe6vqu4gWYytZOccLouFw==,
+      }
+    engines: { node: '>= 10.0.0' }
 
   balanced-match@1.0.2:
-    resolution: {integrity: sha512-3oSeUO0TMV67hN1AmbXsK4yaqU7tjiHlbxRDZOpH0KW9+CeX4bRAaX0Anxt0tx2MrpRpWwQaPwIlISEJhYU5Pw==}
+    resolution:
+      {
+        integrity: sha512-3oSeUO0TMV67hN1AmbXsK4yaqU7tjiHlbxRDZOpH0KW9+CeX4bRAaX0Anxt0tx2MrpRpWwQaPwIlISEJhYU5Pw==,
+      }
 
   bare-events@2.6.1:
-    resolution: {integrity: sha512-AuTJkq9XmE6Vk0FJVNq5QxETrSA/vKHarWVBG5l/JbdCL1prJemiyJqUS0jrlXO0MftuPq4m3YVYhoNc5+aE/g==}
+    resolution:
+      {
+        integrity: sha512-AuTJkq9XmE6Vk0FJVNq5QxETrSA/vKHarWVBG5l/JbdCL1prJemiyJqUS0jrlXO0MftuPq4m3YVYhoNc5+aE/g==,
+      }
 
   bare-fs@4.2.1:
-    resolution: {integrity: sha512-mELROzV0IhqilFgsl1gyp48pnZsaV9xhQapHLDsvn4d4ZTfbFhcghQezl7FTEDNBcGqLUnNI3lUlm6ecrLWdFA==}
-    engines: {bare: '>=1.16.0'}
+    resolution:
+      {
+        integrity: sha512-mELROzV0IhqilFgsl1gyp48pnZsaV9xhQapHLDsvn4d4ZTfbFhcghQezl7FTEDNBcGqLUnNI3lUlm6ecrLWdFA==,
+      }
+    engines: { bare: '>=1.16.0' }
     peerDependencies:
       bare-buffer: '*'
     peerDependenciesMeta:
@@ -1718,14 +2790,23 @@
         optional: true
 
   bare-os@3.6.2:
-    resolution: {integrity: sha512-T+V1+1srU2qYNBmJCXZkUY5vQ0B4FSlL3QDROnKQYOqeiQR8UbjNHlPa+TIbM4cuidiN9GaTaOZgSEgsvPbh5A==}
-    engines: {bare: '>=1.14.0'}
+    resolution:
+      {
+        integrity: sha512-T+V1+1srU2qYNBmJCXZkUY5vQ0B4FSlL3QDROnKQYOqeiQR8UbjNHlPa+TIbM4cuidiN9GaTaOZgSEgsvPbh5A==,
+      }
+    engines: { bare: '>=1.14.0' }
 
   bare-path@3.0.0:
-    resolution: {integrity: sha512-tyfW2cQcB5NN8Saijrhqn0Zh7AnFNsnczRcuWODH0eYAXBsJ5gVxAUuNr7tsHSC6IZ77cA0SitzT+s47kot8Mw==}
+    resolution:
+      {
+        integrity: sha512-tyfW2cQcB5NN8Saijrhqn0Zh7AnFNsnczRcuWODH0eYAXBsJ5gVxAUuNr7tsHSC6IZ77cA0SitzT+s47kot8Mw==,
+      }
 
   bare-stream@2.7.0:
-    resolution: {integrity: sha512-oyXQNicV1y8nc2aKffH+BUHFRXmx6VrPzlnaEvMhram0nPBrKcEdcyBg5r08D0i8VxngHFAiVyn1QKXpSG0B8A==}
+    resolution:
+      {
+        integrity: sha512-oyXQNicV1y8nc2aKffH+BUHFRXmx6VrPzlnaEvMhram0nPBrKcEdcyBg5r08D0i8VxngHFAiVyn1QKXpSG0B8A==,
+      }
     peerDependencies:
       bare-buffer: '*'
       bare-events: '*'
@@ -1736,80 +2817,146 @@
         optional: true
 
   base64-js@1.5.1:
-    resolution: {integrity: sha512-AKpaYlHn8t4SVbOHCy+b5+KKgvR4vrsD8vbvrbiQJps7fKDTkjkDry6ji0rUJjC0kzbNePLwzxq8iypo41qeWA==}
+    resolution:
+      {
+        integrity: sha512-AKpaYlHn8t4SVbOHCy+b5+KKgvR4vrsD8vbvrbiQJps7fKDTkjkDry6ji0rUJjC0kzbNePLwzxq8iypo41qeWA==,
+      }
 
   base64id@2.0.0:
-    resolution: {integrity: sha512-lGe34o6EHj9y3Kts9R4ZYs/Gr+6N7MCaMlIFA3F1R2O5/m7K06AxfSeO5530PEERE6/WyEg3lsuyw4GHlPZHog==}
-    engines: {node: ^4.5.0 || >= 5.9}
+    resolution:
+      {
+        integrity: sha512-lGe34o6EHj9y3Kts9R4ZYs/Gr+6N7MCaMlIFA3F1R2O5/m7K06AxfSeO5530PEERE6/WyEg3lsuyw4GHlPZHog==,
+      }
+    engines: { node: ^4.5.0 || >= 5.9 }
 
   basic-ftp@5.0.5:
-    resolution: {integrity: sha512-4Bcg1P8xhUuqcii/S0Z9wiHIrQVPMermM1any+MX5GeGD7faD3/msQUDGLol9wOcz4/jbg/WJnGqoJF6LiBdtg==}
-    engines: {node: '>=10.0.0'}
+    resolution:
+      {
+        integrity: sha512-4Bcg1P8xhUuqcii/S0Z9wiHIrQVPMermM1any+MX5GeGD7faD3/msQUDGLol9wOcz4/jbg/WJnGqoJF6LiBdtg==,
+      }
+    engines: { node: '>=10.0.0' }
 
   binary-extensions@2.3.0:
-    resolution: {integrity: sha512-Ceh+7ox5qe7LJuLHoY0feh3pHuUDHAcRUeyL2VYghZwfpkNIy/+8Ocg0a3UuSoYzavmylwuLWQOf3hl0jjMMIw==}
-    engines: {node: '>=8'}
+    resolution:
+      {
+        integrity: sha512-Ceh+7ox5qe7LJuLHoY0feh3pHuUDHAcRUeyL2VYghZwfpkNIy/+8Ocg0a3UuSoYzavmylwuLWQOf3hl0jjMMIw==,
+      }
+    engines: { node: '>=8' }
 
   bl@4.1.0:
-    resolution: {integrity: sha512-1W07cM9gS6DcLperZfFSj+bWLtaPGSOHWhPiGzXmvVJbRLdG82sH/Kn8EtW1VqWVA54AKf2h5k5BbnIbwF3h6w==}
+    resolution:
+      {
+        integrity: sha512-1W07cM9gS6DcLperZfFSj+bWLtaPGSOHWhPiGzXmvVJbRLdG82sH/Kn8EtW1VqWVA54AKf2h5k5BbnIbwF3h6w==,
+      }
 
   body-parser@1.20.3:
-    resolution: {integrity: sha512-7rAxByjUMqQ3/bHJy7D6OGXvx/MMc4IqBn/X0fcM1QUcAItpZrBEYhWGem+tzXH90c+G01ypMcYJBO9Y30203g==}
-    engines: {node: '>= 0.8', npm: 1.2.8000 || >= 1.4.16}
+    resolution:
+      {
+        integrity: sha512-7rAxByjUMqQ3/bHJy7D6OGXvx/MMc4IqBn/X0fcM1QUcAItpZrBEYhWGem+tzXH90c+G01ypMcYJBO9Y30203g==,
+      }
+    engines: { node: '>= 0.8', npm: 1.2.8000 || >= 1.4.16 }
 
   boolbase@1.0.0:
-    resolution: {integrity: sha512-JZOSA7Mo9sNGB8+UjSgzdLtokWAky1zbztM3WRLCbZ70/3cTANmQmOdR7y2g+J0e2WXywy1yS468tY+IruqEww==}
+    resolution:
+      {
+        integrity: sha512-JZOSA7Mo9sNGB8+UjSgzdLtokWAky1zbztM3WRLCbZ70/3cTANmQmOdR7y2g+J0e2WXywy1yS468tY+IruqEww==,
+      }
 
   bowser@2.12.1:
-    resolution: {integrity: sha512-z4rE2Gxh7tvshQ4hluIT7XcFrgLIQaw9X3A+kTTRdovCz5PMukm/0QC/BKSYPj3omF5Qfypn9O/c5kgpmvYUCw==}
+    resolution:
+      {
+        integrity: sha512-z4rE2Gxh7tvshQ4hluIT7XcFrgLIQaw9X3A+kTTRdovCz5PMukm/0QC/BKSYPj3omF5Qfypn9O/c5kgpmvYUCw==,
+      }
 
   brace-expansion@1.1.12:
-    resolution: {integrity: sha512-9T9UjW3r0UW5c1Q7GTwllptXwhvYmEzFhzMfZ9H7FQWt+uZePjZPjBP/W1ZEyZ1twGWom5/56TF4lPcqjnDHcg==}
+    resolution:
+      {
+        integrity: sha512-9T9UjW3r0UW5c1Q7GTwllptXwhvYmEzFhzMfZ9H7FQWt+uZePjZPjBP/W1ZEyZ1twGWom5/56TF4lPcqjnDHcg==,
+      }
 
   brace-expansion@2.0.2:
-    resolution: {integrity: sha512-Jt0vHyM+jmUBqojB7E1NIYadt0vI0Qxjxd2TErW94wDz+E2LAm5vKMXXwg6ZZBTHPuUlDgQHKXvjGBdfcF1ZDQ==}
+    resolution:
+      {
+        integrity: sha512-Jt0vHyM+jmUBqojB7E1NIYadt0vI0Qxjxd2TErW94wDz+E2LAm5vKMXXwg6ZZBTHPuUlDgQHKXvjGBdfcF1ZDQ==,
+      }
 
   braces@3.0.3:
-    resolution: {integrity: sha512-yQbXgO/OSZVD2IsiLlro+7Hf6Q18EJrKSEsdoMzKePKXct3gvD8oLcOQdIzGupr5Fj+EDe8gO/lxc1BzfMpxvA==}
-    engines: {node: '>=8'}
+    resolution:
+      {
+        integrity: sha512-yQbXgO/OSZVD2IsiLlro+7Hf6Q18EJrKSEsdoMzKePKXct3gvD8oLcOQdIzGupr5Fj+EDe8gO/lxc1BzfMpxvA==,
+      }
+    engines: { node: '>=8' }
 
   browserslist@4.25.3:
-    resolution: {integrity: sha512-cDGv1kkDI4/0e5yON9yM5G/0A5u8sf5TnmdX5C9qHzI9PPu++sQ9zjm1k9NiOrf3riY4OkK0zSGqfvJyJsgCBQ==}
-    engines: {node: ^6 || ^7 || ^8 || ^9 || ^10 || ^11 || ^12 || >=13.7}
+    resolution:
+      {
+        integrity: sha512-cDGv1kkDI4/0e5yON9yM5G/0A5u8sf5TnmdX5C9qHzI9PPu++sQ9zjm1k9NiOrf3riY4OkK0zSGqfvJyJsgCBQ==,
+      }
+    engines: { node: ^6 || ^7 || ^8 || ^9 || ^10 || ^11 || ^12 || >=13.7 }
     hasBin: true
 
   bs-logger@0.2.6:
-    resolution: {integrity: sha512-pd8DCoxmbgc7hyPKOvxtqNcjYoOsABPQdcCUjGp3d42VR2CX1ORhk2A87oqqu5R1kk+76nsxZupkmyd+MVtCog==}
-    engines: {node: '>= 6'}
+    resolution:
+      {
+        integrity: sha512-pd8DCoxmbgc7hyPKOvxtqNcjYoOsABPQdcCUjGp3d42VR2CX1ORhk2A87oqqu5R1kk+76nsxZupkmyd+MVtCog==,
+      }
+    engines: { node: '>= 6' }
 
   bser@2.1.1:
-    resolution: {integrity: sha512-gQxTNE/GAfIIrmHLUE3oJyp5FO6HRBfhjnw4/wMmA63ZGDJnWBmgY/lyQBpnDUkGmAhbSe39tx2d/iTOAfglwQ==}
+    resolution:
+      {
+        integrity: sha512-gQxTNE/GAfIIrmHLUE3oJyp5FO6HRBfhjnw4/wMmA63ZGDJnWBmgY/lyQBpnDUkGmAhbSe39tx2d/iTOAfglwQ==,
+      }
 
   buffer-crc32@0.2.13:
-    resolution: {integrity: sha512-VO9Ht/+p3SN7SKWqcrgEzjGbRSJYTx+Q1pTQC0wrWqHx0vpJraQ6GtHx8tvcg1rlK1byhU5gccxgOgj7B0TDkQ==}
+    resolution:
+      {
+        integrity: sha512-VO9Ht/+p3SN7SKWqcrgEzjGbRSJYTx+Q1pTQC0wrWqHx0vpJraQ6GtHx8tvcg1rlK1byhU5gccxgOgj7B0TDkQ==,
+      }
 
   buffer-equal-constant-time@1.0.1:
-    resolution: {integrity: sha512-zRpUiDwd/xk6ADqPMATG8vc9VPrkck7T07OIx0gnjmJAnHnTVXNQG3vfvWNuiZIkwu9KrKdA1iJKfsfTVxE6NA==}
+    resolution:
+      {
+        integrity: sha512-zRpUiDwd/xk6ADqPMATG8vc9VPrkck7T07OIx0gnjmJAnHnTVXNQG3vfvWNuiZIkwu9KrKdA1iJKfsfTVxE6NA==,
+      }
 
   buffer-from@1.1.2:
-    resolution: {integrity: sha512-E+XQCRwSbaaiChtv6k6Dwgc+bx+Bs6vuKJHHl5kox/BaKbhiXzqQOwK4cO22yElGp2OCmjwVhT3HmxgyPGnJfQ==}
+    resolution:
+      {
+        integrity: sha512-E+XQCRwSbaaiChtv6k6Dwgc+bx+Bs6vuKJHHl5kox/BaKbhiXzqQOwK4cO22yElGp2OCmjwVhT3HmxgyPGnJfQ==,
+      }
 
   buffer@4.9.2:
-    resolution: {integrity: sha512-xq+q3SRMOxGivLhBNaUdC64hDTQwejJ+H0T/NB1XMtTVEwNTrfFF3gAxiyW0Bu/xWEGhjVKgUcMhCrUy2+uCWg==}
+    resolution:
+      {
+        integrity: sha512-xq+q3SRMOxGivLhBNaUdC64hDTQwejJ+H0T/NB1XMtTVEwNTrfFF3gAxiyW0Bu/xWEGhjVKgUcMhCrUy2+uCWg==,
+      }
 
   buffer@5.7.1:
-    resolution: {integrity: sha512-EHcyIPBQ4BSGlvjB16k5KgAJ27CIsHY/2JBmCRReo48y9rQ3MaUzWX3KVlBa4U7MyX02HdVj0K7C3WaB3ju7FQ==}
+    resolution:
+      {
+        integrity: sha512-EHcyIPBQ4BSGlvjB16k5KgAJ27CIsHY/2JBmCRReo48y9rQ3MaUzWX3KVlBa4U7MyX02HdVj0K7C3WaB3ju7FQ==,
+      }
 
   busboy@1.6.0:
-    resolution: {integrity: sha512-8SFQbg/0hQ9xy3UNTB0YEnsNBbWfhf7RtnzpL7TkBiTBRfrQ9Fxcnz7VJsleJpyp6rVLvXiuORqjlHi5q+PYuA==}
-    engines: {node: '>=10.16.0'}
+    resolution:
+      {
+        integrity: sha512-8SFQbg/0hQ9xy3UNTB0YEnsNBbWfhf7RtnzpL7TkBiTBRfrQ9Fxcnz7VJsleJpyp6rVLvXiuORqjlHi5q+PYuA==,
+      }
+    engines: { node: '>=10.16.0' }
 
   bytes@3.1.2:
-    resolution: {integrity: sha512-/Nf7TyzTx6S3yRJObOAV7956r8cr2+Oj8AC5dt8wSP3BQAoeX58NoHyCU8P8zGkNXStjTSi6fzO6F0pBdcYbEg==}
-    engines: {node: '>= 0.8'}
+    resolution:
+      {
+        integrity: sha512-/Nf7TyzTx6S3yRJObOAV7956r8cr2+Oj8AC5dt8wSP3BQAoeX58NoHyCU8P8zGkNXStjTSi6fzO6F0pBdcYbEg==,
+      }
+    engines: { node: '>= 0.8' }
 
   c12@3.1.0:
-    resolution: {integrity: sha512-uWoS8OU1MEIsOv8p/5a82c3H31LsWVR5qiyXVfBNOzfffjUWtPnhAb4BYI2uG2HfGmZmFjCtui5XNWaps+iFuw==}
+    resolution:
+      {
+        integrity: sha512-uWoS8OU1MEIsOv8p/5a82c3H31LsWVR5qiyXVfBNOzfffjUWtPnhAb4BYI2uG2HfGmZmFjCtui5XNWaps+iFuw==,
+      }
     peerDependencies:
       magicast: ^0.3.5
     peerDependenciesMeta:
@@ -1817,247 +2964,445 @@
         optional: true
 
   call-bind-apply-helpers@1.0.2:
-    resolution: {integrity: sha512-Sp1ablJ0ivDkSzjcaJdxEunN5/XvksFJ2sMBFfq6x0ryhQV/2b/KwFe21cMpmHtPOSij8K99/wSfoEuTObmuMQ==}
-    engines: {node: '>= 0.4'}
+    resolution:
+      {
+        integrity: sha512-Sp1ablJ0ivDkSzjcaJdxEunN5/XvksFJ2sMBFfq6x0ryhQV/2b/KwFe21cMpmHtPOSij8K99/wSfoEuTObmuMQ==,
+      }
+    engines: { node: '>= 0.4' }
 
   call-bind@1.0.8:
-    resolution: {integrity: sha512-oKlSFMcMwpUg2ednkhQ454wfWiU/ul3CkJe/PEHcTKuiX6RpbehUiFMXu13HalGZxfUwCQzZG747YXBn1im9ww==}
-    engines: {node: '>= 0.4'}
+    resolution:
+      {
+        integrity: sha512-oKlSFMcMwpUg2ednkhQ454wfWiU/ul3CkJe/PEHcTKuiX6RpbehUiFMXu13HalGZxfUwCQzZG747YXBn1im9ww==,
+      }
+    engines: { node: '>= 0.4' }
 
   call-bound@1.0.4:
-    resolution: {integrity: sha512-+ys997U96po4Kx/ABpBCqhA9EuxJaQWDQg7295H4hBphv3IZg0boBKuwYpt4YXp6MZ5AmZQnU/tyMTlRpaSejg==}
-    engines: {node: '>= 0.4'}
+    resolution:
+      {
+        integrity: sha512-+ys997U96po4Kx/ABpBCqhA9EuxJaQWDQg7295H4hBphv3IZg0boBKuwYpt4YXp6MZ5AmZQnU/tyMTlRpaSejg==,
+      }
+    engines: { node: '>= 0.4' }
 
   callsites@3.1.0:
-    resolution: {integrity: sha512-P8BjAsXvZS+VIDUI11hHCQEv74YT67YUi5JJFNWIqL235sBmjX4+qx9Muvls5ivyNENctx46xQLQ3aTuE7ssaQ==}
-    engines: {node: '>=6'}
+    resolution:
+      {
+        integrity: sha512-P8BjAsXvZS+VIDUI11hHCQEv74YT67YUi5JJFNWIqL235sBmjX4+qx9Muvls5ivyNENctx46xQLQ3aTuE7ssaQ==,
+      }
+    engines: { node: '>=6' }
 
   camel-case@3.0.0:
-    resolution: {integrity: sha512-+MbKztAYHXPr1jNTSKQF52VpcFjwY5RkR7fxksV8Doo4KAYc5Fl4UJRgthBbTmEx8C54DqahhbLJkDwjI3PI/w==}
+    resolution:
+      {
+        integrity: sha512-+MbKztAYHXPr1jNTSKQF52VpcFjwY5RkR7fxksV8Doo4KAYc5Fl4UJRgthBbTmEx8C54DqahhbLJkDwjI3PI/w==,
+      }
 
   camelcase@5.3.1:
-    resolution: {integrity: sha512-L28STB170nwWS63UjtlEOE3dldQApaJXZkOI1uMFfzf3rRuPegHaHesyee+YxQ+W6SvRDQV6UrdOdRiR153wJg==}
-    engines: {node: '>=6'}
+    resolution:
+      {
+        integrity: sha512-L28STB170nwWS63UjtlEOE3dldQApaJXZkOI1uMFfzf3rRuPegHaHesyee+YxQ+W6SvRDQV6UrdOdRiR153wJg==,
+      }
+    engines: { node: '>=6' }
 
   camelcase@6.3.0:
-    resolution: {integrity: sha512-Gmy6FhYlCY7uOElZUSbxo2UCDH8owEk996gkbrpsgGtrJLM3J7jGxl9Ic7Qwwj4ivOE5AWZWRMecDdF7hqGjFA==}
-    engines: {node: '>=10'}
+    resolution:
+      {
+        integrity: sha512-Gmy6FhYlCY7uOElZUSbxo2UCDH8owEk996gkbrpsgGtrJLM3J7jGxl9Ic7Qwwj4ivOE5AWZWRMecDdF7hqGjFA==,
+      }
+    engines: { node: '>=10' }
 
   caniuse-lite@1.0.30001737:
-    resolution: {integrity: sha512-BiloLiXtQNrY5UyF0+1nSJLXUENuhka2pzy2Fx5pGxqavdrxSCW4U6Pn/PoG3Efspi2frRbHpBV2XsrPE6EDlw==}
+    resolution:
+      {
+        integrity: sha512-BiloLiXtQNrY5UyF0+1nSJLXUENuhka2pzy2Fx5pGxqavdrxSCW4U6Pn/PoG3Efspi2frRbHpBV2XsrPE6EDlw==,
+      }
 
   cfb@1.2.2:
-    resolution: {integrity: sha512-KfdUZsSOw19/ObEWasvBP/Ac4reZvAGauZhs6S/gqNhXhI7cKwvlH7ulj+dOEYnca4bm4SGo8C1bTAQvnTjgQA==}
-    engines: {node: '>=0.8'}
+    resolution:
+      {
+        integrity: sha512-KfdUZsSOw19/ObEWasvBP/Ac4reZvAGauZhs6S/gqNhXhI7cKwvlH7ulj+dOEYnca4bm4SGo8C1bTAQvnTjgQA==,
+      }
+    engines: { node: '>=0.8' }
 
   chalk@3.0.0:
-    resolution: {integrity: sha512-4D3B6Wf41KOYRFdszmDqMCGq5VV/uMAB273JILmO+3jAlh8X4qDtdtgCR3fxtbLEMzSx22QdhnDcJvu2u1fVwg==}
-    engines: {node: '>=8'}
+    resolution:
+      {
+        integrity: sha512-4D3B6Wf41KOYRFdszmDqMCGq5VV/uMAB273JILmO+3jAlh8X4qDtdtgCR3fxtbLEMzSx22QdhnDcJvu2u1fVwg==,
+      }
+    engines: { node: '>=8' }
 
   chalk@4.1.2:
-    resolution: {integrity: sha512-oKnbhFyRIXpUuez8iBMmyEa4nbj4IOQyuhc/wy9kY7/WVPcwIO9VA668Pu8RkO7+0G76SLROeyw9CpQ061i4mA==}
-    engines: {node: '>=10'}
+    resolution:
+      {
+        integrity: sha512-oKnbhFyRIXpUuez8iBMmyEa4nbj4IOQyuhc/wy9kY7/WVPcwIO9VA668Pu8RkO7+0G76SLROeyw9CpQ061i4mA==,
+      }
+    engines: { node: '>=10' }
 
   chalk@5.6.0:
-    resolution: {integrity: sha512-46QrSQFyVSEyYAgQ22hQ+zDa60YHA4fBstHmtSApj1Y5vKtG27fWowW03jCk5KcbXEWPZUIR894aARCA/G1kfQ==}
-    engines: {node: ^12.17.0 || ^14.13 || >=16.0.0}
+    resolution:
+      {
+        integrity: sha512-46QrSQFyVSEyYAgQ22hQ+zDa60YHA4fBstHmtSApj1Y5vKtG27fWowW03jCk5KcbXEWPZUIR894aARCA/G1kfQ==,
+      }
+    engines: { node: ^12.17.0 || ^14.13 || >=16.0.0 }
 
   char-regex@1.0.2:
-    resolution: {integrity: sha512-kWWXztvZ5SBQV+eRgKFeh8q5sLuZY2+8WUIzlxWVTg+oGwY14qylx1KbKzHd8P6ZYkAg0xyIDU9JMHhyJMZ1jw==}
-    engines: {node: '>=10'}
+    resolution:
+      {
+        integrity: sha512-kWWXztvZ5SBQV+eRgKFeh8q5sLuZY2+8WUIzlxWVTg+oGwY14qylx1KbKzHd8P6ZYkAg0xyIDU9JMHhyJMZ1jw==,
+      }
+    engines: { node: '>=10' }
 
   character-parser@2.2.0:
-    resolution: {integrity: sha512-+UqJQjFEFaTAs3bNsF2j2kEN1baG/zghZbdqoYEDxGZtJo9LBzl1A+m0D4n3qKx8N2FNv8/Xp6yV9mQmBuptaw==}
+    resolution:
+      {
+        integrity: sha512-+UqJQjFEFaTAs3bNsF2j2kEN1baG/zghZbdqoYEDxGZtJo9LBzl1A+m0D4n3qKx8N2FNv8/Xp6yV9mQmBuptaw==,
+      }
 
   chardet@0.7.0:
-    resolution: {integrity: sha512-mT8iDcrh03qDGRRmoA2hmBJnxpllMR+0/0qlzjqZES6NdiWDcZkCNAk4rPFZ9Q85r27unkiNNg8ZOiwZXBHwcA==}
+    resolution:
+      {
+        integrity: sha512-mT8iDcrh03qDGRRmoA2hmBJnxpllMR+0/0qlzjqZES6NdiWDcZkCNAk4rPFZ9Q85r27unkiNNg8ZOiwZXBHwcA==,
+      }
 
   cheerio-select@2.1.0:
-    resolution: {integrity: sha512-9v9kG0LvzrlcungtnJtpGNxY+fzECQKhK4EGJX2vByejiMX84MFNQw4UxPJl3bFbTMw+Dfs37XaIkCwTZfLh4g==}
+    resolution:
+      {
+        integrity: sha512-9v9kG0LvzrlcungtnJtpGNxY+fzECQKhK4EGJX2vByejiMX84MFNQw4UxPJl3bFbTMw+Dfs37XaIkCwTZfLh4g==,
+      }
 
   cheerio@1.0.0-rc.12:
-    resolution: {integrity: sha512-VqR8m68vM46BNnuZ5NtnGBKIE/DfN0cRIzg9n40EIq9NOv90ayxLBXA8fXC5gquFRGJSTRqBq25Jt2ECLR431Q==}
-    engines: {node: '>= 6'}
+    resolution:
+      {
+        integrity: sha512-VqR8m68vM46BNnuZ5NtnGBKIE/DfN0cRIzg9n40EIq9NOv90ayxLBXA8fXC5gquFRGJSTRqBq25Jt2ECLR431Q==,
+      }
+    engines: { node: '>= 6' }
 
   chokidar@3.6.0:
-    resolution: {integrity: sha512-7VT13fmjotKpGipCW9JEQAusEPE+Ei8nl6/g4FBAmIm0GOOLMua9NDDo/DWp0ZAxCr3cPq5ZpBqmPAQgDda2Pw==}
-    engines: {node: '>= 8.10.0'}
+    resolution:
+      {
+        integrity: sha512-7VT13fmjotKpGipCW9JEQAusEPE+Ei8nl6/g4FBAmIm0GOOLMua9NDDo/DWp0ZAxCr3cPq5ZpBqmPAQgDda2Pw==,
+      }
+    engines: { node: '>= 8.10.0' }
 
   chokidar@4.0.3:
-    resolution: {integrity: sha512-Qgzu8kfBvo+cA4962jnP1KkS6Dop5NS6g7R5LFYJr4b8Ub94PPQXUksCw9PvXoeXPRRddRNC5C1JQUR2SMGtnA==}
-    engines: {node: '>= 14.16.0'}
+    resolution:
+      {
+        integrity: sha512-Qgzu8kfBvo+cA4962jnP1KkS6Dop5NS6g7R5LFYJr4b8Ub94PPQXUksCw9PvXoeXPRRddRNC5C1JQUR2SMGtnA==,
+      }
+    engines: { node: '>= 14.16.0' }
 
   chrome-trace-event@1.0.4:
-    resolution: {integrity: sha512-rNjApaLzuwaOTjCiT8lSDdGN1APCiqkChLMJxJPWLunPAt5fy8xgU9/jNOchV84wfIxrA0lRQB7oCT8jrn/wrQ==}
-    engines: {node: '>=6.0'}
+    resolution:
+      {
+        integrity: sha512-rNjApaLzuwaOTjCiT8lSDdGN1APCiqkChLMJxJPWLunPAt5fy8xgU9/jNOchV84wfIxrA0lRQB7oCT8jrn/wrQ==,
+      }
+    engines: { node: '>=6.0' }
 
   chromium-bidi@8.0.0:
-    resolution: {integrity: sha512-d1VmE0FD7lxZQHzcDUCKZSNRtRwISXDsdg4HjdTR5+Ll5nQ/vzU12JeNmupD6VWffrPSlrnGhEWlLESKH3VO+g==}
+    resolution:
+      {
+        integrity: sha512-d1VmE0FD7lxZQHzcDUCKZSNRtRwISXDsdg4HjdTR5+Ll5nQ/vzU12JeNmupD6VWffrPSlrnGhEWlLESKH3VO+g==,
+      }
     peerDependencies:
       devtools-protocol: '*'
 
   ci-info@3.9.0:
-    resolution: {integrity: sha512-NIxF55hv4nSqQswkAeiOi1r83xy8JldOFDTWiug55KBu9Jnblncd2U6ViHmYgHf01TPZS77NJBhBMKdWj9HQMQ==}
-    engines: {node: '>=8'}
+    resolution:
+      {
+        integrity: sha512-NIxF55hv4nSqQswkAeiOi1r83xy8JldOFDTWiug55KBu9Jnblncd2U6ViHmYgHf01TPZS77NJBhBMKdWj9HQMQ==,
+      }
+    engines: { node: '>=8' }
 
   citty@0.1.6:
-    resolution: {integrity: sha512-tskPPKEs8D2KPafUypv2gxwJP8h/OaJmC82QQGGDQcHvXX43xF2VDACcJVmZ0EuSxkpO9Kc4MlrA3q0+FG58AQ==}
+    resolution:
+      {
+        integrity: sha512-tskPPKEs8D2KPafUypv2gxwJP8h/OaJmC82QQGGDQcHvXX43xF2VDACcJVmZ0EuSxkpO9Kc4MlrA3q0+FG58AQ==,
+      }
 
   cjs-module-lexer@1.4.3:
-    resolution: {integrity: sha512-9z8TZaGM1pfswYeXrUpzPrkx8UnWYdhJclsiYMm6x/w5+nN+8Tf/LnAgfLGQCm59qAOxU8WwHEq2vNwF6i4j+Q==}
+    resolution:
+      {
+        integrity: sha512-9z8TZaGM1pfswYeXrUpzPrkx8UnWYdhJclsiYMm6x/w5+nN+8Tf/LnAgfLGQCm59qAOxU8WwHEq2vNwF6i4j+Q==,
+      }
 
   class-transformer@0.5.1:
-    resolution: {integrity: sha512-SQa1Ws6hUbfC98vKGxZH3KFY0Y1lm5Zm0SY8XX9zbK7FJCyVEac3ATW0RIpwzW+oOfmHE5PMPufDG9hCfoEOMw==}
+    resolution:
+      {
+        integrity: sha512-SQa1Ws6hUbfC98vKGxZH3KFY0Y1lm5Zm0SY8XX9zbK7FJCyVEac3ATW0RIpwzW+oOfmHE5PMPufDG9hCfoEOMw==,
+      }
 
   class-validator@0.14.2:
-    resolution: {integrity: sha512-3kMVRF2io8N8pY1IFIXlho9r8IPUUIfHe2hYVtiebvAzU2XeQFXTv+XI4WX+TnXmtwXMDcjngcpkiPM0O9PvLw==}
+    resolution:
+      {
+        integrity: sha512-3kMVRF2io8N8pY1IFIXlho9r8IPUUIfHe2hYVtiebvAzU2XeQFXTv+XI4WX+TnXmtwXMDcjngcpkiPM0O9PvLw==,
+      }
 
   clean-css@4.2.4:
-    resolution: {integrity: sha512-EJUDT7nDVFDvaQgAo2G/PJvxmp1o/c6iXLbswsBbUFXi1Nr+AjA2cKmfbKDMjMvzEe75g3P6JkaDDAKk96A85A==}
-    engines: {node: '>= 4.0'}
+    resolution:
+      {
+        integrity: sha512-EJUDT7nDVFDvaQgAo2G/PJvxmp1o/c6iXLbswsBbUFXi1Nr+AjA2cKmfbKDMjMvzEe75g3P6JkaDDAKk96A85A==,
+      }
+    engines: { node: '>= 4.0' }
 
   cli-cursor@3.1.0:
-    resolution: {integrity: sha512-I/zHAwsKf9FqGoXM4WWRACob9+SNukZTd94DWF57E4toouRulbCxcUh6RKUEOQlYTHJnzkPMySvPNaaSLNfLZw==}
-    engines: {node: '>=8'}
+    resolution:
+      {
+        integrity: sha512-I/zHAwsKf9FqGoXM4WWRACob9+SNukZTd94DWF57E4toouRulbCxcUh6RKUEOQlYTHJnzkPMySvPNaaSLNfLZw==,
+      }
+    engines: { node: '>=8' }
 
   cli-spinners@2.9.2:
-    resolution: {integrity: sha512-ywqV+5MmyL4E7ybXgKys4DugZbX0FC6LnwrhjuykIjnK9k8OQacQ7axGKnjDXWNhns0xot3bZI5h55H8yo9cJg==}
-    engines: {node: '>=6'}
+    resolution:
+      {
+        integrity: sha512-ywqV+5MmyL4E7ybXgKys4DugZbX0FC6LnwrhjuykIjnK9k8OQacQ7axGKnjDXWNhns0xot3bZI5h55H8yo9cJg==,
+      }
+    engines: { node: '>=6' }
 
   cli-table3@0.6.5:
-    resolution: {integrity: sha512-+W/5efTR7y5HRD7gACw9yQjqMVvEMLBHmboM/kPWam+H+Hmyrgjh6YncVKK122YZkXrLudzTuAukUw9FnMf7IQ==}
-    engines: {node: 10.* || >= 12.*}
+    resolution:
+      {
+        integrity: sha512-+W/5efTR7y5HRD7gACw9yQjqMVvEMLBHmboM/kPWam+H+Hmyrgjh6YncVKK122YZkXrLudzTuAukUw9FnMf7IQ==,
+      }
+    engines: { node: 10.* || >= 12.* }
 
   cli-width@3.0.0:
-    resolution: {integrity: sha512-FxqpkPPwu1HjuN93Omfm4h8uIanXofW0RxVEW3k5RKx+mJJYSthzNhp32Kzxxy3YAEZ/Dc/EWN1vZRY0+kOhbw==}
-    engines: {node: '>= 10'}
+    resolution:
+      {
+        integrity: sha512-FxqpkPPwu1HjuN93Omfm4h8uIanXofW0RxVEW3k5RKx+mJJYSthzNhp32Kzxxy3YAEZ/Dc/EWN1vZRY0+kOhbw==,
+      }
+    engines: { node: '>= 10' }
 
   cli-width@4.1.0:
-    resolution: {integrity: sha512-ouuZd4/dm2Sw5Gmqy6bGyNNNe1qt9RpmxveLSO7KcgsTnU7RXfsw+/bukWGo1abgBiMAic068rclZsO4IWmmxQ==}
-    engines: {node: '>= 12'}
+    resolution:
+      {
+        integrity: sha512-ouuZd4/dm2Sw5Gmqy6bGyNNNe1qt9RpmxveLSO7KcgsTnU7RXfsw+/bukWGo1abgBiMAic068rclZsO4IWmmxQ==,
+      }
+    engines: { node: '>= 12' }
 
   cliui@8.0.1:
-    resolution: {integrity: sha512-BSeNnyus75C4//NQ9gQt1/csTXyo/8Sb+afLAkzAptFuMsod9HFokGNudZpi/oQV73hnVK+sR+5PVRMd+Dr7YQ==}
-    engines: {node: '>=12'}
+    resolution:
+      {
+        integrity: sha512-BSeNnyus75C4//NQ9gQt1/csTXyo/8Sb+afLAkzAptFuMsod9HFokGNudZpi/oQV73hnVK+sR+5PVRMd+Dr7YQ==,
+      }
+    engines: { node: '>=12' }
 
   clone@1.0.4:
-    resolution: {integrity: sha512-JQHZ2QMW6l3aH/j6xCqQThY/9OH4D/9ls34cgkUBiEeocRTU04tHfKPBsUK1PqZCUQM7GiA0IIXJSuXHI64Kbg==}
-    engines: {node: '>=0.8'}
+    resolution:
+      {
+        integrity: sha512-JQHZ2QMW6l3aH/j6xCqQThY/9OH4D/9ls34cgkUBiEeocRTU04tHfKPBsUK1PqZCUQM7GiA0IIXJSuXHI64Kbg==,
+      }
+    engines: { node: '>=0.8' }
 
   cloudinary-core@2.14.0:
-    resolution: {integrity: sha512-L+kjoYgU+5wyiPkSnmeCbmtT6DwSyYUN/WoI/fEb6Xsx2gtB3iuf/50W0SvcQkeKzllfH5Knh8I4ST924DkkRw==}
+    resolution:
+      {
+        integrity: sha512-L+kjoYgU+5wyiPkSnmeCbmtT6DwSyYUN/WoI/fEb6Xsx2gtB3iuf/50W0SvcQkeKzllfH5Knh8I4ST924DkkRw==,
+      }
     peerDependencies:
       lodash: '>=4.0'
 
   cloudinary@1.41.3:
-    resolution: {integrity: sha512-4o84y+E7dbif3lMns+p3UW6w6hLHEifbX/7zBJvaih1E9QNMZITENQ14GPYJC4JmhygYXsuuBb9bRA3xWEoOfg==}
-    engines: {node: '>=0.6'}
+    resolution:
+      {
+        integrity: sha512-4o84y+E7dbif3lMns+p3UW6w6hLHEifbX/7zBJvaih1E9QNMZITENQ14GPYJC4JmhygYXsuuBb9bRA3xWEoOfg==,
+      }
+    engines: { node: '>=0.6' }
 
   co@4.6.0:
-    resolution: {integrity: sha512-QVb0dM5HvG+uaxitm8wONl7jltx8dqhfU33DcqtOZcLSVIKSDDLDi7+0LbAKiyI8hD9u42m2YxXSkMGWThaecQ==}
-    engines: {iojs: '>= 1.0.0', node: '>= 0.12.0'}
+    resolution:
+      {
+        integrity: sha512-QVb0dM5HvG+uaxitm8wONl7jltx8dqhfU33DcqtOZcLSVIKSDDLDi7+0LbAKiyI8hD9u42m2YxXSkMGWThaecQ==,
+      }
+    engines: { iojs: '>= 1.0.0', node: '>= 0.12.0' }
 
   codepage@1.15.0:
-    resolution: {integrity: sha512-3g6NUTPd/YtuuGrhMnOMRjFc+LJw/bnMp3+0r/Wcz3IXUuCosKRJvMphm5+Q+bvTVGcJJuRvVLuYba+WojaFaA==}
-    engines: {node: '>=0.8'}
+    resolution:
+      {
+        integrity: sha512-3g6NUTPd/YtuuGrhMnOMRjFc+LJw/bnMp3+0r/Wcz3IXUuCosKRJvMphm5+Q+bvTVGcJJuRvVLuYba+WojaFaA==,
+      }
+    engines: { node: '>=0.8' }
 
   collect-v8-coverage@1.0.2:
-    resolution: {integrity: sha512-lHl4d5/ONEbLlJvaJNtsF/Lz+WvB07u2ycqTYbdrq7UypDXailES4valYb2eWiJFxZlVmpGekfqoxQhzyFdT4Q==}
+    resolution:
+      {
+        integrity: sha512-lHl4d5/ONEbLlJvaJNtsF/Lz+WvB07u2ycqTYbdrq7UypDXailES4valYb2eWiJFxZlVmpGekfqoxQhzyFdT4Q==,
+      }
 
   color-convert@2.0.1:
-    resolution: {integrity: sha512-RRECPsj7iu/xb5oKYcsFHSppFNnsj/52OVTRKb4zP5onXwVF3zVmmToNcOfGC+CRDpfK/U584fMg38ZHCaElKQ==}
-    engines: {node: '>=7.0.0'}
+    resolution:
+      {
+        integrity: sha512-RRECPsj7iu/xb5oKYcsFHSppFNnsj/52OVTRKb4zP5onXwVF3zVmmToNcOfGC+CRDpfK/U584fMg38ZHCaElKQ==,
+      }
+    engines: { node: '>=7.0.0' }
 
   color-name@1.1.4:
-    resolution: {integrity: sha512-dOy+3AuW3a2wNbZHIuMZpTcgjGuLU/uBL/ubcZF9OXbDo8ff4O8yVp5Bf0efS8uEoYo5q4Fx7dY9OgQGXgAsQA==}
+    resolution:
+      {
+        integrity: sha512-dOy+3AuW3a2wNbZHIuMZpTcgjGuLU/uBL/ubcZF9OXbDo8ff4O8yVp5Bf0efS8uEoYo5q4Fx7dY9OgQGXgAsQA==,
+      }
 
   combined-stream@1.0.8:
-    resolution: {integrity: sha512-FQN4MRfuJeHf7cBbBMJFXhKSDq+2kAArBlmRBvcvFE5BB1HZKXtSFASDhdlz9zOYwxh8lDdnvmMOe/+5cdoEdg==}
-    engines: {node: '>= 0.8'}
+    resolution:
+      {
+        integrity: sha512-FQN4MRfuJeHf7cBbBMJFXhKSDq+2kAArBlmRBvcvFE5BB1HZKXtSFASDhdlz9zOYwxh8lDdnvmMOe/+5cdoEdg==,
+      }
+    engines: { node: '>= 0.8' }
 
   commander@10.0.1:
-    resolution: {integrity: sha512-y4Mg2tXshplEbSGzx7amzPwKKOCGuoSRP/CjEdwwk0FOGlUbq6lKuoyDZTNZkmxHdJtp54hdfY/JUrdL7Xfdug==}
-    engines: {node: '>=14'}
+    resolution:
+      {
+        integrity: sha512-y4Mg2tXshplEbSGzx7amzPwKKOCGuoSRP/CjEdwwk0FOGlUbq6lKuoyDZTNZkmxHdJtp54hdfY/JUrdL7Xfdug==,
+      }
+    engines: { node: '>=14' }
 
   commander@2.20.3:
-    resolution: {integrity: sha512-GpVkmM8vF2vQUkj2LvZmD35JxeJOLCwJ9cUkugyk2nuhbv3+mJvpLYYt+0+USMxE+oj+ey/lJEnhZw75x/OMcQ==}
+    resolution:
+      {
+        integrity: sha512-GpVkmM8vF2vQUkj2LvZmD35JxeJOLCwJ9cUkugyk2nuhbv3+mJvpLYYt+0+USMxE+oj+ey/lJEnhZw75x/OMcQ==,
+      }
 
   commander@4.1.1:
-    resolution: {integrity: sha512-NOKm8xhkzAjzFx8B2v5OAHT+u5pRQc2UCa2Vq9jYL/31o2wi9mxBA7LIFs3sV5VSC49z6pEhfbMULvShKj26WA==}
-    engines: {node: '>= 6'}
+    resolution:
+      {
+        integrity: sha512-NOKm8xhkzAjzFx8B2v5OAHT+u5pRQc2UCa2Vq9jYL/31o2wi9mxBA7LIFs3sV5VSC49z6pEhfbMULvShKj26WA==,
+      }
+    engines: { node: '>= 6' }
 
   commander@6.2.1:
-    resolution: {integrity: sha512-U7VdrJFnJgo4xjrHpTzu0yrHPGImdsmD95ZlgYSEajAn2JKzDhDTPG9kBTefmObL2w/ngeZnilk+OV9CG3d7UA==}
-    engines: {node: '>= 6'}
+    resolution:
+      {
+        integrity: sha512-U7VdrJFnJgo4xjrHpTzu0yrHPGImdsmD95ZlgYSEajAn2JKzDhDTPG9kBTefmObL2w/ngeZnilk+OV9CG3d7UA==,
+      }
+    engines: { node: '>= 6' }
 
   comment-json@4.2.5:
-    resolution: {integrity: sha512-bKw/r35jR3HGt5PEPm1ljsQQGyCrR8sFGNiN5L+ykDHdpO8Smxkrkla9Yi6NkQyUrb8V54PGhfMs6NrIwtxtdw==}
-    engines: {node: '>= 6'}
+    resolution:
+      {
+        integrity: sha512-bKw/r35jR3HGt5PEPm1ljsQQGyCrR8sFGNiN5L+ykDHdpO8Smxkrkla9Yi6NkQyUrb8V54PGhfMs6NrIwtxtdw==,
+      }
+    engines: { node: '>= 6' }
 
   component-emitter@1.3.1:
-    resolution: {integrity: sha512-T0+barUSQRTUQASh8bx02dl+DhF54GtIDY13Y3m9oWTklKbb3Wv974meRpeZ3lp1JpLVECWWNHC4vaG2XHXouQ==}
+    resolution:
+      {
+        integrity: sha512-T0+barUSQRTUQASh8bx02dl+DhF54GtIDY13Y3m9oWTklKbb3Wv974meRpeZ3lp1JpLVECWWNHC4vaG2XHXouQ==,
+      }
 
   concat-map@0.0.1:
-    resolution: {integrity: sha512-/Srv4dswyQNBfohGpz9o6Yb3Gz3SrUDqBH5rTuhGR7ahtlbYKnVxw2bCFMRljaA7EXHaXZ8wsHdodFvbkhKmqg==}
+    resolution:
+      {
+        integrity: sha512-/Srv4dswyQNBfohGpz9o6Yb3Gz3SrUDqBH5rTuhGR7ahtlbYKnVxw2bCFMRljaA7EXHaXZ8wsHdodFvbkhKmqg==,
+      }
 
   concat-stream@2.0.0:
-    resolution: {integrity: sha512-MWufYdFw53ccGjCA+Ol7XJYpAlW6/prSMzuPOTRnJGcGzuhLn4Scrz7qf6o8bROZ514ltazcIFJZevcfbo0x7A==}
-    engines: {'0': node >= 6.0}
+    resolution:
+      {
+        integrity: sha512-MWufYdFw53ccGjCA+Ol7XJYpAlW6/prSMzuPOTRnJGcGzuhLn4Scrz7qf6o8bROZ514ltazcIFJZevcfbo0x7A==,
+      }
+    engines: { '0': node >= 6.0 }
 
   confbox@0.2.2:
-    resolution: {integrity: sha512-1NB+BKqhtNipMsov4xI/NnhCKp9XG9NamYp5PVm9klAT0fsrNPjaFICsCFhNhwZJKNh7zB/3q8qXz0E9oaMNtQ==}
+    resolution:
+      {
+        integrity: sha512-1NB+BKqhtNipMsov4xI/NnhCKp9XG9NamYp5PVm9klAT0fsrNPjaFICsCFhNhwZJKNh7zB/3q8qXz0E9oaMNtQ==,
+      }
 
   config-chain@1.1.13:
-    resolution: {integrity: sha512-qj+f8APARXHrM0hraqXYb2/bOVSV4PvJQlNZ/DVj0QrmNM2q2euizkeuVckQ57J+W0mRH6Hvi+k50M4Jul2VRQ==}
+    resolution:
+      {
+        integrity: sha512-qj+f8APARXHrM0hraqXYb2/bOVSV4PvJQlNZ/DVj0QrmNM2q2euizkeuVckQ57J+W0mRH6Hvi+k50M4Jul2VRQ==,
+      }
 
   consola@2.15.3:
-    resolution: {integrity: sha512-9vAdYbHj6x2fLKC4+oPH0kFzY/orMZyG2Aj+kNylHxKGJ/Ed4dpNyAQYwJOdqO4zdM7XpVHmyejQDcQHrnuXbw==}
+    resolution:
+      {
+        integrity: sha512-9vAdYbHj6x2fLKC4+oPH0kFzY/orMZyG2Aj+kNylHxKGJ/Ed4dpNyAQYwJOdqO4zdM7XpVHmyejQDcQHrnuXbw==,
+      }
 
   consola@3.4.2:
-    resolution: {integrity: sha512-5IKcdX0nnYavi6G7TtOhwkYzyjfJlatbjMjuLSfE2kYT5pMDOilZ4OvMhi637CcDICTmz3wARPoyhqyX1Y+XvA==}
-    engines: {node: ^14.18.0 || >=16.10.0}
+    resolution:
+      {
+        integrity: sha512-5IKcdX0nnYavi6G7TtOhwkYzyjfJlatbjMjuLSfE2kYT5pMDOilZ4OvMhi637CcDICTmz3wARPoyhqyX1Y+XvA==,
+      }
+    engines: { node: ^14.18.0 || >=16.10.0 }
 
   constantinople@4.0.1:
-    resolution: {integrity: sha512-vCrqcSIq4//Gx74TXXCGnHpulY1dskqLTFGDmhrGxzeXL8lF8kvXv6mpNWlJj1uD4DW23D4ljAqbY4RRaaUZIw==}
+    resolution:
+      {
+        integrity: sha512-vCrqcSIq4//Gx74TXXCGnHpulY1dskqLTFGDmhrGxzeXL8lF8kvXv6mpNWlJj1uD4DW23D4ljAqbY4RRaaUZIw==,
+      }
 
   content-disposition@0.5.4:
-    resolution: {integrity: sha512-FveZTNuGw04cxlAiWbzi6zTAL/lhehaWbTtgluJh4/E95DqMwTmha3KZN1aAWA8cFIhHzMZUvLevkw5Rqk+tSQ==}
-    engines: {node: '>= 0.6'}
+    resolution:
+      {
+        integrity: sha512-FveZTNuGw04cxlAiWbzi6zTAL/lhehaWbTtgluJh4/E95DqMwTmha3KZN1aAWA8cFIhHzMZUvLevkw5Rqk+tSQ==,
+      }
+    engines: { node: '>= 0.6' }
 
   content-type@1.0.5:
-    resolution: {integrity: sha512-nTjqfcBFEipKdXCv4YDQWCfmcLZKm81ldF0pAopTvyrFGVbcR6P/VAAd5G7N+0tTr8QqiU0tFadD6FK4NtJwOA==}
-    engines: {node: '>= 0.6'}
+    resolution:
+      {
+        integrity: sha512-nTjqfcBFEipKdXCv4YDQWCfmcLZKm81ldF0pAopTvyrFGVbcR6P/VAAd5G7N+0tTr8QqiU0tFadD6FK4NtJwOA==,
+      }
+    engines: { node: '>= 0.6' }
 
   convert-source-map@2.0.0:
-    resolution: {integrity: sha512-Kvp459HrV2FEJ1CAsi1Ku+MY3kasH19TFykTz2xWmMeq6bk2NU3XXvfJ+Q61m0xktWwt+1HSYf3JZsTms3aRJg==}
+    resolution:
+      {
+        integrity: sha512-Kvp459HrV2FEJ1CAsi1Ku+MY3kasH19TFykTz2xWmMeq6bk2NU3XXvfJ+Q61m0xktWwt+1HSYf3JZsTms3aRJg==,
+      }
 
   cookie-signature@1.0.6:
-    resolution: {integrity: sha512-QADzlaHc8icV8I7vbaJXJwod9HWYp8uCqf1xa4OfNu1T7JVxQIrUgOWtHdNDtPiywmFbiS12VjotIXLrKM3orQ==}
+    resolution:
+      {
+        integrity: sha512-QADzlaHc8icV8I7vbaJXJwod9HWYp8uCqf1xa4OfNu1T7JVxQIrUgOWtHdNDtPiywmFbiS12VjotIXLrKM3orQ==,
+      }
 
   cookie@0.7.1:
-    resolution: {integrity: sha512-6DnInpx7SJ2AK3+CTUE/ZM0vWTUboZCegxhC2xiIydHR9jNuTAASBrfEpHhiGOZw/nX51bHt6YQl8jsGo4y/0w==}
-    engines: {node: '>= 0.6'}
+    resolution:
+      {
+        integrity: sha512-6DnInpx7SJ2AK3+CTUE/ZM0vWTUboZCegxhC2xiIydHR9jNuTAASBrfEpHhiGOZw/nX51bHt6YQl8jsGo4y/0w==,
+      }
+    engines: { node: '>= 0.6' }
 
   cookie@0.7.2:
-    resolution: {integrity: sha512-yki5XnKuf750l50uGTllt6kKILY4nQ1eNIQatoXEByZ5dWgnKqbnqmTrBE5B4N7lrMJKQ2ytWMiTO2o0v6Ew/w==}
-    engines: {node: '>= 0.6'}
+    resolution:
+      {
+        integrity: sha512-yki5XnKuf750l50uGTllt6kKILY4nQ1eNIQatoXEByZ5dWgnKqbnqmTrBE5B4N7lrMJKQ2ytWMiTO2o0v6Ew/w==,
+      }
+    engines: { node: '>= 0.6' }
 
   cookiejar@2.1.4:
-    resolution: {integrity: sha512-LDx6oHrK+PhzLKJU9j5S7/Y3jM/mUHvD/DeI1WQmJn652iPC5Y4TBzC9l+5OMOXlyTTA+SmVUPm0HQUwpD5Jqw==}
+    resolution:
+      {
+        integrity: sha512-LDx6oHrK+PhzLKJU9j5S7/Y3jM/mUHvD/DeI1WQmJn652iPC5Y4TBzC9l+5OMOXlyTTA+SmVUPm0HQUwpD5Jqw==,
+      }
 
   core-js@3.45.1:
-    resolution: {integrity: sha512-L4NPsJlCfZsPeXukyzHFlg/i7IIVwHSItR0wg0FLNqYClJ4MQYTYLbC7EkjKYRLZF2iof2MUgN0EGy7MdQFChg==}
+    resolution:
+      {
+        integrity: sha512-L4NPsJlCfZsPeXukyzHFlg/i7IIVwHSItR0wg0FLNqYClJ4MQYTYLbC7EkjKYRLZF2iof2MUgN0EGy7MdQFChg==,
+      }
 
   core-util-is@1.0.3:
-    resolution: {integrity: sha512-ZQBvi1DcpJ4GDqanjucZ2Hj3wEO5pZDS89BWbkcrvdxksJorwUDDZamX9ldFkp9aw2lmBDLgkObEA4DWNJ9FYQ==}
+    resolution:
+      {
+        integrity: sha512-ZQBvi1DcpJ4GDqanjucZ2Hj3wEO5pZDS89BWbkcrvdxksJorwUDDZamX9ldFkp9aw2lmBDLgkObEA4DWNJ9FYQ==,
+      }
 
   cors@2.8.5:
-    resolution: {integrity: sha512-KIHbLJqu73RGr/hnbrO9uBeixNGuvSQjul/jdFvS/KFSIH1hWVd1ng7zOHx+YrEfInLG7q4n6GHQ9cDtxv/P6g==}
-    engines: {node: '>= 0.10'}
+    resolution:
+      {
+        integrity: sha512-KIHbLJqu73RGr/hnbrO9uBeixNGuvSQjul/jdFvS/KFSIH1hWVd1ng7zOHx+YrEfInLG7q4n6GHQ9cDtxv/P6g==,
+      }
+    engines: { node: '>= 0.10' }
 
   cosmiconfig@8.3.6:
-    resolution: {integrity: sha512-kcZ6+W5QzcJ3P1Mt+83OUv/oHFqZHIx8DuxG6eZ5RGMERoLqp4BuGjhHLYGK+Kf5XVkQvqBSmAy/nGWN3qDgEA==}
-    engines: {node: '>=14'}
+    resolution:
+      {
+        integrity: sha512-kcZ6+W5QzcJ3P1Mt+83OUv/oHFqZHIx8DuxG6eZ5RGMERoLqp4BuGjhHLYGK+Kf5XVkQvqBSmAy/nGWN3qDgEA==,
+      }
+    engines: { node: '>=14' }
     peerDependencies:
       typescript: '>=4.9.5'
     peerDependenciesMeta:
@@ -2065,8 +3410,11 @@
         optional: true
 
   cosmiconfig@9.0.0:
-    resolution: {integrity: sha512-itvL5h8RETACmOTFc4UfIyB2RfEHi71Ax6E/PivVxq9NseKbOWpeyHEOIbmAw1rs8Ak0VursQNww7lf7YtUwzg==}
-    engines: {node: '>=14'}
+    resolution:
+      {
+        integrity: sha512-itvL5h8RETACmOTFc4UfIyB2RfEHi71Ax6E/PivVxq9NseKbOWpeyHEOIbmAw1rs8Ak0VursQNww7lf7YtUwzg==,
+      }
+    engines: { node: '>=14' }
     peerDependencies:
       typescript: '>=4.9.5'
     peerDependenciesMeta:
@@ -2074,42 +3422,72 @@
         optional: true
 
   crc-32@1.2.2:
-    resolution: {integrity: sha512-ROmzCKrTnOwybPcJApAA6WBWij23HVfGVNKqqrZpuyZOHqK2CwHSvpGuyt/UNNvaIjEd8X5IFGp4Mh+Ie1IHJQ==}
-    engines: {node: '>=0.8'}
+    resolution:
+      {
+        integrity: sha512-ROmzCKrTnOwybPcJApAA6WBWij23HVfGVNKqqrZpuyZOHqK2CwHSvpGuyt/UNNvaIjEd8X5IFGp4Mh+Ie1IHJQ==,
+      }
+    engines: { node: '>=0.8' }
     hasBin: true
 
   create-jest@29.7.0:
-    resolution: {integrity: sha512-Adz2bdH0Vq3F53KEMJOoftQFutWCukm6J24wbPWRO4k1kMY7gS7ds/uoJkNuV8wDCtWWnuwGcJwpWcih+zEW1Q==}
-    engines: {node: ^14.15.0 || ^16.10.0 || >=18.0.0}
+    resolution:
+      {
+        integrity: sha512-Adz2bdH0Vq3F53KEMJOoftQFutWCukm6J24wbPWRO4k1kMY7gS7ds/uoJkNuV8wDCtWWnuwGcJwpWcih+zEW1Q==,
+      }
+    engines: { node: ^14.15.0 || ^16.10.0 || >=18.0.0 }
     hasBin: true
 
   create-require@1.1.1:
-    resolution: {integrity: sha512-dcKFX3jn0MpIaXjisoRvexIJVEKzaq7z2rZKxf+MSr9TkdmHmsU4m2lcLojrj/FHl8mk5VxMmYA+ftRkP/3oKQ==}
+    resolution:
+      {
+        integrity: sha512-dcKFX3jn0MpIaXjisoRvexIJVEKzaq7z2rZKxf+MSr9TkdmHmsU4m2lcLojrj/FHl8mk5VxMmYA+ftRkP/3oKQ==,
+      }
 
   cross-spawn@6.0.6:
-    resolution: {integrity: sha512-VqCUuhcd1iB+dsv8gxPttb5iZh/D0iubSP21g36KXdEuf6I5JiioesUVjpCdHV9MZRUfVFlvwtIUyPfxo5trtw==}
-    engines: {node: '>=4.8'}
+    resolution:
+      {
+        integrity: sha512-VqCUuhcd1iB+dsv8gxPttb5iZh/D0iubSP21g36KXdEuf6I5JiioesUVjpCdHV9MZRUfVFlvwtIUyPfxo5trtw==,
+      }
+    engines: { node: '>=4.8' }
 
   cross-spawn@7.0.6:
-    resolution: {integrity: sha512-uV2QOWP2nWzsy2aMp8aRibhi9dlzF5Hgh5SHaB9OiTGEyDTiJJyx0uy51QXdyWbtAHNua4XJzUKca3OzKUd3vA==}
-    engines: {node: '>= 8'}
+    resolution:
+      {
+        integrity: sha512-uV2QOWP2nWzsy2aMp8aRibhi9dlzF5Hgh5SHaB9OiTGEyDTiJJyx0uy51QXdyWbtAHNua4XJzUKca3OzKUd3vA==,
+      }
+    engines: { node: '>= 8' }
 
   css-select@5.2.2:
-    resolution: {integrity: sha512-TizTzUddG/xYLA3NXodFM0fSbNizXjOKhqiQQwvhlspadZokn1KDy0NZFS0wuEubIYAV5/c1/lAr0TaaFXEXzw==}
+    resolution:
+      {
+        integrity: sha512-TizTzUddG/xYLA3NXodFM0fSbNizXjOKhqiQQwvhlspadZokn1KDy0NZFS0wuEubIYAV5/c1/lAr0TaaFXEXzw==,
+      }
 
   css-what@6.2.2:
-    resolution: {integrity: sha512-u/O3vwbptzhMs3L1fQE82ZSLHQQfto5gyZzwteVIEyeaY5Fc7R4dapF/BvRoSYFeqfBk4m0V1Vafq5Pjv25wvA==}
-    engines: {node: '>= 6'}
+    resolution:
+      {
+        integrity: sha512-u/O3vwbptzhMs3L1fQE82ZSLHQQfto5gyZzwteVIEyeaY5Fc7R4dapF/BvRoSYFeqfBk4m0V1Vafq5Pjv25wvA==,
+      }
+    engines: { node: '>= 6' }
 
   data-uri-to-buffer@6.0.2:
-    resolution: {integrity: sha512-7hvf7/GW8e86rW0ptuwS3OcBGDjIi6SZva7hCyWC0yYry2cOPmLIjXAUHI6DK2HsnwJd9ifmt57i8eV2n4YNpw==}
-    engines: {node: '>= 14'}
+    resolution:
+      {
+        integrity: sha512-7hvf7/GW8e86rW0ptuwS3OcBGDjIi6SZva7hCyWC0yYry2cOPmLIjXAUHI6DK2HsnwJd9ifmt57i8eV2n4YNpw==,
+      }
+    engines: { node: '>= 14' }
 
   date-fns@4.1.0:
-    resolution: {integrity: sha512-Ukq0owbQXxa/U3EGtsdVBkR1w7KOQ5gIBqdH2hkvknzZPYvBxb/aa6E8L7tmjFtkwZBu3UXBbjIgPo/Ez4xaNg==}
+    resolution:
+      {
+        integrity: sha512-Ukq0owbQXxa/U3EGtsdVBkR1w7KOQ5gIBqdH2hkvknzZPYvBxb/aa6E8L7tmjFtkwZBu3UXBbjIgPo/Ez4xaNg==,
+      }
 
   debug@2.6.9:
-    resolution: {integrity: sha512-bC7ElrdJaJnPbAP+1EotYvqZsb3ecl5wi6Bfi6BJTUcNowp6cvspg0jXznRTKDjm/E7AdgFBVeAPVMNcKGsHMA==}
+    resolution:
+      {
+        integrity: sha512-bC7ElrdJaJnPbAP+1EotYvqZsb3ecl5wi6Bfi6BJTUcNowp6cvspg0jXznRTKDjm/E7AdgFBVeAPVMNcKGsHMA==,
+      }
     peerDependencies:
       supports-color: '*'
     peerDependenciesMeta:
@@ -2117,8 +3495,11 @@
         optional: true
 
   debug@4.3.7:
-    resolution: {integrity: sha512-Er2nc/H7RrMXZBFCEim6TCmMk02Z8vLC2Rbi1KEBggpo0fS6l0S1nnapwmIi3yW/+GOJap1Krg4w0Hg80oCqgQ==}
-    engines: {node: '>=6.0'}
+    resolution:
+      {
+        integrity: sha512-Er2nc/H7RrMXZBFCEim6TCmMk02Z8vLC2Rbi1KEBggpo0fS6l0S1nnapwmIi3yW/+GOJap1Krg4w0Hg80oCqgQ==,
+      }
+    engines: { node: '>=6.0' }
     peerDependencies:
       supports-color: '*'
     peerDependenciesMeta:
@@ -2126,8 +3507,11 @@
         optional: true
 
   debug@4.4.1:
-    resolution: {integrity: sha512-KcKCqiftBJcZr++7ykoDIEwSa3XWowTfNPo92BYxjXiyYEVrUQh2aLyhxBCwww+heortUFxEJYcRzosstTEBYQ==}
-    engines: {node: '>=6.0'}
+    resolution:
+      {
+        integrity: sha512-KcKCqiftBJcZr++7ykoDIEwSa3XWowTfNPo92BYxjXiyYEVrUQh2aLyhxBCwww+heortUFxEJYcRzosstTEBYQ==,
+      }
+    engines: { node: '>=6.0' }
     peerDependencies:
       supports-color: '*'
     peerDependenciesMeta:
@@ -2135,7 +3519,10 @@
         optional: true
 
   dedent@1.6.0:
-    resolution: {integrity: sha512-F1Z+5UCFpmQUzJa11agbyPVMbpgT/qA3/SKyJ1jyBgm7dUcUEa8v9JwDkerSQXfakBwFljIxhOJqGkjUwZ9FSA==}
+    resolution:
+      {
+        integrity: sha512-F1Z+5UCFpmQUzJa11agbyPVMbpgT/qA3/SKyJ1jyBgm7dUcUEa8v9JwDkerSQXfakBwFljIxhOJqGkjUwZ9FSA==,
+      }
     peerDependencies:
       babel-plugin-macros: ^3.1.0
     peerDependenciesMeta:
@@ -2143,272 +3530,488 @@
         optional: true
 
   deep-extend@0.6.0:
-    resolution: {integrity: sha512-LOHxIOaPYdHlJRtCQfDIVZtfw/ufM8+rVj649RIHzcm/vGwQRXFt6OPqIFWsm2XEMrNIEtWR64sY1LEKD2vAOA==}
-    engines: {node: '>=4.0.0'}
+    resolution:
+      {
+        integrity: sha512-LOHxIOaPYdHlJRtCQfDIVZtfw/ufM8+rVj649RIHzcm/vGwQRXFt6OPqIFWsm2XEMrNIEtWR64sY1LEKD2vAOA==,
+      }
+    engines: { node: '>=4.0.0' }
 
   deep-is@0.1.4:
-    resolution: {integrity: sha512-oIPzksmTg4/MriiaYGO+okXDT7ztn/w3Eptv/+gSIdMdKsJo0u4CfYNFJPy+4SKMuCqGw2wxnA+URMg3t8a/bQ==}
+    resolution:
+      {
+        integrity: sha512-oIPzksmTg4/MriiaYGO+okXDT7ztn/w3Eptv/+gSIdMdKsJo0u4CfYNFJPy+4SKMuCqGw2wxnA+URMg3t8a/bQ==,
+      }
 
   deepmerge-ts@7.1.5:
-    resolution: {integrity: sha512-HOJkrhaYsweh+W+e74Yn7YStZOilkoPb6fycpwNLKzSPtruFs48nYis0zy5yJz1+ktUhHxoRDJ27RQAWLIJVJw==}
-    engines: {node: '>=16.0.0'}
+    resolution:
+      {
+        integrity: sha512-HOJkrhaYsweh+W+e74Yn7YStZOilkoPb6fycpwNLKzSPtruFs48nYis0zy5yJz1+ktUhHxoRDJ27RQAWLIJVJw==,
+      }
+    engines: { node: '>=16.0.0' }
 
   deepmerge@4.3.1:
-    resolution: {integrity: sha512-3sUqbMEc77XqpdNO7FRyRog+eW3ph+GYCbj+rK+uYyRMuwsVy0rMiVtPn+QJlKFvWP/1PYpapqYn0Me2knFn+A==}
-    engines: {node: '>=0.10.0'}
+    resolution:
+      {
+        integrity: sha512-3sUqbMEc77XqpdNO7FRyRog+eW3ph+GYCbj+rK+uYyRMuwsVy0rMiVtPn+QJlKFvWP/1PYpapqYn0Me2knFn+A==,
+      }
+    engines: { node: '>=0.10.0' }
 
   defaults@1.0.4:
-    resolution: {integrity: sha512-eFuaLoy/Rxalv2kr+lqMlUnrDWV+3j4pljOIJgLIhI058IQfWJ7vXhyEIHu+HtC738klGALYxOKDO0bQP3tg8A==}
+    resolution:
+      {
+        integrity: sha512-eFuaLoy/Rxalv2kr+lqMlUnrDWV+3j4pljOIJgLIhI058IQfWJ7vXhyEIHu+HtC738klGALYxOKDO0bQP3tg8A==,
+      }
 
   define-data-property@1.1.4:
-    resolution: {integrity: sha512-rBMvIzlpA8v6E+SJZoo++HAYqsLrkg7MSfIinMPFhmkorw7X+dOXVJQs+QT69zGkzMyfDnIMN2Wid1+NbL3T+A==}
-    engines: {node: '>= 0.4'}
+    resolution:
+      {
+        integrity: sha512-rBMvIzlpA8v6E+SJZoo++HAYqsLrkg7MSfIinMPFhmkorw7X+dOXVJQs+QT69zGkzMyfDnIMN2Wid1+NbL3T+A==,
+      }
+    engines: { node: '>= 0.4' }
 
   defu@6.1.4:
-    resolution: {integrity: sha512-mEQCMmwJu317oSz8CwdIOdwf3xMif1ttiM8LTufzc3g6kR+9Pe236twL8j3IYT1F7GfRgGcW6MWxzZjLIkuHIg==}
+    resolution:
+      {
+        integrity: sha512-mEQCMmwJu317oSz8CwdIOdwf3xMif1ttiM8LTufzc3g6kR+9Pe236twL8j3IYT1F7GfRgGcW6MWxzZjLIkuHIg==,
+      }
 
   degenerator@5.0.1:
-    resolution: {integrity: sha512-TllpMR/t0M5sqCXfj85i4XaAzxmS5tVA16dqvdkMwGmzI+dXLXnw3J+3Vdv7VKw+ThlTMboK6i9rnZ6Nntj5CQ==}
-    engines: {node: '>= 14'}
+    resolution:
+      {
+        integrity: sha512-TllpMR/t0M5sqCXfj85i4XaAzxmS5tVA16dqvdkMwGmzI+dXLXnw3J+3Vdv7VKw+ThlTMboK6i9rnZ6Nntj5CQ==,
+      }
+    engines: { node: '>= 14' }
 
   delayed-stream@1.0.0:
-    resolution: {integrity: sha512-ZySD7Nf91aLB0RxL4KGrKHBXl7Eds1DAmEdcoVawXnLD7SDhpNgtuII2aAkg7a7QS41jxPSZ17p4VdGnMHk3MQ==}
-    engines: {node: '>=0.4.0'}
+    resolution:
+      {
+        integrity: sha512-ZySD7Nf91aLB0RxL4KGrKHBXl7Eds1DAmEdcoVawXnLD7SDhpNgtuII2aAkg7a7QS41jxPSZ17p4VdGnMHk3MQ==,
+      }
+    engines: { node: '>=0.4.0' }
 
   depd@2.0.0:
-    resolution: {integrity: sha512-g7nH6P6dyDioJogAAGprGpCtVImJhpPk/roCzdb3fIh61/s/nPsfR6onyMwkCAR/OlC3yBC0lESvUoQEAssIrw==}
-    engines: {node: '>= 0.8'}
+    resolution:
+      {
+        integrity: sha512-g7nH6P6dyDioJogAAGprGpCtVImJhpPk/roCzdb3fIh61/s/nPsfR6onyMwkCAR/OlC3yBC0lESvUoQEAssIrw==,
+      }
+    engines: { node: '>= 0.8' }
 
   destr@2.0.5:
-    resolution: {integrity: sha512-ugFTXCtDZunbzasqBxrK93Ik/DRYsO6S/fedkWEMKqt04xZ4csmnmwGDBAb07QWNaGMAmnTIemsYZCksjATwsA==}
+    resolution:
+      {
+        integrity: sha512-ugFTXCtDZunbzasqBxrK93Ik/DRYsO6S/fedkWEMKqt04xZ4csmnmwGDBAb07QWNaGMAmnTIemsYZCksjATwsA==,
+      }
 
   destroy@1.2.0:
-    resolution: {integrity: sha512-2sJGJTaXIIaR1w4iJSNoN0hnMY7Gpc/n8D4qSCJw8QqFWXf7cuAgnEHxBpweaVcPevC2l3KpjYCx3NypQQgaJg==}
-    engines: {node: '>= 0.8', npm: 1.2.8000 || >= 1.4.16}
+    resolution:
+      {
+        integrity: sha512-2sJGJTaXIIaR1w4iJSNoN0hnMY7Gpc/n8D4qSCJw8QqFWXf7cuAgnEHxBpweaVcPevC2l3KpjYCx3NypQQgaJg==,
+      }
+    engines: { node: '>= 0.8', npm: 1.2.8000 || >= 1.4.16 }
 
   detect-indent@6.1.0:
-    resolution: {integrity: sha512-reYkTUJAZb9gUuZ2RvVCNhVHdg62RHnJ7WJl8ftMi4diZ6NWlciOzQN88pUhSELEwflJht4oQDv0F0BMlwaYtA==}
-    engines: {node: '>=8'}
+    resolution:
+      {
+        integrity: sha512-reYkTUJAZb9gUuZ2RvVCNhVHdg62RHnJ7WJl8ftMi4diZ6NWlciOzQN88pUhSELEwflJht4oQDv0F0BMlwaYtA==,
+      }
+    engines: { node: '>=8' }
 
   detect-newline@3.1.0:
-    resolution: {integrity: sha512-TLz+x/vEXm/Y7P7wn1EJFNLxYpUD4TgMosxY6fAVJUnJMbupHBOncxyWUG9OpTaH9EBD7uFI5LfEgmMOc54DsA==}
-    engines: {node: '>=8'}
+    resolution:
+      {
+        integrity: sha512-TLz+x/vEXm/Y7P7wn1EJFNLxYpUD4TgMosxY6fAVJUnJMbupHBOncxyWUG9OpTaH9EBD7uFI5LfEgmMOc54DsA==,
+      }
+    engines: { node: '>=8' }
 
   detect-node@2.1.0:
-    resolution: {integrity: sha512-T0NIuQpnTvFDATNuHN5roPwSBG83rFsuO+MXXH9/3N1eFbn4wcPjttvjMLEPWJ0RGUYgQE7cGgS3tNxbqCGM7g==}
+    resolution:
+      {
+        integrity: sha512-T0NIuQpnTvFDATNuHN5roPwSBG83rFsuO+MXXH9/3N1eFbn4wcPjttvjMLEPWJ0RGUYgQE7cGgS3tNxbqCGM7g==,
+      }
 
   devtools-protocol@0.0.1475386:
-    resolution: {integrity: sha512-RQ809ykTfJ+dgj9bftdeL2vRVxASAuGU+I9LEx9Ij5TXU5HrgAQVmzi72VA+mkzscE12uzlRv5/tWWv9R9J1SA==}
+    resolution:
+      {
+        integrity: sha512-RQ809ykTfJ+dgj9bftdeL2vRVxASAuGU+I9LEx9Ij5TXU5HrgAQVmzi72VA+mkzscE12uzlRv5/tWWv9R9J1SA==,
+      }
 
   dezalgo@1.0.4:
-    resolution: {integrity: sha512-rXSP0bf+5n0Qonsb+SVVfNfIsimO4HEtmnIpPHY8Q1UCzKlQrDMfdobr8nJOOsRgWCyMRqeSBQzmWUMq7zvVig==}
+    resolution:
+      {
+        integrity: sha512-rXSP0bf+5n0Qonsb+SVVfNfIsimO4HEtmnIpPHY8Q1UCzKlQrDMfdobr8nJOOsRgWCyMRqeSBQzmWUMq7zvVig==,
+      }
 
   diff-sequences@29.6.3:
-    resolution: {integrity: sha512-EjePK1srD3P08o2j4f0ExnylqRs5B9tJjcp9t1krH2qRi8CCdsYfwe9JgSLurFBWwq4uOlipzfk5fHNvwFKr8Q==}
-    engines: {node: ^14.15.0 || ^16.10.0 || >=18.0.0}
+    resolution:
+      {
+        integrity: sha512-EjePK1srD3P08o2j4f0ExnylqRs5B9tJjcp9t1krH2qRi8CCdsYfwe9JgSLurFBWwq4uOlipzfk5fHNvwFKr8Q==,
+      }
+    engines: { node: ^14.15.0 || ^16.10.0 || >=18.0.0 }
 
   diff@4.0.2:
-    resolution: {integrity: sha512-58lmxKSA4BNyLz+HHMUzlOEpg09FV+ev6ZMe3vJihgdxzgcwZ8VoEEPmALCZG9LmqfVoNMMKpttIYTVG6uDY7A==}
-    engines: {node: '>=0.3.1'}
+    resolution:
+      {
+        integrity: sha512-58lmxKSA4BNyLz+HHMUzlOEpg09FV+ev6ZMe3vJihgdxzgcwZ8VoEEPmALCZG9LmqfVoNMMKpttIYTVG6uDY7A==,
+      }
+    engines: { node: '>=0.3.1' }
 
   display-notification@2.0.0:
-    resolution: {integrity: sha512-TdmtlAcdqy1NU+j7zlkDdMnCL878zriLaBmoD9quOoq1ySSSGv03l0hXK5CvIFZlIfFI/hizqdQuW+Num7xuhw==}
-    engines: {node: '>=4'}
+    resolution:
+      {
+        integrity: sha512-TdmtlAcdqy1NU+j7zlkDdMnCL878zriLaBmoD9quOoq1ySSSGv03l0hXK5CvIFZlIfFI/hizqdQuW+Num7xuhw==,
+      }
+    engines: { node: '>=4' }
 
   doctrine@3.0.0:
-    resolution: {integrity: sha512-yS+Q5i3hBf7GBkd4KG8a7eBNNWNGLTaEwwYWUijIYM7zrlYDM0BFXHjjPWlWZ1Rg7UaddZeIDmi9jF3HmqiQ2w==}
-    engines: {node: '>=6.0.0'}
+    resolution:
+      {
+        integrity: sha512-yS+Q5i3hBf7GBkd4KG8a7eBNNWNGLTaEwwYWUijIYM7zrlYDM0BFXHjjPWlWZ1Rg7UaddZeIDmi9jF3HmqiQ2w==,
+      }
+    engines: { node: '>=6.0.0' }
 
   doctypes@1.1.0:
-    resolution: {integrity: sha512-LLBi6pEqS6Do3EKQ3J0NqHWV5hhb78Pi8vvESYwyOy2c31ZEZVdtitdzsQsKb7878PEERhzUk0ftqGhG6Mz+pQ==}
+    resolution:
+      {
+        integrity: sha512-LLBi6pEqS6Do3EKQ3J0NqHWV5hhb78Pi8vvESYwyOy2c31ZEZVdtitdzsQsKb7878PEERhzUk0ftqGhG6Mz+pQ==,
+      }
 
   dom-serializer@1.4.1:
-    resolution: {integrity: sha512-VHwB3KfrcOOkelEG2ZOfxqLZdfkil8PtJi4P8N2MMXucZq2yLp75ClViUlOVwyoHEDjYU433Aq+5zWP61+RGag==}
+    resolution:
+      {
+        integrity: sha512-VHwB3KfrcOOkelEG2ZOfxqLZdfkil8PtJi4P8N2MMXucZq2yLp75ClViUlOVwyoHEDjYU433Aq+5zWP61+RGag==,
+      }
 
   dom-serializer@2.0.0:
-    resolution: {integrity: sha512-wIkAryiqt/nV5EQKqQpo3SToSOV9J0DnbJqwK7Wv/Trc92zIAYZ4FlMu+JPFW1DfGFt81ZTCGgDEabffXeLyJg==}
+    resolution:
+      {
+        integrity: sha512-wIkAryiqt/nV5EQKqQpo3SToSOV9J0DnbJqwK7Wv/Trc92zIAYZ4FlMu+JPFW1DfGFt81ZTCGgDEabffXeLyJg==,
+      }
 
   domelementtype@2.3.0:
-    resolution: {integrity: sha512-OLETBj6w0OsagBwdXnPdN0cnMfF9opN69co+7ZrbfPGrdpPVNBUj02spi6B1N7wChLQiPn4CSH/zJvXw56gmHw==}
+    resolution:
+      {
+        integrity: sha512-OLETBj6w0OsagBwdXnPdN0cnMfF9opN69co+7ZrbfPGrdpPVNBUj02spi6B1N7wChLQiPn4CSH/zJvXw56gmHw==,
+      }
 
   domhandler@3.3.0:
-    resolution: {integrity: sha512-J1C5rIANUbuYK+FuFL98650rihynUOEzRLxW+90bKZRWB6A1X1Tf82GxR1qAWLyfNPRvjqfip3Q5tdYlmAa9lA==}
-    engines: {node: '>= 4'}
+    resolution:
+      {
+        integrity: sha512-J1C5rIANUbuYK+FuFL98650rihynUOEzRLxW+90bKZRWB6A1X1Tf82GxR1qAWLyfNPRvjqfip3Q5tdYlmAa9lA==,
+      }
+    engines: { node: '>= 4' }
 
   domhandler@4.3.1:
-    resolution: {integrity: sha512-GrwoxYN+uWlzO8uhUXRl0P+kHE4GtVPfYzVLcUxPL7KNdHKj66vvlhiweIHqYYXWlw+T8iLMp42Lm67ghw4WMQ==}
-    engines: {node: '>= 4'}
+    resolution:
+      {
+        integrity: sha512-GrwoxYN+uWlzO8uhUXRl0P+kHE4GtVPfYzVLcUxPL7KNdHKj66vvlhiweIHqYYXWlw+T8iLMp42Lm67ghw4WMQ==,
+      }
+    engines: { node: '>= 4' }
 
   domhandler@5.0.3:
-    resolution: {integrity: sha512-cgwlv/1iFQiFnU96XXgROh8xTeetsnJiDsTc7TYCLFd9+/WNkIqPTxiM/8pSd8VIrhXGTf1Ny1q1hquVqDJB5w==}
-    engines: {node: '>= 4'}
+    resolution:
+      {
+        integrity: sha512-cgwlv/1iFQiFnU96XXgROh8xTeetsnJiDsTc7TYCLFd9+/WNkIqPTxiM/8pSd8VIrhXGTf1Ny1q1hquVqDJB5w==,
+      }
+    engines: { node: '>= 4' }
 
   domutils@2.8.0:
-    resolution: {integrity: sha512-w96Cjofp72M5IIhpjgobBimYEfoPjx1Vx0BSX9P30WBdZW2WIKU0T1Bd0kz2eNZ9ikjKgHbEyKx8BB6H1L3h3A==}
+    resolution:
+      {
+        integrity: sha512-w96Cjofp72M5IIhpjgobBimYEfoPjx1Vx0BSX9P30WBdZW2WIKU0T1Bd0kz2eNZ9ikjKgHbEyKx8BB6H1L3h3A==,
+      }
 
   domutils@3.2.2:
-    resolution: {integrity: sha512-6kZKyUajlDuqlHKVX1w7gyslj9MPIXzIFiz/rGu35uC1wMi+kMhQwGhl4lt9unC9Vb9INnY9Z3/ZA3+FhASLaw==}
+    resolution:
+      {
+        integrity: sha512-6kZKyUajlDuqlHKVX1w7gyslj9MPIXzIFiz/rGu35uC1wMi+kMhQwGhl4lt9unC9Vb9INnY9Z3/ZA3+FhASLaw==,
+      }
 
   dotenv-expand@12.0.1:
-    resolution: {integrity: sha512-LaKRbou8gt0RNID/9RoI+J2rvXsBRPMV7p+ElHlPhcSARbCPDYcYG2s1TIzAfWv4YSgyY5taidWzzs31lNV3yQ==}
-    engines: {node: '>=12'}
+    resolution:
+      {
+        integrity: sha512-LaKRbou8gt0RNID/9RoI+J2rvXsBRPMV7p+ElHlPhcSARbCPDYcYG2s1TIzAfWv4YSgyY5taidWzzs31lNV3yQ==,
+      }
+    engines: { node: '>=12' }
 
   dotenv@16.4.7:
-    resolution: {integrity: sha512-47qPchRCykZC03FhkYAhrvwU4xDBFIj1QPqaarj6mdM/hgUzfPHcpkHJOn3mJAufFeeAxAzeGsr5X0M4k6fLZQ==}
-    engines: {node: '>=12'}
+    resolution:
+      {
+        integrity: sha512-47qPchRCykZC03FhkYAhrvwU4xDBFIj1QPqaarj6mdM/hgUzfPHcpkHJOn3mJAufFeeAxAzeGsr5X0M4k6fLZQ==,
+      }
+    engines: { node: '>=12' }
 
   dotenv@16.6.1:
-    resolution: {integrity: sha512-uBq4egWHTcTt33a72vpSG0z3HnPuIl6NqYcTrKEg2azoEyl2hpW0zqlxysq2pK9HlDIHyHyakeYaYnSAwd8bow==}
-    engines: {node: '>=12'}
+    resolution:
+      {
+        integrity: sha512-uBq4egWHTcTt33a72vpSG0z3HnPuIl6NqYcTrKEg2azoEyl2hpW0zqlxysq2pK9HlDIHyHyakeYaYnSAwd8bow==,
+      }
+    engines: { node: '>=12' }
 
   dunder-proto@1.0.1:
-    resolution: {integrity: sha512-KIN/nDJBQRcXw0MLVhZE9iQHmG68qAVIBg9CqmUYjmQIhgij9U5MFvrqkUL5FbtyyzZuOeOt0zdeRe4UY7ct+A==}
-    engines: {node: '>= 0.4'}
+    resolution:
+      {
+        integrity: sha512-KIN/nDJBQRcXw0MLVhZE9iQHmG68qAVIBg9CqmUYjmQIhgij9U5MFvrqkUL5FbtyyzZuOeOt0zdeRe4UY7ct+A==,
+      }
+    engines: { node: '>= 0.4' }
 
   eastasianwidth@0.2.0:
-    resolution: {integrity: sha512-I88TYZWc9XiYHRQ4/3c5rjjfgkjhLyW2luGIheGERbNQ6OY7yTybanSpDXZa8y7VUP9YmDcYa+eyq4ca7iLqWA==}
+    resolution:
+      {
+        integrity: sha512-I88TYZWc9XiYHRQ4/3c5rjjfgkjhLyW2luGIheGERbNQ6OY7yTybanSpDXZa8y7VUP9YmDcYa+eyq4ca7iLqWA==,
+      }
 
   ecdsa-sig-formatter@1.0.11:
-    resolution: {integrity: sha512-nagl3RYrbNv6kQkeJIpt6NJZy8twLB/2vtz6yN9Z4vRKHN4/QZJIEbqohALSgwKdnksuY3k5Addp5lg8sVoVcQ==}
+    resolution:
+      {
+        integrity: sha512-nagl3RYrbNv6kQkeJIpt6NJZy8twLB/2vtz6yN9Z4vRKHN4/QZJIEbqohALSgwKdnksuY3k5Addp5lg8sVoVcQ==,
+      }
 
   editorconfig@1.0.4:
-    resolution: {integrity: sha512-L9Qe08KWTlqYMVvMcTIvMAdl1cDUubzRNYL+WfA4bLDMHe4nemKkpmYzkznE1FwLKu0EEmy6obgQKzMJrg4x9Q==}
-    engines: {node: '>=14'}
+    resolution:
+      {
+        integrity: sha512-L9Qe08KWTlqYMVvMcTIvMAdl1cDUubzRNYL+WfA4bLDMHe4nemKkpmYzkznE1FwLKu0EEmy6obgQKzMJrg4x9Q==,
+      }
+    engines: { node: '>=14' }
     hasBin: true
 
   ee-first@1.1.1:
-    resolution: {integrity: sha512-WMwm9LhRUo+WUaRN+vRuETqG89IgZphVSNkdFgeb6sS/E4OrDIN7t48CAewSHXc6C8lefD8KKfr5vY61brQlow==}
+    resolution:
+      {
+        integrity: sha512-WMwm9LhRUo+WUaRN+vRuETqG89IgZphVSNkdFgeb6sS/E4OrDIN7t48CAewSHXc6C8lefD8KKfr5vY61brQlow==,
+      }
 
   effect@3.16.12:
-    resolution: {integrity: sha512-N39iBk0K71F9nb442TLbTkjl24FLUzuvx2i1I2RsEAQsdAdUTuUoW0vlfUXgkMTUOnYqKnWcFfqw4hK4Pw27hg==}
+    resolution:
+      {
+        integrity: sha512-N39iBk0K71F9nb442TLbTkjl24FLUzuvx2i1I2RsEAQsdAdUTuUoW0vlfUXgkMTUOnYqKnWcFfqw4hK4Pw27hg==,
+      }
 
   ejs@3.1.10:
-    resolution: {integrity: sha512-UeJmFfOrAQS8OJWPZ4qtgHyWExa088/MtK5UEyoJGFH67cDEXkZSviOiKRCZ4Xij0zxI3JECgYs3oKx+AizQBA==}
-    engines: {node: '>=0.10.0'}
+    resolution:
+      {
+        integrity: sha512-UeJmFfOrAQS8OJWPZ4qtgHyWExa088/MtK5UEyoJGFH67cDEXkZSviOiKRCZ4Xij0zxI3JECgYs3oKx+AizQBA==,
+      }
+    engines: { node: '>=0.10.0' }
     hasBin: true
 
   electron-to-chromium@1.5.208:
-    resolution: {integrity: sha512-ozZyibehoe7tOhNaf16lKmljVf+3npZcJIEbJRVftVsmAg5TeA1mGS9dVCZzOwr2xT7xK15V0p7+GZqSPgkuPg==}
+    resolution:
+      {
+        integrity: sha512-ozZyibehoe7tOhNaf16lKmljVf+3npZcJIEbJRVftVsmAg5TeA1mGS9dVCZzOwr2xT7xK15V0p7+GZqSPgkuPg==,
+      }
 
   emittery@0.13.1:
-    resolution: {integrity: sha512-DeWwawk6r5yR9jFgnDKYt4sLS0LmHJJi3ZOnb5/JdbYwj3nW+FxQnHIjhBKz8YLC7oRNPVM9NQ47I3CVx34eqQ==}
-    engines: {node: '>=12'}
+    resolution:
+      {
+        integrity: sha512-DeWwawk6r5yR9jFgnDKYt4sLS0LmHJJi3ZOnb5/JdbYwj3nW+FxQnHIjhBKz8YLC7oRNPVM9NQ47I3CVx34eqQ==,
+      }
+    engines: { node: '>=12' }
 
   emoji-regex@8.0.0:
-    resolution: {integrity: sha512-MSjYzcWNOA0ewAHpz0MxpYFvwg6yjy1NG3xteoqz644VCo/RPgnr1/GGt+ic3iJTzQ8Eu3TdM14SawnVUmGE6A==}
+    resolution:
+      {
+        integrity: sha512-MSjYzcWNOA0ewAHpz0MxpYFvwg6yjy1NG3xteoqz644VCo/RPgnr1/GGt+ic3iJTzQ8Eu3TdM14SawnVUmGE6A==,
+      }
 
   emoji-regex@9.2.2:
-    resolution: {integrity: sha512-L18DaJsXSUk2+42pv8mLs5jJT2hqFkFE4j21wOmgbUqsZ2hL72NsUU785g9RXgo3s0ZNgVl42TiHp3ZtOv/Vyg==}
+    resolution:
+      {
+        integrity: sha512-L18DaJsXSUk2+42pv8mLs5jJT2hqFkFE4j21wOmgbUqsZ2hL72NsUU785g9RXgo3s0ZNgVl42TiHp3ZtOv/Vyg==,
+      }
 
   empathic@2.0.0:
-    resolution: {integrity: sha512-i6UzDscO/XfAcNYD75CfICkmfLedpyPDdozrLMmQc5ORaQcdMoc21OnlEylMIqI7U8eniKrPMxxtj8k0vhmJhA==}
-    engines: {node: '>=14'}
+    resolution:
+      {
+        integrity: sha512-i6UzDscO/XfAcNYD75CfICkmfLedpyPDdozrLMmQc5ORaQcdMoc21OnlEylMIqI7U8eniKrPMxxtj8k0vhmJhA==,
+      }
+    engines: { node: '>=14' }
 
   encodeurl@1.0.2:
-    resolution: {integrity: sha512-TPJXq8JqFaVYm2CWmPvnP2Iyo4ZSM7/QKcSmuMLDObfpH5fi7RUGmd/rTDf+rut/saiDiQEeVTNgAmJEdAOx0w==}
-    engines: {node: '>= 0.8'}
+    resolution:
+      {
+        integrity: sha512-TPJXq8JqFaVYm2CWmPvnP2Iyo4ZSM7/QKcSmuMLDObfpH5fi7RUGmd/rTDf+rut/saiDiQEeVTNgAmJEdAOx0w==,
+      }
+    engines: { node: '>= 0.8' }
 
   encodeurl@2.0.0:
-    resolution: {integrity: sha512-Q0n9HRi4m6JuGIV1eFlmvJB7ZEVxu93IrMyiMsGC0lrMJMWzRgx6WGquyfQgZVb31vhGgXnfmPNNXmxnOkRBrg==}
-    engines: {node: '>= 0.8'}
+    resolution:
+      {
+        integrity: sha512-Q0n9HRi4m6JuGIV1eFlmvJB7ZEVxu93IrMyiMsGC0lrMJMWzRgx6WGquyfQgZVb31vhGgXnfmPNNXmxnOkRBrg==,
+      }
+    engines: { node: '>= 0.8' }
 
   encoding-japanese@2.2.0:
-    resolution: {integrity: sha512-EuJWwlHPZ1LbADuKTClvHtwbaFn4rOD+dRAbWysqEOXRc2Uui0hJInNJrsdH0c+OhJA4nrCBdSkW4DD5YxAo6A==}
-    engines: {node: '>=8.10.0'}
+    resolution:
+      {
+        integrity: sha512-EuJWwlHPZ1LbADuKTClvHtwbaFn4rOD+dRAbWysqEOXRc2Uui0hJInNJrsdH0c+OhJA4nrCBdSkW4DD5YxAo6A==,
+      }
+    engines: { node: '>=8.10.0' }
 
   end-of-stream@1.4.5:
-    resolution: {integrity: sha512-ooEGc6HP26xXq/N+GCGOT0JKCLDGrq2bQUZrQ7gyrJiZANJ/8YDTxTpQBXGMn+WbIQXNVpyWymm7KYVICQnyOg==}
+    resolution:
+      {
+        integrity: sha512-ooEGc6HP26xXq/N+GCGOT0JKCLDGrq2bQUZrQ7gyrJiZANJ/8YDTxTpQBXGMn+WbIQXNVpyWymm7KYVICQnyOg==,
+      }
 
   engine.io-parser@5.2.3:
-    resolution: {integrity: sha512-HqD3yTBfnBxIrbnM1DoD6Pcq8NECnh8d4As1Qgh0z5Gg3jRRIqijury0CL3ghu/edArpUYiYqQiDUQBIs4np3Q==}
-    engines: {node: '>=10.0.0'}
+    resolution:
+      {
+        integrity: sha512-HqD3yTBfnBxIrbnM1DoD6Pcq8NECnh8d4As1Qgh0z5Gg3jRRIqijury0CL3ghu/edArpUYiYqQiDUQBIs4np3Q==,
+      }
+    engines: { node: '>=10.0.0' }
 
   engine.io@6.6.4:
-    resolution: {integrity: sha512-ZCkIjSYNDyGn0R6ewHDtXgns/Zre/NT6Agvq1/WobF7JXgFff4SeDroKiCO3fNJreU9YG429Sc81o4w5ok/W5g==}
-    engines: {node: '>=10.2.0'}
+    resolution:
+      {
+        integrity: sha512-ZCkIjSYNDyGn0R6ewHDtXgns/Zre/NT6Agvq1/WobF7JXgFff4SeDroKiCO3fNJreU9YG429Sc81o4w5ok/W5g==,
+      }
+    engines: { node: '>=10.2.0' }
 
   enhanced-resolve@5.18.3:
-    resolution: {integrity: sha512-d4lC8xfavMeBjzGr2vECC3fsGXziXZQyJxD868h2M/mBI3PwAuODxAkLkq5HYuvrPYcUtiLzsTo8U3PgX3Ocww==}
-    engines: {node: '>=10.13.0'}
+    resolution:
+      {
+        integrity: sha512-d4lC8xfavMeBjzGr2vECC3fsGXziXZQyJxD868h2M/mBI3PwAuODxAkLkq5HYuvrPYcUtiLzsTo8U3PgX3Ocww==,
+      }
+    engines: { node: '>=10.13.0' }
 
   entities@2.2.0:
-    resolution: {integrity: sha512-p92if5Nz619I0w+akJrLZH0MX0Pb5DX39XOwQTtXSdQQOaYH03S1uIQp4mhOZtAXrxq4ViO67YTiLBo2638o9A==}
+    resolution:
+      {
+        integrity: sha512-p92if5Nz619I0w+akJrLZH0MX0Pb5DX39XOwQTtXSdQQOaYH03S1uIQp4mhOZtAXrxq4ViO67YTiLBo2638o9A==,
+      }
 
   entities@4.5.0:
-    resolution: {integrity: sha512-V0hjH4dGPh9Ao5p0MoRY6BVqtwCjhz6vI5LT8AJ55H+4g9/4vbHx1I54fS0XuclLhDHArPQCiMjDxjaL8fPxhw==}
-    engines: {node: '>=0.12'}
+    resolution:
+      {
+        integrity: sha512-V0hjH4dGPh9Ao5p0MoRY6BVqtwCjhz6vI5LT8AJ55H+4g9/4vbHx1I54fS0XuclLhDHArPQCiMjDxjaL8fPxhw==,
+      }
+    engines: { node: '>=0.12' }
 
   entities@6.0.1:
-    resolution: {integrity: sha512-aN97NXWF6AWBTahfVOIrB/NShkzi5H7F9r1s9mD3cDj4Ko5f2qhhVoYMibXF7GlLveb/D2ioWay8lxI97Ven3g==}
-    engines: {node: '>=0.12'}
+    resolution:
+      {
+        integrity: sha512-aN97NXWF6AWBTahfVOIrB/NShkzi5H7F9r1s9mD3cDj4Ko5f2qhhVoYMibXF7GlLveb/D2ioWay8lxI97Ven3g==,
+      }
+    engines: { node: '>=0.12' }
 
   env-paths@2.2.1:
-    resolution: {integrity: sha512-+h1lkLKhZMTYjog1VEpJNG7NZJWcuc2DDk/qsqSTRRCOXiLjeQ1d1/udrUGhqMxUgAlwKNZ0cf2uqan5GLuS2A==}
-    engines: {node: '>=6'}
+    resolution:
+      {
+        integrity: sha512-+h1lkLKhZMTYjog1VEpJNG7NZJWcuc2DDk/qsqSTRRCOXiLjeQ1d1/udrUGhqMxUgAlwKNZ0cf2uqan5GLuS2A==,
+      }
+    engines: { node: '>=6' }
 
   error-ex@1.3.2:
-    resolution: {integrity: sha512-7dFHNmqeFSEt2ZBsCriorKnn3Z2pj+fd9kmI6QoWw4//DL+icEBfc0U7qJCisqrTsKTjw4fNFy2pW9OqStD84g==}
+    resolution:
+      {
+        integrity: sha512-7dFHNmqeFSEt2ZBsCriorKnn3Z2pj+fd9kmI6QoWw4//DL+icEBfc0U7qJCisqrTsKTjw4fNFy2pW9OqStD84g==,
+      }
 
   es-define-property@1.0.1:
-    resolution: {integrity: sha512-e3nRfgfUZ4rNGL232gUgX06QNyyez04KdjFrF+LTRoOXmrOgFKDg4BCdsjW8EnT69eqdYGmRpJwiPVYNrCaW3g==}
-    engines: {node: '>= 0.4'}
+    resolution:
+      {
+        integrity: sha512-e3nRfgfUZ4rNGL232gUgX06QNyyez04KdjFrF+LTRoOXmrOgFKDg4BCdsjW8EnT69eqdYGmRpJwiPVYNrCaW3g==,
+      }
+    engines: { node: '>= 0.4' }
 
   es-errors@1.3.0:
-    resolution: {integrity: sha512-Zf5H2Kxt2xjTvbJvP2ZWLEICxA6j+hAmMzIlypy4xcBg1vKVnx89Wy0GbS+kf5cwCVFFzdCFh2XSCFNULS6csw==}
-    engines: {node: '>= 0.4'}
+    resolution:
+      {
+        integrity: sha512-Zf5H2Kxt2xjTvbJvP2ZWLEICxA6j+hAmMzIlypy4xcBg1vKVnx89Wy0GbS+kf5cwCVFFzdCFh2XSCFNULS6csw==,
+      }
+    engines: { node: '>= 0.4' }
 
   es-module-lexer@1.7.0:
-    resolution: {integrity: sha512-jEQoCwk8hyb2AZziIOLhDqpm5+2ww5uIE6lkO/6jcOCusfk6LhMHpXXfBLXTZ7Ydyt0j4VoUQv6uGNYbdW+kBA==}
+    resolution:
+      {
+        integrity: sha512-jEQoCwk8hyb2AZziIOLhDqpm5+2ww5uIE6lkO/6jcOCusfk6LhMHpXXfBLXTZ7Ydyt0j4VoUQv6uGNYbdW+kBA==,
+      }
 
   es-object-atoms@1.1.1:
-    resolution: {integrity: sha512-FGgH2h8zKNim9ljj7dankFPcICIK9Cp5bm+c2gQSYePhpaG5+esrLODihIorn+Pe6FGJzWhXQotPv73jTaldXA==}
-    engines: {node: '>= 0.4'}
+    resolution:
+      {
+        integrity: sha512-FGgH2h8zKNim9ljj7dankFPcICIK9Cp5bm+c2gQSYePhpaG5+esrLODihIorn+Pe6FGJzWhXQotPv73jTaldXA==,
+      }
+    engines: { node: '>= 0.4' }
 
   es-set-tostringtag@2.1.0:
-    resolution: {integrity: sha512-j6vWzfrGVfyXxge+O0x5sh6cvxAog0a/4Rdd2K36zCMV5eJ+/+tOAngRO8cODMNWbVRdVlmGZQL2YS3yR8bIUA==}
-    engines: {node: '>= 0.4'}
+    resolution:
+      {
+        integrity: sha512-j6vWzfrGVfyXxge+O0x5sh6cvxAog0a/4Rdd2K36zCMV5eJ+/+tOAngRO8cODMNWbVRdVlmGZQL2YS3yR8bIUA==,
+      }
+    engines: { node: '>= 0.4' }
 
   escalade@3.2.0:
-    resolution: {integrity: sha512-WUj2qlxaQtO4g6Pq5c29GTcWGDyd8itL8zTlipgECz3JesAiiOKotd8JU6otB3PACgG6xkJUyVhboMS+bje/jA==}
-    engines: {node: '>=6'}
+    resolution:
+      {
+        integrity: sha512-WUj2qlxaQtO4g6Pq5c29GTcWGDyd8itL8zTlipgECz3JesAiiOKotd8JU6otB3PACgG6xkJUyVhboMS+bje/jA==,
+      }
+    engines: { node: '>=6' }
 
   escape-goat@3.0.0:
-    resolution: {integrity: sha512-w3PwNZJwRxlp47QGzhuEBldEqVHHhh8/tIPcl6ecf2Bou99cdAt0knihBV0Ecc7CGxYduXVBDheH1K2oADRlvw==}
-    engines: {node: '>=10'}
+    resolution:
+      {
+        integrity: sha512-w3PwNZJwRxlp47QGzhuEBldEqVHHhh8/tIPcl6ecf2Bou99cdAt0knihBV0Ecc7CGxYduXVBDheH1K2oADRlvw==,
+      }
+    engines: { node: '>=10' }
 
   escape-html@1.0.3:
-    resolution: {integrity: sha512-NiSupZ4OeuGwr68lGIeym/ksIZMJodUGOSCZ/FSnTxcrekbvqrgdUxlJOMpijaKZVjAJrWrGs/6Jy8OMuyj9ow==}
+    resolution:
+      {
+        integrity: sha512-NiSupZ4OeuGwr68lGIeym/ksIZMJodUGOSCZ/FSnTxcrekbvqrgdUxlJOMpijaKZVjAJrWrGs/6Jy8OMuyj9ow==,
+      }
 
   escape-string-applescript@1.0.0:
-    resolution: {integrity: sha512-4/hFwoYaC6TkpDn9A3pTC52zQPArFeXuIfhUtCGYdauTzXVP9H3BDr3oO/QzQehMpLDC7srvYgfwvImPFGfvBA==}
-    engines: {node: '>=0.10.0'}
+    resolution:
+      {
+        integrity: sha512-4/hFwoYaC6TkpDn9A3pTC52zQPArFeXuIfhUtCGYdauTzXVP9H3BDr3oO/QzQehMpLDC7srvYgfwvImPFGfvBA==,
+      }
+    engines: { node: '>=0.10.0' }
 
   escape-string-regexp@1.0.5:
-    resolution: {integrity: sha512-vbRorB5FUQWvla16U8R/qgaFIya2qGzwDrNmCZuYKrbdSUMG6I1ZCGQRefkRVhuOkIGVne7BQ35DSfo1qvJqFg==}
-    engines: {node: '>=0.8.0'}
+    resolution:
+      {
+        integrity: sha512-vbRorB5FUQWvla16U8R/qgaFIya2qGzwDrNmCZuYKrbdSUMG6I1ZCGQRefkRVhuOkIGVne7BQ35DSfo1qvJqFg==,
+      }
+    engines: { node: '>=0.8.0' }
 
   escape-string-regexp@2.0.0:
-    resolution: {integrity: sha512-UpzcLCXolUWcNu5HtVMHYdXJjArjsF9C0aNnquZYY4uW/Vu0miy5YoWvbV345HauVvcAUnpRuhMMcqTcGOY2+w==}
-    engines: {node: '>=8'}
+    resolution:
+      {
+        integrity: sha512-UpzcLCXolUWcNu5HtVMHYdXJjArjsF9C0aNnquZYY4uW/Vu0miy5YoWvbV345HauVvcAUnpRuhMMcqTcGOY2+w==,
+      }
+    engines: { node: '>=8' }
 
   escape-string-regexp@4.0.0:
-    resolution: {integrity: sha512-TtpcNJ3XAzx3Gq8sWRzJaVajRs0uVxA2YAkdb1jm2YkPz4G6egUFAyA3n5vtEIZefPk5Wa4UXbKuS5fKkJWdgA==}
-    engines: {node: '>=10'}
+    resolution:
+      {
+        integrity: sha512-TtpcNJ3XAzx3Gq8sWRzJaVajRs0uVxA2YAkdb1jm2YkPz4G6egUFAyA3n5vtEIZefPk5Wa4UXbKuS5fKkJWdgA==,
+      }
+    engines: { node: '>=10' }
 
   escodegen@2.1.0:
-    resolution: {integrity: sha512-2NlIDTwUWJN0mRPQOdtQBzbUHvdGY2P1VXSyU83Q3xKxM7WHX2Ql8dKq782Q9TgQUNOLEzEYu9bzLNj1q88I5w==}
-    engines: {node: '>=6.0'}
+    resolution:
+      {
+        integrity: sha512-2NlIDTwUWJN0mRPQOdtQBzbUHvdGY2P1VXSyU83Q3xKxM7WHX2Ql8dKq782Q9TgQUNOLEzEYu9bzLNj1q88I5w==,
+      }
+    engines: { node: '>=6.0' }
     hasBin: true
 
   eslint-config-prettier@9.1.2:
-    resolution: {integrity: sha512-iI1f+D2ViGn+uvv5HuHVUamg8ll4tN+JRHGc6IJi4TP9Kl976C57fzPXgseXNs8v0iA8aSJpHsTWjDb9QJamGQ==}
+    resolution:
+      {
+        integrity: sha512-iI1f+D2ViGn+uvv5HuHVUamg8ll4tN+JRHGc6IJi4TP9Kl976C57fzPXgseXNs8v0iA8aSJpHsTWjDb9QJamGQ==,
+      }
     hasBin: true
     peerDependencies:
       eslint: '>=7.0.0'
 
   eslint-plugin-prettier@5.5.4:
-    resolution: {integrity: sha512-swNtI95SToIz05YINMA6Ox5R057IMAmWZ26GqPxusAp1TZzj+IdY9tXNWWD3vkF/wEqydCONcwjTFpxybBqZsg==}
-    engines: {node: ^14.18.0 || >=16.0.0}
+    resolution:
+      {
+        integrity: sha512-swNtI95SToIz05YINMA6Ox5R057IMAmWZ26GqPxusAp1TZzj+IdY9tXNWWD3vkF/wEqydCONcwjTFpxybBqZsg==,
+      }
+    engines: { node: ^14.18.0 || >=16.0.0 }
     peerDependencies:
       '@types/eslint': '>=8.0.0'
       eslint: '>=8.0.0'
@@ -2421,205 +4024,364 @@
         optional: true
 
   eslint-scope@5.1.1:
-    resolution: {integrity: sha512-2NxwbF/hZ0KpepYN0cNbo+FN6XoK7GaHlQhgx/hIZl6Va0bF45RQOOwhLIy8lQDbuCiadSLCBnH2CFYquit5bw==}
-    engines: {node: '>=8.0.0'}
+    resolution:
+      {
+        integrity: sha512-2NxwbF/hZ0KpepYN0cNbo+FN6XoK7GaHlQhgx/hIZl6Va0bF45RQOOwhLIy8lQDbuCiadSLCBnH2CFYquit5bw==,
+      }
+    engines: { node: '>=8.0.0' }
 
   eslint-scope@7.2.2:
-    resolution: {integrity: sha512-dOt21O7lTMhDM+X9mB4GX+DZrZtCUJPL/wlcTqxyrx5IvO0IYtILdtrQGQp+8n5S0gwSVmOf9NQrjMOgfQZlIg==}
-    engines: {node: ^12.22.0 || ^14.17.0 || >=16.0.0}
+    resolution:
+      {
+        integrity: sha512-dOt21O7lTMhDM+X9mB4GX+DZrZtCUJPL/wlcTqxyrx5IvO0IYtILdtrQGQp+8n5S0gwSVmOf9NQrjMOgfQZlIg==,
+      }
+    engines: { node: ^12.22.0 || ^14.17.0 || >=16.0.0 }
 
   eslint-visitor-keys@3.4.3:
-    resolution: {integrity: sha512-wpc+LXeiyiisxPlEkUzU6svyS1frIO3Mgxj1fdy7Pm8Ygzguax2N3Fa/D/ag1WqbOprdI+uY6wMUl8/a2G+iag==}
-    engines: {node: ^12.22.0 || ^14.17.0 || >=16.0.0}
+    resolution:
+      {
+        integrity: sha512-wpc+LXeiyiisxPlEkUzU6svyS1frIO3Mgxj1fdy7Pm8Ygzguax2N3Fa/D/ag1WqbOprdI+uY6wMUl8/a2G+iag==,
+      }
+    engines: { node: ^12.22.0 || ^14.17.0 || >=16.0.0 }
 
   eslint-visitor-keys@4.2.1:
-    resolution: {integrity: sha512-Uhdk5sfqcee/9H/rCOJikYz67o0a2Tw2hGRPOG2Y1R2dg7brRe1uG0yaNQDHu+TO/uQPF/5eCapvYSmHUjt7JQ==}
-    engines: {node: ^18.18.0 || ^20.9.0 || >=21.1.0}
+    resolution:
+      {
+        integrity: sha512-Uhdk5sfqcee/9H/rCOJikYz67o0a2Tw2hGRPOG2Y1R2dg7brRe1uG0yaNQDHu+TO/uQPF/5eCapvYSmHUjt7JQ==,
+      }
+    engines: { node: ^18.18.0 || ^20.9.0 || >=21.1.0 }
 
   eslint@8.57.1:
-    resolution: {integrity: sha512-ypowyDxpVSYpkXr9WPv2PAZCtNip1Mv5KTW0SCurXv/9iOpcrH9PaqUElksqEB6pChqHGDRCFTyrZlGhnLNGiA==}
-    engines: {node: ^12.22.0 || ^14.17.0 || >=16.0.0}
+    resolution:
+      {
+        integrity: sha512-ypowyDxpVSYpkXr9WPv2PAZCtNip1Mv5KTW0SCurXv/9iOpcrH9PaqUElksqEB6pChqHGDRCFTyrZlGhnLNGiA==,
+      }
+    engines: { node: ^12.22.0 || ^14.17.0 || >=16.0.0 }
     deprecated: This version is no longer supported. Please see https://eslint.org/version-support for other options.
     hasBin: true
 
   espree@9.6.1:
-    resolution: {integrity: sha512-oruZaFkjorTpF32kDSI5/75ViwGeZginGGy2NoOSg3Q9bnwlnmDm4HLnkl0RE3n+njDXR037aY1+x58Z/zFdwQ==}
-    engines: {node: ^12.22.0 || ^14.17.0 || >=16.0.0}
+    resolution:
+      {
+        integrity: sha512-oruZaFkjorTpF32kDSI5/75ViwGeZginGGy2NoOSg3Q9bnwlnmDm4HLnkl0RE3n+njDXR037aY1+x58Z/zFdwQ==,
+      }
+    engines: { node: ^12.22.0 || ^14.17.0 || >=16.0.0 }
 
   esprima@1.2.5:
-    resolution: {integrity: sha512-S9VbPDU0adFErpDai3qDkjq8+G05ONtKzcyNrPKg/ZKa+tf879nX2KexNU95b31UoTJjRLInNBHHHjFPoCd7lQ==}
-    engines: {node: '>=0.4.0'}
+    resolution:
+      {
+        integrity: sha512-S9VbPDU0adFErpDai3qDkjq8+G05ONtKzcyNrPKg/ZKa+tf879nX2KexNU95b31UoTJjRLInNBHHHjFPoCd7lQ==,
+      }
+    engines: { node: '>=0.4.0' }
     hasBin: true
 
   esprima@4.0.1:
-    resolution: {integrity: sha512-eGuFFw7Upda+g4p+QHvnW0RyTX/SVeJBDM/gCtMARO0cLuT2HcEKnTPvhjV6aGeqrCB/sbNop0Kszm0jsaWU4A==}
-    engines: {node: '>=4'}
+    resolution:
+      {
+        integrity: sha512-eGuFFw7Upda+g4p+QHvnW0RyTX/SVeJBDM/gCtMARO0cLuT2HcEKnTPvhjV6aGeqrCB/sbNop0Kszm0jsaWU4A==,
+      }
+    engines: { node: '>=4' }
     hasBin: true
 
   esquery@1.6.0:
-    resolution: {integrity: sha512-ca9pw9fomFcKPvFLXhBKUK90ZvGibiGOvRJNbjljY7s7uq/5YO4BOzcYtJqExdx99rF6aAcnRxHmcUHcz6sQsg==}
-    engines: {node: '>=0.10'}
+    resolution:
+      {
+        integrity: sha512-ca9pw9fomFcKPvFLXhBKUK90ZvGibiGOvRJNbjljY7s7uq/5YO4BOzcYtJqExdx99rF6aAcnRxHmcUHcz6sQsg==,
+      }
+    engines: { node: '>=0.10' }
 
   esrecurse@4.3.0:
-    resolution: {integrity: sha512-KmfKL3b6G+RXvP8N1vr3Tq1kL/oCFgn2NYXEtqP8/L3pKapUA4G8cFVaoF3SU323CD4XypR/ffioHmkti6/Tag==}
-    engines: {node: '>=4.0'}
+    resolution:
+      {
+        integrity: sha512-KmfKL3b6G+RXvP8N1vr3Tq1kL/oCFgn2NYXEtqP8/L3pKapUA4G8cFVaoF3SU323CD4XypR/ffioHmkti6/Tag==,
+      }
+    engines: { node: '>=4.0' }
 
   estraverse@1.9.3:
-    resolution: {integrity: sha512-25w1fMXQrGdoquWnScXZGckOv+Wes+JDnuN/+7ex3SauFRS72r2lFDec0EKPt2YD1wUJ/IrfEex+9yp4hfSOJA==}
-    engines: {node: '>=0.10.0'}
+    resolution:
+      {
+        integrity: sha512-25w1fMXQrGdoquWnScXZGckOv+Wes+JDnuN/+7ex3SauFRS72r2lFDec0EKPt2YD1wUJ/IrfEex+9yp4hfSOJA==,
+      }
+    engines: { node: '>=0.10.0' }
 
   estraverse@4.3.0:
-    resolution: {integrity: sha512-39nnKffWz8xN1BU/2c79n9nB9HDzo0niYUqx6xyqUnyoAnQyyWpOTdZEeiCch8BBu515t4wp9ZmgVfVhn9EBpw==}
-    engines: {node: '>=4.0'}
+    resolution:
+      {
+        integrity: sha512-39nnKffWz8xN1BU/2c79n9nB9HDzo0niYUqx6xyqUnyoAnQyyWpOTdZEeiCch8BBu515t4wp9ZmgVfVhn9EBpw==,
+      }
+    engines: { node: '>=4.0' }
 
   estraverse@5.3.0:
-    resolution: {integrity: sha512-MMdARuVEQziNTeJD8DgMqmhwR11BRQ/cBP+pLtYdSTnf3MIO8fFeiINEbX36ZdNlfU/7A9f3gUw49B3oQsvwBA==}
-    engines: {node: '>=4.0'}
+    resolution:
+      {
+        integrity: sha512-MMdARuVEQziNTeJD8DgMqmhwR11BRQ/cBP+pLtYdSTnf3MIO8fFeiINEbX36ZdNlfU/7A9f3gUw49B3oQsvwBA==,
+      }
+    engines: { node: '>=4.0' }
 
   esutils@2.0.3:
-    resolution: {integrity: sha512-kVscqXk4OCp68SZ0dkgEKVi6/8ij300KBWTJq32P/dYeWTSwK41WyTxalN1eRmA5Z9UU/LX9D7FWSmV9SAYx6g==}
-    engines: {node: '>=0.10.0'}
+    resolution:
+      {
+        integrity: sha512-kVscqXk4OCp68SZ0dkgEKVi6/8ij300KBWTJq32P/dYeWTSwK41WyTxalN1eRmA5Z9UU/LX9D7FWSmV9SAYx6g==,
+      }
+    engines: { node: '>=0.10.0' }
 
   etag@1.8.1:
-    resolution: {integrity: sha512-aIL5Fx7mawVa300al2BnEE4iNvo1qETxLrPI/o05L7z6go7fCw1J6EQmbK4FmJ2AS7kgVF/KEZWufBfdClMcPg==}
-    engines: {node: '>= 0.6'}
+    resolution:
+      {
+        integrity: sha512-aIL5Fx7mawVa300al2BnEE4iNvo1qETxLrPI/o05L7z6go7fCw1J6EQmbK4FmJ2AS7kgVF/KEZWufBfdClMcPg==,
+      }
+    engines: { node: '>= 0.6' }
 
   eventemitter2@6.4.9:
-    resolution: {integrity: sha512-JEPTiaOt9f04oa6NOkc4aH+nVp5I3wEjpHbIPqfgCdD5v5bUzy7xQqwcVO2aDQgOWhI28da57HksMrzK9HlRxg==}
+    resolution:
+      {
+        integrity: sha512-JEPTiaOt9f04oa6NOkc4aH+nVp5I3wEjpHbIPqfgCdD5v5bUzy7xQqwcVO2aDQgOWhI28da57HksMrzK9HlRxg==,
+      }
 
   events@1.1.1:
-    resolution: {integrity: sha512-kEcvvCBByWXGnZy6JUlgAp2gBIUjfCAV6P6TgT1/aaQKcmuAEC4OZTV1I4EWQLz2gxZw76atuVyvHhTxvi0Flw==}
-    engines: {node: '>=0.4.x'}
+    resolution:
+      {
+        integrity: sha512-kEcvvCBByWXGnZy6JUlgAp2gBIUjfCAV6P6TgT1/aaQKcmuAEC4OZTV1I4EWQLz2gxZw76atuVyvHhTxvi0Flw==,
+      }
+    engines: { node: '>=0.4.x' }
 
   events@3.3.0:
-    resolution: {integrity: sha512-mQw+2fkQbALzQ7V0MY0IqdnXNOeTtP4r0lN9z7AAawCXgqea7bDii20AYrIBrFd/Hx0M2Ocz6S111CaFkUcb0Q==}
-    engines: {node: '>=0.8.x'}
+    resolution:
+      {
+        integrity: sha512-mQw+2fkQbALzQ7V0MY0IqdnXNOeTtP4r0lN9z7AAawCXgqea7bDii20AYrIBrFd/Hx0M2Ocz6S111CaFkUcb0Q==,
+      }
+    engines: { node: '>=0.8.x' }
 
   execa@0.10.0:
-    resolution: {integrity: sha512-7XOMnz8Ynx1gGo/3hyV9loYNPWM94jG3+3T3Y8tsfSstFmETmENCMU/A/zj8Lyaj1lkgEepKepvd6240tBRvlw==}
-    engines: {node: '>=4'}
+    resolution:
+      {
+        integrity: sha512-7XOMnz8Ynx1gGo/3hyV9loYNPWM94jG3+3T3Y8tsfSstFmETmENCMU/A/zj8Lyaj1lkgEepKepvd6240tBRvlw==,
+      }
+    engines: { node: '>=4' }
 
   execa@5.1.1:
-    resolution: {integrity: sha512-8uSpZZocAZRBAPIEINJj3Lo9HyGitllczc27Eh5YYojjMFMn8yHMDMaUHE2Jqfq05D/wucwI4JGURyXt1vchyg==}
-    engines: {node: '>=10'}
+    resolution:
+      {
+        integrity: sha512-8uSpZZocAZRBAPIEINJj3Lo9HyGitllczc27Eh5YYojjMFMn8yHMDMaUHE2Jqfq05D/wucwI4JGURyXt1vchyg==,
+      }
+    engines: { node: '>=10' }
 
   exit@0.1.2:
-    resolution: {integrity: sha512-Zk/eNKV2zbjpKzrsQ+n1G6poVbErQxJ0LBOJXaKZ1EViLzH+hrLu9cdXI4zw9dBQJslwBEpbQ2P1oS7nDxs6jQ==}
-    engines: {node: '>= 0.8.0'}
+    resolution:
+      {
+        integrity: sha512-Zk/eNKV2zbjpKzrsQ+n1G6poVbErQxJ0LBOJXaKZ1EViLzH+hrLu9cdXI4zw9dBQJslwBEpbQ2P1oS7nDxs6jQ==,
+      }
+    engines: { node: '>= 0.8.0' }
 
   expect@29.7.0:
-    resolution: {integrity: sha512-2Zks0hf1VLFYI1kbh0I5jP3KHHyCHpkfyHBzsSXRFgl/Bg9mWYfMW8oD+PdMPlEwy5HNsR9JutYy6pMeOh61nw==}
-    engines: {node: ^14.15.0 || ^16.10.0 || >=18.0.0}
+    resolution:
+      {
+        integrity: sha512-2Zks0hf1VLFYI1kbh0I5jP3KHHyCHpkfyHBzsSXRFgl/Bg9mWYfMW8oD+PdMPlEwy5HNsR9JutYy6pMeOh61nw==,
+      }
+    engines: { node: ^14.15.0 || ^16.10.0 || >=18.0.0 }
 
   express@4.21.2:
-    resolution: {integrity: sha512-28HqgMZAmih1Czt9ny7qr6ek2qddF4FclbMzwhCREB6OFfH+rXAnuNCwo1/wFvrtbgsQDb4kSbX9de9lFbrXnA==}
-    engines: {node: '>= 0.10.0'}
+    resolution:
+      {
+        integrity: sha512-28HqgMZAmih1Czt9ny7qr6ek2qddF4FclbMzwhCREB6OFfH+rXAnuNCwo1/wFvrtbgsQDb4kSbX9de9lFbrXnA==,
+      }
+    engines: { node: '>= 0.10.0' }
 
   exsolve@1.0.7:
-    resolution: {integrity: sha512-VO5fQUzZtI6C+vx4w/4BWJpg3s/5l+6pRQEHzFRM8WFi4XffSP1Z+4qi7GbjWbvRQEbdIco5mIMq+zX4rPuLrw==}
+    resolution:
+      {
+        integrity: sha512-VO5fQUzZtI6C+vx4w/4BWJpg3s/5l+6pRQEHzFRM8WFi4XffSP1Z+4qi7GbjWbvRQEbdIco5mIMq+zX4rPuLrw==,
+      }
 
   extend-object@1.0.0:
-    resolution: {integrity: sha512-0dHDIXC7y7LDmCh/lp1oYkmv73K25AMugQI07r8eFopkW6f7Ufn1q+ETMsJjnV9Am14SlElkqy3O92r6xEaxPw==}
+    resolution:
+      {
+        integrity: sha512-0dHDIXC7y7LDmCh/lp1oYkmv73K25AMugQI07r8eFopkW6f7Ufn1q+ETMsJjnV9Am14SlElkqy3O92r6xEaxPw==,
+      }
 
   external-editor@3.1.0:
-    resolution: {integrity: sha512-hMQ4CX1p1izmuLYyZqLMO/qGNw10wSv9QDCPfzXfyFrOaCSSoRfqE1Kf1s5an66J5JZC62NewG+mK49jOCtQew==}
-    engines: {node: '>=4'}
+    resolution:
+      {
+        integrity: sha512-hMQ4CX1p1izmuLYyZqLMO/qGNw10wSv9QDCPfzXfyFrOaCSSoRfqE1Kf1s5an66J5JZC62NewG+mK49jOCtQew==,
+      }
+    engines: { node: '>=4' }
 
   extract-zip@2.0.1:
-    resolution: {integrity: sha512-GDhU9ntwuKyGXdZBUgTIe+vXnWj0fppUEtMDL0+idd5Sta8TGpHssn/eusA9mrPr9qNDym6SxAYZjNvCn/9RBg==}
-    engines: {node: '>= 10.17.0'}
+    resolution:
+      {
+        integrity: sha512-GDhU9ntwuKyGXdZBUgTIe+vXnWj0fppUEtMDL0+idd5Sta8TGpHssn/eusA9mrPr9qNDym6SxAYZjNvCn/9RBg==,
+      }
+    engines: { node: '>= 10.17.0' }
     hasBin: true
 
   fast-check@3.23.2:
-    resolution: {integrity: sha512-h5+1OzzfCC3Ef7VbtKdcv7zsstUQwUDlYpUTvjeUsJAssPgLn7QzbboPtL5ro04Mq0rPOsMzl7q5hIbRs2wD1A==}
-    engines: {node: '>=8.0.0'}
+    resolution:
+      {
+        integrity: sha512-h5+1OzzfCC3Ef7VbtKdcv7zsstUQwUDlYpUTvjeUsJAssPgLn7QzbboPtL5ro04Mq0rPOsMzl7q5hIbRs2wD1A==,
+      }
+    engines: { node: '>=8.0.0' }
 
   fast-deep-equal@3.1.3:
-    resolution: {integrity: sha512-f3qQ9oQy9j2AhBe/H9VC91wLmKBCCU/gDOnKNAYG5hswO7BLKj09Hc5HYNz9cGI++xlpDCIgDaitVs03ATR84Q==}
+    resolution:
+      {
+        integrity: sha512-f3qQ9oQy9j2AhBe/H9VC91wLmKBCCU/gDOnKNAYG5hswO7BLKj09Hc5HYNz9cGI++xlpDCIgDaitVs03ATR84Q==,
+      }
 
   fast-diff@1.3.0:
-    resolution: {integrity: sha512-VxPP4NqbUjj6MaAOafWeUn2cXWLcCtljklUtZf0Ind4XQ+QPtmA0b18zZy0jIQx+ExRVCR/ZQpBmik5lXshNsw==}
+    resolution:
+      {
+        integrity: sha512-VxPP4NqbUjj6MaAOafWeUn2cXWLcCtljklUtZf0Ind4XQ+QPtmA0b18zZy0jIQx+ExRVCR/ZQpBmik5lXshNsw==,
+      }
 
   fast-fifo@1.3.2:
-    resolution: {integrity: sha512-/d9sfos4yxzpwkDkuN7k2SqFKtYNmCTzgfEpz82x34IM9/zc8KGxQoXg1liNC/izpRM/MBdt44Nmx41ZWqk+FQ==}
+    resolution:
+      {
+        integrity: sha512-/d9sfos4yxzpwkDkuN7k2SqFKtYNmCTzgfEpz82x34IM9/zc8KGxQoXg1liNC/izpRM/MBdt44Nmx41ZWqk+FQ==,
+      }
 
   fast-glob@3.3.3:
-    resolution: {integrity: sha512-7MptL8U0cqcFdzIzwOTHoilX9x5BrNqye7Z/LuC7kCMRio1EMSyqRK3BEAUD7sXRq4iT4AzTVuZdhgQ2TCvYLg==}
-    engines: {node: '>=8.6.0'}
+    resolution:
+      {
+        integrity: sha512-7MptL8U0cqcFdzIzwOTHoilX9x5BrNqye7Z/LuC7kCMRio1EMSyqRK3BEAUD7sXRq4iT4AzTVuZdhgQ2TCvYLg==,
+      }
+    engines: { node: '>=8.6.0' }
 
   fast-json-stable-stringify@2.1.0:
-    resolution: {integrity: sha512-lhd/wF+Lk98HZoTCtlVraHtfh5XYijIjalXck7saUtuanSDyLMxnHhSXEDJqHxD7msR8D0uCmqlkwjCV8xvwHw==}
+    resolution:
+      {
+        integrity: sha512-lhd/wF+Lk98HZoTCtlVraHtfh5XYijIjalXck7saUtuanSDyLMxnHhSXEDJqHxD7msR8D0uCmqlkwjCV8xvwHw==,
+      }
 
   fast-levenshtein@2.0.6:
-    resolution: {integrity: sha512-DCXu6Ifhqcks7TZKY3Hxp3y6qphY5SJZmrWMDrKcERSOXWQdMhU9Ig/PYrzyw/ul9jOIyh0N4M0tbC5hodg8dw==}
+    resolution:
+      {
+        integrity: sha512-DCXu6Ifhqcks7TZKY3Hxp3y6qphY5SJZmrWMDrKcERSOXWQdMhU9Ig/PYrzyw/ul9jOIyh0N4M0tbC5hodg8dw==,
+      }
 
   fast-safe-stringify@2.1.1:
-    resolution: {integrity: sha512-W+KJc2dmILlPplD/H4K9l9LcAHAfPtP6BY84uVLXQ6Evcz9Lcg33Y2z1IVblT6xdY54PXYVHEv+0Wpq8Io6zkA==}
+    resolution:
+      {
+        integrity: sha512-W+KJc2dmILlPplD/H4K9l9LcAHAfPtP6BY84uVLXQ6Evcz9Lcg33Y2z1IVblT6xdY54PXYVHEv+0Wpq8Io6zkA==,
+      }
 
   fast-uri@3.0.6:
-    resolution: {integrity: sha512-Atfo14OibSv5wAp4VWNsFYE1AchQRTv9cBGWET4pZWHzYshFSS9NQI6I57rdKn9croWVMbYFbLhJ+yJvmZIIHw==}
+    resolution:
+      {
+        integrity: sha512-Atfo14OibSv5wAp4VWNsFYE1AchQRTv9cBGWET4pZWHzYshFSS9NQI6I57rdKn9croWVMbYFbLhJ+yJvmZIIHw==,
+      }
 
   fast-xml-parser@5.2.5:
-    resolution: {integrity: sha512-pfX9uG9Ki0yekDHx2SiuRIyFdyAr1kMIMitPvb0YBo8SUfKvia7w7FIyd/l6av85pFYRhZscS75MwMnbvY+hcQ==}
+    resolution:
+      {
+        integrity: sha512-pfX9uG9Ki0yekDHx2SiuRIyFdyAr1kMIMitPvb0YBo8SUfKvia7w7FIyd/l6av85pFYRhZscS75MwMnbvY+hcQ==,
+      }
     hasBin: true
 
   fastq@1.19.1:
-    resolution: {integrity: sha512-GwLTyxkCXjXbxqIhTsMI2Nui8huMPtnxg7krajPJAjnEG/iiOS7i+zCtWGZR9G0NBKbXKh6X9m9UIsYX/N6vvQ==}
+    resolution:
+      {
+        integrity: sha512-GwLTyxkCXjXbxqIhTsMI2Nui8huMPtnxg7krajPJAjnEG/iiOS7i+zCtWGZR9G0NBKbXKh6X9m9UIsYX/N6vvQ==,
+      }
 
   fb-watchman@2.0.2:
-    resolution: {integrity: sha512-p5161BqbuCaSnB8jIbzQHOlpgsPmK5rJVDfDKO91Axs5NC1uu3HRQm6wt9cd9/+GtQQIO53JdGXXoyDpTAsgYA==}
+    resolution:
+      {
+        integrity: sha512-p5161BqbuCaSnB8jIbzQHOlpgsPmK5rJVDfDKO91Axs5NC1uu3HRQm6wt9cd9/+GtQQIO53JdGXXoyDpTAsgYA==,
+      }
 
   fd-slicer@1.1.0:
-    resolution: {integrity: sha512-cE1qsB/VwyQozZ+q1dGxR8LBYNZeofhEdUNGSMbQD3Gw2lAzX9Zb3uIU6Ebc/Fmyjo9AWWfnn0AUCHqtevs/8g==}
+    resolution:
+      {
+        integrity: sha512-cE1qsB/VwyQozZ+q1dGxR8LBYNZeofhEdUNGSMbQD3Gw2lAzX9Zb3uIU6Ebc/Fmyjo9AWWfnn0AUCHqtevs/8g==,
+      }
 
   fflate@0.8.2:
-    resolution: {integrity: sha512-cPJU47OaAoCbg0pBvzsgpTPhmhqI5eJjh/JIu8tPj5q+T7iLvW/JAYUqmE7KOB4R1ZyEhzBaIQpQpardBF5z8A==}
+    resolution:
+      {
+        integrity: sha512-cPJU47OaAoCbg0pBvzsgpTPhmhqI5eJjh/JIu8tPj5q+T7iLvW/JAYUqmE7KOB4R1ZyEhzBaIQpQpardBF5z8A==,
+      }
 
   figures@3.2.0:
-    resolution: {integrity: sha512-yaduQFRKLXYOGgEn6AZau90j3ggSOyiqXU0F9JZfeXYhNa+Jk4X+s45A2zg5jns87GAFa34BBm2kXw4XpNcbdg==}
-    engines: {node: '>=8'}
+    resolution:
+      {
+        integrity: sha512-yaduQFRKLXYOGgEn6AZau90j3ggSOyiqXU0F9JZfeXYhNa+Jk4X+s45A2zg5jns87GAFa34BBm2kXw4XpNcbdg==,
+      }
+    engines: { node: '>=8' }
 
   file-entry-cache@6.0.1:
-    resolution: {integrity: sha512-7Gps/XWymbLk2QLYK4NzpMOrYjMhdIxXuIvy2QBsLE6ljuodKvdkWs/cpyJJ3CVIVpH0Oi1Hvg1ovbMzLdFBBg==}
-    engines: {node: ^10.12.0 || >=12.0.0}
+    resolution:
+      {
+        integrity: sha512-7Gps/XWymbLk2QLYK4NzpMOrYjMhdIxXuIvy2QBsLE6ljuodKvdkWs/cpyJJ3CVIVpH0Oi1Hvg1ovbMzLdFBBg==,
+      }
+    engines: { node: ^10.12.0 || >=12.0.0 }
 
   file-type@20.4.1:
-    resolution: {integrity: sha512-hw9gNZXUfZ02Jo0uafWLaFVPter5/k2rfcrjFJJHX/77xtSDOfJuEFb6oKlFV86FLP1SuyHMW1PSk0U9M5tKkQ==}
-    engines: {node: '>=18'}
+    resolution:
+      {
+        integrity: sha512-hw9gNZXUfZ02Jo0uafWLaFVPter5/k2rfcrjFJJHX/77xtSDOfJuEFb6oKlFV86FLP1SuyHMW1PSk0U9M5tKkQ==,
+      }
+    engines: { node: '>=18' }
 
   filelist@1.0.4:
-    resolution: {integrity: sha512-w1cEuf3S+DrLCQL7ET6kz+gmlJdbq9J7yXCSjK/OZCPA+qEN1WyF4ZAf0YYJa4/shHJra2t/d/r8SV4Ji+x+8Q==}
+    resolution:
+      {
+        integrity: sha512-w1cEuf3S+DrLCQL7ET6kz+gmlJdbq9J7yXCSjK/OZCPA+qEN1WyF4ZAf0YYJa4/shHJra2t/d/r8SV4Ji+x+8Q==,
+      }
 
   fill-range@7.1.1:
-    resolution: {integrity: sha512-YsGpe3WHLK8ZYi4tWDg2Jy3ebRz2rXowDxnld4bkQB00cc/1Zw9AWnC0i9ztDJitivtQvaI9KaLyKrc+hBW0yg==}
-    engines: {node: '>=8'}
+    resolution:
+      {
+        integrity: sha512-YsGpe3WHLK8ZYi4tWDg2Jy3ebRz2rXowDxnld4bkQB00cc/1Zw9AWnC0i9ztDJitivtQvaI9KaLyKrc+hBW0yg==,
+      }
+    engines: { node: '>=8' }
 
   finalhandler@1.3.1:
-    resolution: {integrity: sha512-6BN9trH7bp3qvnrRyzsBz+g3lZxTNZTbVO2EV1CS0WIcDbawYVdYvGflME/9QP0h0pYlCDBCTjYa9nZzMDpyxQ==}
-    engines: {node: '>= 0.8'}
+    resolution:
+      {
+        integrity: sha512-6BN9trH7bp3qvnrRyzsBz+g3lZxTNZTbVO2EV1CS0WIcDbawYVdYvGflME/9QP0h0pYlCDBCTjYa9nZzMDpyxQ==,
+      }
+    engines: { node: '>= 0.8' }
 
   find-up@4.1.0:
-    resolution: {integrity: sha512-PpOwAdQ/YlXQ2vj8a3h8IipDuYRi3wceVQQGYWxNINccq40Anw7BlsEXCMbt1Zt+OLA6Fq9suIpIWD0OsnISlw==}
-    engines: {node: '>=8'}
+    resolution:
+      {
+        integrity: sha512-PpOwAdQ/YlXQ2vj8a3h8IipDuYRi3wceVQQGYWxNINccq40Anw7BlsEXCMbt1Zt+OLA6Fq9suIpIWD0OsnISlw==,
+      }
+    engines: { node: '>=8' }
 
   find-up@5.0.0:
-    resolution: {integrity: sha512-78/PXT1wlLLDgTzDs7sjq9hzz0vXD+zn+7wypEe4fXQxCmdmqfGsEPQxmiCSQI3ajFV91bVSsvNtrJRiW6nGng==}
-    engines: {node: '>=10'}
+    resolution:
+      {
+        integrity: sha512-78/PXT1wlLLDgTzDs7sjq9hzz0vXD+zn+7wypEe4fXQxCmdmqfGsEPQxmiCSQI3ajFV91bVSsvNtrJRiW6nGng==,
+      }
+    engines: { node: '>=10' }
 
   fixpack@4.0.0:
-    resolution: {integrity: sha512-5SM1+H2CcuJ3gGEwTiVo/+nd/hYpNj9Ch3iMDOQ58ndY+VGQ2QdvaUTkd3otjZvYnd/8LF/HkJ5cx7PBq0orCQ==}
+    resolution:
+      {
+        integrity: sha512-5SM1+H2CcuJ3gGEwTiVo/+nd/hYpNj9Ch3iMDOQ58ndY+VGQ2QdvaUTkd3otjZvYnd/8LF/HkJ5cx7PBq0orCQ==,
+      }
     hasBin: true
 
   flat-cache@3.2.0:
-    resolution: {integrity: sha512-CYcENa+FtcUKLmhhqyctpclsq7QF38pKjZHsGNiSQF5r4FtoKDWabFDl3hzaEQMvT1LHEysw5twgLvpYYb4vbw==}
-    engines: {node: ^10.12.0 || >=12.0.0}
+    resolution:
+      {
+        integrity: sha512-CYcENa+FtcUKLmhhqyctpclsq7QF38pKjZHsGNiSQF5r4FtoKDWabFDl3hzaEQMvT1LHEysw5twgLvpYYb4vbw==,
+      }
+    engines: { node: ^10.12.0 || >=12.0.0 }
 
   flatted@3.3.3:
-    resolution: {integrity: sha512-GX+ysw4PBCz0PzosHDepZGANEuFCMLrnRTiEy9McGjmkCQYwRq4A/X786G/fjM/+OjsWSU1ZrY5qyARZmO/uwg==}
+    resolution:
+      {
+        integrity: sha512-GX+ysw4PBCz0PzosHDepZGANEuFCMLrnRTiEy9McGjmkCQYwRq4A/X786G/fjM/+OjsWSU1ZrY5qyARZmO/uwg==,
+      }
 
   follow-redirects@1.15.11:
-    resolution: {integrity: sha512-deG2P0JfjrTxl50XGCDyfI97ZGVCxIpfKYmfyrQ54n5FO/0gfIES8C/Psl6kWVDolizcaaxZJnTS0QSMxvnsBQ==}
-    engines: {node: '>=4.0'}
+    resolution:
+      {
+        integrity: sha512-deG2P0JfjrTxl50XGCDyfI97ZGVCxIpfKYmfyrQ54n5FO/0gfIES8C/Psl6kWVDolizcaaxZJnTS0QSMxvnsBQ==,
+      }
+    engines: { node: '>=4.0' }
     peerDependencies:
       debug: '*'
     peerDependenciesMeta:
@@ -2627,413 +4389,728 @@
         optional: true
 
   for-each@0.3.5:
-    resolution: {integrity: sha512-dKx12eRCVIzqCxFGplyFKJMPvLEWgmNtUrpTiJIR5u97zEhRG8ySrtboPHZXx7daLxQVrl643cTzbab2tkQjxg==}
-    engines: {node: '>= 0.4'}
+    resolution:
+      {
+        integrity: sha512-dKx12eRCVIzqCxFGplyFKJMPvLEWgmNtUrpTiJIR5u97zEhRG8ySrtboPHZXx7daLxQVrl643cTzbab2tkQjxg==,
+      }
+    engines: { node: '>= 0.4' }
 
   foreground-child@3.3.1:
-    resolution: {integrity: sha512-gIXjKqtFuWEgzFRJA9WCQeSJLZDjgJUOMCMzxtvFq/37KojM1BFGufqsCy0r4qSQmYLsZYMeyRqzIWOMup03sw==}
-    engines: {node: '>=14'}
+    resolution:
+      {
+        integrity: sha512-gIXjKqtFuWEgzFRJA9WCQeSJLZDjgJUOMCMzxtvFq/37KojM1BFGufqsCy0r4qSQmYLsZYMeyRqzIWOMup03sw==,
+      }
+    engines: { node: '>=14' }
 
   fork-ts-checker-webpack-plugin@9.0.2:
-    resolution: {integrity: sha512-Uochze2R8peoN1XqlSi/rGUkDQpRogtLFocP9+PGu68zk1BDAKXfdeCdyVZpgTk8V8WFVQXdEz426VKjXLO1Gg==}
-    engines: {node: '>=12.13.0', yarn: '>=1.0.0'}
+    resolution:
+      {
+        integrity: sha512-Uochze2R8peoN1XqlSi/rGUkDQpRogtLFocP9+PGu68zk1BDAKXfdeCdyVZpgTk8V8WFVQXdEz426VKjXLO1Gg==,
+      }
+    engines: { node: '>=12.13.0', yarn: '>=1.0.0' }
     peerDependencies:
       typescript: '>3.6.0'
       webpack: ^5.11.0
 
   form-data@4.0.4:
-    resolution: {integrity: sha512-KrGhL9Q4zjj0kiUt5OO4Mr/A/jlI2jDYs5eHBpYHPcBEVSiipAvn2Ko2HnPe20rmcuuvMHNdZFp+4IlGTMF0Ow==}
-    engines: {node: '>= 6'}
+    resolution:
+      {
+        integrity: sha512-KrGhL9Q4zjj0kiUt5OO4Mr/A/jlI2jDYs5eHBpYHPcBEVSiipAvn2Ko2HnPe20rmcuuvMHNdZFp+4IlGTMF0Ow==,
+      }
+    engines: { node: '>= 6' }
 
   formidable@3.5.4:
-    resolution: {integrity: sha512-YikH+7CUTOtP44ZTnUhR7Ic2UASBPOqmaRkRKxRbywPTe5VxF7RRCck4af9wutiZ/QKM5nME9Bie2fFaPz5Gug==}
-    engines: {node: '>=14.0.0'}
+    resolution:
+      {
+        integrity: sha512-YikH+7CUTOtP44ZTnUhR7Ic2UASBPOqmaRkRKxRbywPTe5VxF7RRCck4af9wutiZ/QKM5nME9Bie2fFaPz5Gug==,
+      }
+    engines: { node: '>=14.0.0' }
 
   forwarded@0.2.0:
-    resolution: {integrity: sha512-buRG0fpBtRHSTCOASe6hD258tEubFoRLb4ZNA6NxMVHNw2gOcwHo9wyablzMzOA5z9xA9L1KNjk/Nt6MT9aYow==}
-    engines: {node: '>= 0.6'}
+    resolution:
+      {
+        integrity: sha512-buRG0fpBtRHSTCOASe6hD258tEubFoRLb4ZNA6NxMVHNw2gOcwHo9wyablzMzOA5z9xA9L1KNjk/Nt6MT9aYow==,
+      }
+    engines: { node: '>= 0.6' }
 
   frac@1.1.2:
-    resolution: {integrity: sha512-w/XBfkibaTl3YDqASwfDUqkna4Z2p9cFSr1aHDt0WoMTECnRfBOv2WArlZILlqgWlmdIlALXGpM2AOhEk5W3IA==}
-    engines: {node: '>=0.8'}
+    resolution:
+      {
+        integrity: sha512-w/XBfkibaTl3YDqASwfDUqkna4Z2p9cFSr1aHDt0WoMTECnRfBOv2WArlZILlqgWlmdIlALXGpM2AOhEk5W3IA==,
+      }
+    engines: { node: '>=0.8' }
 
   fresh@0.5.2:
-    resolution: {integrity: sha512-zJ2mQYM18rEFOudeV4GShTGIQ7RbzA7ozbU9I/XBpm7kqgMywgmylMwXHxZJmkVoYkna9d2pVXVXPdYTP9ej8Q==}
-    engines: {node: '>= 0.6'}
+    resolution:
+      {
+        integrity: sha512-zJ2mQYM18rEFOudeV4GShTGIQ7RbzA7ozbU9I/XBpm7kqgMywgmylMwXHxZJmkVoYkna9d2pVXVXPdYTP9ej8Q==,
+      }
+    engines: { node: '>= 0.6' }
 
   fs-extra@10.1.0:
-    resolution: {integrity: sha512-oRXApq54ETRj4eMiFzGnHWGy+zo5raudjuxN0b8H7s/RU2oW0Wvsx9O0ACRN/kRq9E8Vu/ReskGB5o3ji+FzHQ==}
-    engines: {node: '>=12'}
+    resolution:
+      {
+        integrity: sha512-oRXApq54ETRj4eMiFzGnHWGy+zo5raudjuxN0b8H7s/RU2oW0Wvsx9O0ACRN/kRq9E8Vu/ReskGB5o3ji+FzHQ==,
+      }
+    engines: { node: '>=12' }
 
   fs-monkey@1.1.0:
-    resolution: {integrity: sha512-QMUezzXWII9EV5aTFXW1UBVUO77wYPpjqIF8/AviUCThNeSYZykpoTixUeaNNBwmCev0AMDWMAni+f8Hxb1IFw==}
+    resolution:
+      {
+        integrity: sha512-QMUezzXWII9EV5aTFXW1UBVUO77wYPpjqIF8/AviUCThNeSYZykpoTixUeaNNBwmCev0AMDWMAni+f8Hxb1IFw==,
+      }
 
   fs.realpath@1.0.0:
-    resolution: {integrity: sha512-OO0pH2lK6a0hZnAdau5ItzHPI6pUlvI7jMVnxUQRtw4owF2wk8lOSabtGDCTP4Ggrg2MbGnWO9X8K1t4+fGMDw==}
+    resolution:
+      {
+        integrity: sha512-OO0pH2lK6a0hZnAdau5ItzHPI6pUlvI7jMVnxUQRtw4owF2wk8lOSabtGDCTP4Ggrg2MbGnWO9X8K1t4+fGMDw==,
+      }
 
   fsevents@2.3.3:
-    resolution: {integrity: sha512-5xoDfX+fL7faATnagmWPpbFtwh/R77WmMMqqHGS65C3vvB0YHrgF+B1YmZ3441tMj5n63k0212XNoJwzlhffQw==}
-    engines: {node: ^8.16.0 || ^10.6.0 || >=11.0.0}
+    resolution:
+      {
+        integrity: sha512-5xoDfX+fL7faATnagmWPpbFtwh/R77WmMMqqHGS65C3vvB0YHrgF+B1YmZ3441tMj5n63k0212XNoJwzlhffQw==,
+      }
+    engines: { node: ^8.16.0 || ^10.6.0 || >=11.0.0 }
     os: [darwin]
 
   function-bind@1.1.2:
-    resolution: {integrity: sha512-7XHNxH7qX9xG5mIwxkhumTox/MIRNcOgDrxWsMt2pAr23WHp6MrRlN7FBSFpCpr+oVO0F744iUgR82nJMfG2SA==}
+    resolution:
+      {
+        integrity: sha512-7XHNxH7qX9xG5mIwxkhumTox/MIRNcOgDrxWsMt2pAr23WHp6MrRlN7FBSFpCpr+oVO0F744iUgR82nJMfG2SA==,
+      }
 
   gensync@1.0.0-beta.2:
-    resolution: {integrity: sha512-3hN7NaskYvMDLQY55gnW3NQ+mesEAepTqlg+VEbj7zzqEMBVNhzcGYYeqFo/TlYz6eQiFcp1HcsCZO+nGgS8zg==}
-    engines: {node: '>=6.9.0'}
+    resolution:
+      {
+        integrity: sha512-3hN7NaskYvMDLQY55gnW3NQ+mesEAepTqlg+VEbj7zzqEMBVNhzcGYYeqFo/TlYz6eQiFcp1HcsCZO+nGgS8zg==,
+      }
+    engines: { node: '>=6.9.0' }
 
   get-caller-file@2.0.5:
-    resolution: {integrity: sha512-DyFP3BM/3YHTQOCUL/w0OZHR0lpKeGrxotcHWcqNEdnltqFwXVfhEBQ94eIo34AfQpo0rGki4cyIiftY06h2Fg==}
-    engines: {node: 6.* || 8.* || >= 10.*}
+    resolution:
+      {
+        integrity: sha512-DyFP3BM/3YHTQOCUL/w0OZHR0lpKeGrxotcHWcqNEdnltqFwXVfhEBQ94eIo34AfQpo0rGki4cyIiftY06h2Fg==,
+      }
+    engines: { node: 6.* || 8.* || >= 10.* }
 
   get-intrinsic@1.3.0:
-    resolution: {integrity: sha512-9fSjSaos/fRIVIp+xSJlE6lfwhES7LNtKaCBIamHsjr2na1BiABJPo0mOjjz8GJDURarmCPGqaiVg5mfjb98CQ==}
-    engines: {node: '>= 0.4'}
+    resolution:
+      {
+        integrity: sha512-9fSjSaos/fRIVIp+xSJlE6lfwhES7LNtKaCBIamHsjr2na1BiABJPo0mOjjz8GJDURarmCPGqaiVg5mfjb98CQ==,
+      }
+    engines: { node: '>= 0.4' }
 
   get-package-type@0.1.0:
-    resolution: {integrity: sha512-pjzuKtY64GYfWizNAJ0fr9VqttZkNiK2iS430LtIHzjBEr6bX8Am2zm4sW4Ro5wjWW5cAlRL1qAMTcXbjNAO2Q==}
-    engines: {node: '>=8.0.0'}
+    resolution:
+      {
+        integrity: sha512-pjzuKtY64GYfWizNAJ0fr9VqttZkNiK2iS430LtIHzjBEr6bX8Am2zm4sW4Ro5wjWW5cAlRL1qAMTcXbjNAO2Q==,
+      }
+    engines: { node: '>=8.0.0' }
 
   get-port@5.1.1:
-    resolution: {integrity: sha512-g/Q1aTSDOxFpchXC4i8ZWvxA1lnPqx/JHqcpIw0/LX9T8x/GBbi6YnlN5nhaKIFkT8oFsscUKgDJYxfwfS6QsQ==}
-    engines: {node: '>=8'}
+    resolution:
+      {
+        integrity: sha512-g/Q1aTSDOxFpchXC4i8ZWvxA1lnPqx/JHqcpIw0/LX9T8x/GBbi6YnlN5nhaKIFkT8oFsscUKgDJYxfwfS6QsQ==,
+      }
+    engines: { node: '>=8' }
 
   get-proto@1.0.1:
-    resolution: {integrity: sha512-sTSfBjoXBp89JvIKIefqw7U2CCebsc74kiY6awiGogKtoSGbgjYE/G/+l9sF3MWFPNc9IcoOC4ODfKHfxFmp0g==}
-    engines: {node: '>= 0.4'}
+    resolution:
+      {
+        integrity: sha512-sTSfBjoXBp89JvIKIefqw7U2CCebsc74kiY6awiGogKtoSGbgjYE/G/+l9sF3MWFPNc9IcoOC4ODfKHfxFmp0g==,
+      }
+    engines: { node: '>= 0.4' }
 
   get-stream@3.0.0:
-    resolution: {integrity: sha512-GlhdIUuVakc8SJ6kK0zAFbiGzRFzNnY4jUuEbV9UROo4Y+0Ny4fjvcZFVTeDA4odpFyOQzaw6hXukJSq/f28sQ==}
-    engines: {node: '>=4'}
+    resolution:
+      {
+        integrity: sha512-GlhdIUuVakc8SJ6kK0zAFbiGzRFzNnY4jUuEbV9UROo4Y+0Ny4fjvcZFVTeDA4odpFyOQzaw6hXukJSq/f28sQ==,
+      }
+    engines: { node: '>=4' }
 
   get-stream@5.2.0:
-    resolution: {integrity: sha512-nBF+F1rAZVCu/p7rjzgA+Yb4lfYXrpl7a6VmJrU8wF9I1CKvP/QwPNZHnOlwbTkY6dvtFIzFMSyQXbLoTQPRpA==}
-    engines: {node: '>=8'}
+    resolution:
+      {
+        integrity: sha512-nBF+F1rAZVCu/p7rjzgA+Yb4lfYXrpl7a6VmJrU8wF9I1CKvP/QwPNZHnOlwbTkY6dvtFIzFMSyQXbLoTQPRpA==,
+      }
+    engines: { node: '>=8' }
 
   get-stream@6.0.1:
-    resolution: {integrity: sha512-ts6Wi+2j3jQjqi70w5AlN8DFnkSwC+MqmxEzdEALB2qXZYV3X/b1CTfgPLGJNMeAWxdPfU8FO1ms3NUfaHCPYg==}
-    engines: {node: '>=10'}
+    resolution:
+      {
+        integrity: sha512-ts6Wi+2j3jQjqi70w5AlN8DFnkSwC+MqmxEzdEALB2qXZYV3X/b1CTfgPLGJNMeAWxdPfU8FO1ms3NUfaHCPYg==,
+      }
+    engines: { node: '>=10' }
 
   get-uri@6.0.5:
-    resolution: {integrity: sha512-b1O07XYq8eRuVzBNgJLstU6FYc1tS6wnMtF1I1D9lE8LxZSOGZ7LhxN54yPP6mGw5f2CkXY2BQUL9Fx41qvcIg==}
-    engines: {node: '>= 14'}
+    resolution:
+      {
+        integrity: sha512-b1O07XYq8eRuVzBNgJLstU6FYc1tS6wnMtF1I1D9lE8LxZSOGZ7LhxN54yPP6mGw5f2CkXY2BQUL9Fx41qvcIg==,
+      }
+    engines: { node: '>= 14' }
 
   giget@2.0.0:
-    resolution: {integrity: sha512-L5bGsVkxJbJgdnwyuheIunkGatUF/zssUoxxjACCseZYAVbaqdh9Tsmmlkl8vYan09H7sbvKt4pS8GqKLBrEzA==}
+    resolution:
+      {
+        integrity: sha512-L5bGsVkxJbJgdnwyuheIunkGatUF/zssUoxxjACCseZYAVbaqdh9Tsmmlkl8vYan09H7sbvKt4pS8GqKLBrEzA==,
+      }
     hasBin: true
 
   glob-parent@5.1.2:
-    resolution: {integrity: sha512-AOIgSQCepiJYwP3ARnGx+5VnTu2HBYdzbGP45eLw1vr3zB3vZLeyed1sC9hnbcOc9/SrMyM5RPQrkGz4aS9Zow==}
-    engines: {node: '>= 6'}
+    resolution:
+      {
+        integrity: sha512-AOIgSQCepiJYwP3ARnGx+5VnTu2HBYdzbGP45eLw1vr3zB3vZLeyed1sC9hnbcOc9/SrMyM5RPQrkGz4aS9Zow==,
+      }
+    engines: { node: '>= 6' }
 
   glob-parent@6.0.2:
-    resolution: {integrity: sha512-XxwI8EOhVQgWp6iDL+3b0r86f4d6AX6zSU55HfB4ydCEuXLXc5FcYeOu+nnGftS4TEju/11rt4KJPTMgbfmv4A==}
-    engines: {node: '>=10.13.0'}
+    resolution:
+      {
+        integrity: sha512-XxwI8EOhVQgWp6iDL+3b0r86f4d6AX6zSU55HfB4ydCEuXLXc5FcYeOu+nnGftS4TEju/11rt4KJPTMgbfmv4A==,
+      }
+    engines: { node: '>=10.13.0' }
 
   glob-to-regexp@0.4.1:
-    resolution: {integrity: sha512-lkX1HJXwyMcprw/5YUZc2s7DrpAiHB21/V+E1rHUrVNokkvB6bqMzT0VfV6/86ZNabt1k14YOIaT7nDvOX3Iiw==}
+    resolution:
+      {
+        integrity: sha512-lkX1HJXwyMcprw/5YUZc2s7DrpAiHB21/V+E1rHUrVNokkvB6bqMzT0VfV6/86ZNabt1k14YOIaT7nDvOX3Iiw==,
+      }
 
   glob@10.3.12:
-    resolution: {integrity: sha512-TCNv8vJ+xz4QiqTpfOJA7HvYv+tNIRHKfUWw/q+v2jdgN4ebz+KY9tGx5J4rHP0o84mNP+ApH66HRX8us3Khqg==}
-    engines: {node: '>=16 || 14 >=14.17'}
+    resolution:
+      {
+        integrity: sha512-TCNv8vJ+xz4QiqTpfOJA7HvYv+tNIRHKfUWw/q+v2jdgN4ebz+KY9tGx5J4rHP0o84mNP+ApH66HRX8us3Khqg==,
+      }
+    engines: { node: '>=16 || 14 >=14.17' }
     hasBin: true
 
   glob@10.4.5:
-    resolution: {integrity: sha512-7Bv8RF0k6xjo7d4A/PxYLbUCfb6c+Vpd2/mB2yRDlew7Jb5hEXiCD9ibfO7wpk8i4sevK6DFny9h7EYbM3/sHg==}
+    resolution:
+      {
+        integrity: sha512-7Bv8RF0k6xjo7d4A/PxYLbUCfb6c+Vpd2/mB2yRDlew7Jb5hEXiCD9ibfO7wpk8i4sevK6DFny9h7EYbM3/sHg==,
+      }
     hasBin: true
 
   glob@7.2.3:
-    resolution: {integrity: sha512-nFR0zLpU2YCaRxwoCJvL6UvCH2JFyFVIvwTLsIf21AuHlMskA1hhTdk+LlYJtOlYt9v6dvszD2BGRqBL+iQK9Q==}
+    resolution:
+      {
+        integrity: sha512-nFR0zLpU2YCaRxwoCJvL6UvCH2JFyFVIvwTLsIf21AuHlMskA1hhTdk+LlYJtOlYt9v6dvszD2BGRqBL+iQK9Q==,
+      }
     deprecated: Glob versions prior to v9 are no longer supported
 
   globals@13.24.0:
-    resolution: {integrity: sha512-AhO5QUcj8llrbG09iWhPU2B204J1xnPeL8kQmVorSsy+Sjj1sk8gIyh6cUocGmH4L0UuhAJy+hJMRA4mgA4mFQ==}
-    engines: {node: '>=8'}
+    resolution:
+      {
+        integrity: sha512-AhO5QUcj8llrbG09iWhPU2B204J1xnPeL8kQmVorSsy+Sjj1sk8gIyh6cUocGmH4L0UuhAJy+hJMRA4mgA4mFQ==,
+      }
+    engines: { node: '>=8' }
 
   gopd@1.2.0:
-    resolution: {integrity: sha512-ZUKRh6/kUFoAiTAtTYPZJ3hw9wNxx+BIBOijnlG9PnrJsCcSjs1wyyD6vJpaYtgnzDrKYRSqf3OO6Rfa93xsRg==}
-    engines: {node: '>= 0.4'}
+    resolution:
+      {
+        integrity: sha512-ZUKRh6/kUFoAiTAtTYPZJ3hw9wNxx+BIBOijnlG9PnrJsCcSjs1wyyD6vJpaYtgnzDrKYRSqf3OO6Rfa93xsRg==,
+      }
+    engines: { node: '>= 0.4' }
 
   graceful-fs@4.2.11:
-    resolution: {integrity: sha512-RbJ5/jmFcNNCcDV5o9eTnBLJ/HszWV0P73bc+Ff4nS/rJj+YaS6IGyiOL0VoBYX+l1Wrl3k63h/KrH+nhJ0XvQ==}
+    resolution:
+      {
+        integrity: sha512-RbJ5/jmFcNNCcDV5o9eTnBLJ/HszWV0P73bc+Ff4nS/rJj+YaS6IGyiOL0VoBYX+l1Wrl3k63h/KrH+nhJ0XvQ==,
+      }
 
   graphemer@1.4.0:
-    resolution: {integrity: sha512-EtKwoO6kxCL9WO5xipiHTZlSzBm7WLT627TqC/uVRd0HKmq8NXyebnNYxDoBi7wt8eTWrUrKXCOVaFq9x1kgag==}
+    resolution:
+      {
+        integrity: sha512-EtKwoO6kxCL9WO5xipiHTZlSzBm7WLT627TqC/uVRd0HKmq8NXyebnNYxDoBi7wt8eTWrUrKXCOVaFq9x1kgag==,
+      }
 
   handlebars@4.7.8:
-    resolution: {integrity: sha512-vafaFqs8MZkRrSX7sFVUdo3ap/eNiLnb4IakshzvP56X5Nr1iGKAIqdX6tMlm6HcNRIkr6AxO5jFEoJzzpT8aQ==}
-    engines: {node: '>=0.4.7'}
+    resolution:
+      {
+        integrity: sha512-vafaFqs8MZkRrSX7sFVUdo3ap/eNiLnb4IakshzvP56X5Nr1iGKAIqdX6tMlm6HcNRIkr6AxO5jFEoJzzpT8aQ==,
+      }
+    engines: { node: '>=0.4.7' }
     hasBin: true
 
   has-flag@4.0.0:
-    resolution: {integrity: sha512-EykJT/Q1KjTWctppgIAgfSO0tKVuZUjhgMr17kqTumMl6Afv3EISleU7qZUzoXDFTAHTDC4NOoG/ZxU3EvlMPQ==}
-    engines: {node: '>=8'}
+    resolution:
+      {
+        integrity: sha512-EykJT/Q1KjTWctppgIAgfSO0tKVuZUjhgMr17kqTumMl6Afv3EISleU7qZUzoXDFTAHTDC4NOoG/ZxU3EvlMPQ==,
+      }
+    engines: { node: '>=8' }
 
   has-own-prop@2.0.0:
-    resolution: {integrity: sha512-Pq0h+hvsVm6dDEa8x82GnLSYHOzNDt7f0ddFa3FqcQlgzEiptPqL+XrOJNavjOzSYiYWIrgeVYYgGlLmnxwilQ==}
-    engines: {node: '>=8'}
+    resolution:
+      {
+        integrity: sha512-Pq0h+hvsVm6dDEa8x82GnLSYHOzNDt7f0ddFa3FqcQlgzEiptPqL+XrOJNavjOzSYiYWIrgeVYYgGlLmnxwilQ==,
+      }
+    engines: { node: '>=8' }
 
   has-property-descriptors@1.0.2:
-    resolution: {integrity: sha512-55JNKuIW+vq4Ke1BjOTjM2YctQIvCT7GFzHwmfZPGo5wnrgkid0YQtnAleFSqumZm4az3n2BS+erby5ipJdgrg==}
+    resolution:
+      {
+        integrity: sha512-55JNKuIW+vq4Ke1BjOTjM2YctQIvCT7GFzHwmfZPGo5wnrgkid0YQtnAleFSqumZm4az3n2BS+erby5ipJdgrg==,
+      }
 
   has-symbols@1.1.0:
-    resolution: {integrity: sha512-1cDNdwJ2Jaohmb3sg4OmKaMBwuC48sYni5HUw2DvsC8LjGTLK9h+eb1X6RyuOHe4hT0ULCW68iomhjUoKUqlPQ==}
-    engines: {node: '>= 0.4'}
+    resolution:
+      {
+        integrity: sha512-1cDNdwJ2Jaohmb3sg4OmKaMBwuC48sYni5HUw2DvsC8LjGTLK9h+eb1X6RyuOHe4hT0ULCW68iomhjUoKUqlPQ==,
+      }
+    engines: { node: '>= 0.4' }
 
   has-tostringtag@1.0.2:
-    resolution: {integrity: sha512-NqADB8VjPFLM2V0VvHUewwwsw0ZWBaIdgo+ieHtK3hasLz4qeCRjYcqfB6AQrBggRKppKF8L52/VqdVsO47Dlw==}
-    engines: {node: '>= 0.4'}
+    resolution:
+      {
+        integrity: sha512-NqADB8VjPFLM2V0VvHUewwwsw0ZWBaIdgo+ieHtK3hasLz4qeCRjYcqfB6AQrBggRKppKF8L52/VqdVsO47Dlw==,
+      }
+    engines: { node: '>= 0.4' }
 
   hasown@2.0.2:
-    resolution: {integrity: sha512-0hJU9SCPvmMzIBdZFqNPXWa6dqh7WdH0cII9y+CyS8rG3nL48Bclra9HmKhVVUHyPWNH5Y7xDwAB7bfgSjkUMQ==}
-    engines: {node: '>= 0.4'}
+    resolution:
+      {
+        integrity: sha512-0hJU9SCPvmMzIBdZFqNPXWa6dqh7WdH0cII9y+CyS8rG3nL48Bclra9HmKhVVUHyPWNH5Y7xDwAB7bfgSjkUMQ==,
+      }
+    engines: { node: '>= 0.4' }
 
   he@1.2.0:
-    resolution: {integrity: sha512-F/1DnUGPopORZi0ni+CvrCgHQ5FyEAHRLSApuYWMmrbSwoN2Mn/7k+Gl38gJnR7yyDZk6WLXwiGod1JOWNDKGw==}
+    resolution:
+      {
+        integrity: sha512-F/1DnUGPopORZi0ni+CvrCgHQ5FyEAHRLSApuYWMmrbSwoN2Mn/7k+Gl38gJnR7yyDZk6WLXwiGod1JOWNDKGw==,
+      }
     hasBin: true
 
   html-escaper@2.0.2:
-    resolution: {integrity: sha512-H2iMtd0I4Mt5eYiapRdIDjp+XzelXQ0tFE4JS7YFwFevXXMmOp9myNrUvCg0D6ws8iqkRPBfKHgbwig1SmlLfg==}
+    resolution:
+      {
+        integrity: sha512-H2iMtd0I4Mt5eYiapRdIDjp+XzelXQ0tFE4JS7YFwFevXXMmOp9myNrUvCg0D6ws8iqkRPBfKHgbwig1SmlLfg==,
+      }
 
   html-minifier@4.0.0:
-    resolution: {integrity: sha512-aoGxanpFPLg7MkIl/DDFYtb0iWz7jMFGqFhvEDZga6/4QTjneiD8I/NXL1x5aaoCp7FSIT6h/OhykDdPsbtMig==}
-    engines: {node: '>=6'}
+    resolution:
+      {
+        integrity: sha512-aoGxanpFPLg7MkIl/DDFYtb0iWz7jMFGqFhvEDZga6/4QTjneiD8I/NXL1x5aaoCp7FSIT6h/OhykDdPsbtMig==,
+      }
+    engines: { node: '>=6' }
     hasBin: true
 
   html-to-text@9.0.5:
-    resolution: {integrity: sha512-qY60FjREgVZL03vJU6IfMV4GDjGBIoOyvuFdpBDIX9yTlDw0TjxVBQp+P8NvpdIXNJvfWBTNul7fsAQJq2FNpg==}
-    engines: {node: '>=14'}
+    resolution:
+      {
+        integrity: sha512-qY60FjREgVZL03vJU6IfMV4GDjGBIoOyvuFdpBDIX9yTlDw0TjxVBQp+P8NvpdIXNJvfWBTNul7fsAQJq2FNpg==,
+      }
+    engines: { node: '>=14' }
 
   htmlparser2@5.0.1:
-    resolution: {integrity: sha512-vKZZra6CSe9qsJzh0BjBGXo8dvzNsq/oGvsjfRdOrrryfeD9UOBEEQdeoqCRmKZchF5h2zOBMQ6YuQ0uRUmdbQ==}
+    resolution:
+      {
+        integrity: sha512-vKZZra6CSe9qsJzh0BjBGXo8dvzNsq/oGvsjfRdOrrryfeD9UOBEEQdeoqCRmKZchF5h2zOBMQ6YuQ0uRUmdbQ==,
+      }
 
   htmlparser2@8.0.2:
-    resolution: {integrity: sha512-GYdjWKDkbRLkZ5geuHs5NY1puJ+PXwP7+fHPRz06Eirsb9ugf6d8kkXav6ADhcODhFFPMIXyxkxSuMf3D6NCFA==}
+    resolution:
+      {
+        integrity: sha512-GYdjWKDkbRLkZ5geuHs5NY1puJ+PXwP7+fHPRz06Eirsb9ugf6d8kkXav6ADhcODhFFPMIXyxkxSuMf3D6NCFA==,
+      }
 
   htmlparser2@9.1.0:
-    resolution: {integrity: sha512-5zfg6mHUoaer/97TxnGpxmbR7zJtPwIYFMZ/H5ucTlPZhKvtum05yiPK3Mgai3a0DyVxv7qYqoweaEd2nrYQzQ==}
+    resolution:
+      {
+        integrity: sha512-5zfg6mHUoaer/97TxnGpxmbR7zJtPwIYFMZ/H5ucTlPZhKvtum05yiPK3Mgai3a0DyVxv7qYqoweaEd2nrYQzQ==,
+      }
 
   http-errors@2.0.0:
-    resolution: {integrity: sha512-FtwrG/euBzaEjYeRqOgly7G0qviiXoJWnvEH2Z1plBdXgbyjv34pHTSb9zoeHMyDy33+DWy5Wt9Wo+TURtOYSQ==}
-    engines: {node: '>= 0.8'}
+    resolution:
+      {
+        integrity: sha512-FtwrG/euBzaEjYeRqOgly7G0qviiXoJWnvEH2Z1plBdXgbyjv34pHTSb9zoeHMyDy33+DWy5Wt9Wo+TURtOYSQ==,
+      }
+    engines: { node: '>= 0.8' }
 
   http-proxy-agent@7.0.2:
-    resolution: {integrity: sha512-T1gkAiYYDWYx3V5Bmyu7HcfcvL7mUrTWiM6yOfa3PIphViJ/gFPbvidQ+veqSOHci/PxBcDabeUNCzpOODJZig==}
-    engines: {node: '>= 14'}
+    resolution:
+      {
+        integrity: sha512-T1gkAiYYDWYx3V5Bmyu7HcfcvL7mUrTWiM6yOfa3PIphViJ/gFPbvidQ+veqSOHci/PxBcDabeUNCzpOODJZig==,
+      }
+    engines: { node: '>= 14' }
 
   https-proxy-agent@7.0.6:
-    resolution: {integrity: sha512-vK9P5/iUfdl95AI+JVyUuIcVtd4ofvtrOr3HNtM2yxC9bnMbEdp3x01OhQNnjb8IJYi38VlTE3mBXwcfvywuSw==}
-    engines: {node: '>= 14'}
+    resolution:
+      {
+        integrity: sha512-vK9P5/iUfdl95AI+JVyUuIcVtd4ofvtrOr3HNtM2yxC9bnMbEdp3x01OhQNnjb8IJYi38VlTE3mBXwcfvywuSw==,
+      }
+    engines: { node: '>= 14' }
 
   human-signals@2.1.0:
-    resolution: {integrity: sha512-B4FFZ6q/T2jhhksgkbEW3HBvWIfDW85snkQgawt07S7J5QXTk6BkNV+0yAeZrM5QpMAdYlocGoljn0sJ/WQkFw==}
-    engines: {node: '>=10.17.0'}
+    resolution:
+      {
+        integrity: sha512-B4FFZ6q/T2jhhksgkbEW3HBvWIfDW85snkQgawt07S7J5QXTk6BkNV+0yAeZrM5QpMAdYlocGoljn0sJ/WQkFw==,
+      }
+    engines: { node: '>=10.17.0' }
 
   iconv-lite@0.4.24:
-    resolution: {integrity: sha512-v3MXnZAcvnywkTUEZomIActle7RXXeedOR31wwl7VlyoXO4Qi9arvSenNQWne1TcRwhCL1HwLI21bEqdpj8/rA==}
-    engines: {node: '>=0.10.0'}
+    resolution:
+      {
+        integrity: sha512-v3MXnZAcvnywkTUEZomIActle7RXXeedOR31wwl7VlyoXO4Qi9arvSenNQWne1TcRwhCL1HwLI21bEqdpj8/rA==,
+      }
+    engines: { node: '>=0.10.0' }
 
   iconv-lite@0.6.3:
-    resolution: {integrity: sha512-4fCk79wshMdzMp2rH06qWrJE4iolqLhCUH+OiuIgU++RB0+94NlDL81atO7GX55uUKueo0txHNtvEyI6D7WdMw==}
-    engines: {node: '>=0.10.0'}
+    resolution:
+      {
+        integrity: sha512-4fCk79wshMdzMp2rH06qWrJE4iolqLhCUH+OiuIgU++RB0+94NlDL81atO7GX55uUKueo0txHNtvEyI6D7WdMw==,
+      }
+    engines: { node: '>=0.10.0' }
 
   ieee754@1.1.13:
-    resolution: {integrity: sha512-4vf7I2LYV/HaWerSo3XmlMkp5eZ83i+/CDluXi/IGTs/O1sejBNhTtnxzmRZfvOUqj7lZjqHkeTvpgSFDlWZTg==}
+    resolution:
+      {
+        integrity: sha512-4vf7I2LYV/HaWerSo3XmlMkp5eZ83i+/CDluXi/IGTs/O1sejBNhTtnxzmRZfvOUqj7lZjqHkeTvpgSFDlWZTg==,
+      }
 
   ieee754@1.2.1:
-    resolution: {integrity: sha512-dcyqhDvX1C46lXZcVqCpK+FtMRQVdIMN6/Df5js2zouUsqG7I6sFxitIC+7KYK29KdXOLHdu9zL4sFnoVQnqaA==}
+    resolution:
+      {
+        integrity: sha512-dcyqhDvX1C46lXZcVqCpK+FtMRQVdIMN6/Df5js2zouUsqG7I6sFxitIC+7KYK29KdXOLHdu9zL4sFnoVQnqaA==,
+      }
 
   ignore@5.3.2:
-    resolution: {integrity: sha512-hsBTNUqQTDwkWtcdYI2i06Y/nUBEsNEDJKjWdigLvegy8kDuJAS8uRlpkkcQpyEXL0Z/pjDy5HBmMjRCJ2gq+g==}
-    engines: {node: '>= 4'}
+    resolution:
+      {
+        integrity: sha512-hsBTNUqQTDwkWtcdYI2i06Y/nUBEsNEDJKjWdigLvegy8kDuJAS8uRlpkkcQpyEXL0Z/pjDy5HBmMjRCJ2gq+g==,
+      }
+    engines: { node: '>= 4' }
 
   ignore@7.0.5:
-    resolution: {integrity: sha512-Hs59xBNfUIunMFgWAbGX5cq6893IbWg4KnrjbYwX3tx0ztorVgTDA6B2sxf8ejHJ4wz8BqGUMYlnzNBer5NvGg==}
-    engines: {node: '>= 4'}
+    resolution:
+      {
+        integrity: sha512-Hs59xBNfUIunMFgWAbGX5cq6893IbWg4KnrjbYwX3tx0ztorVgTDA6B2sxf8ejHJ4wz8BqGUMYlnzNBer5NvGg==,
+      }
+    engines: { node: '>= 4' }
 
   import-fresh@3.3.1:
-    resolution: {integrity: sha512-TR3KfrTZTYLPB6jUjfx6MF9WcWrHL9su5TObK4ZkYgBdWKPOFoSoQIdEuTuR82pmtxH2spWG9h6etwfr1pLBqQ==}
-    engines: {node: '>=6'}
+    resolution:
+      {
+        integrity: sha512-TR3KfrTZTYLPB6jUjfx6MF9WcWrHL9su5TObK4ZkYgBdWKPOFoSoQIdEuTuR82pmtxH2spWG9h6etwfr1pLBqQ==,
+      }
+    engines: { node: '>=6' }
 
   import-local@3.2.0:
-    resolution: {integrity: sha512-2SPlun1JUPWoM6t3F0dw0FkCF/jWY8kttcY4f599GLTSjh2OCuuhdTkJQsEcZzBqbXZGKMK2OqW1oZsjtf/gQA==}
-    engines: {node: '>=8'}
+    resolution:
+      {
+        integrity: sha512-2SPlun1JUPWoM6t3F0dw0FkCF/jWY8kttcY4f599GLTSjh2OCuuhdTkJQsEcZzBqbXZGKMK2OqW1oZsjtf/gQA==,
+      }
+    engines: { node: '>=8' }
     hasBin: true
 
   imurmurhash@0.1.4:
-    resolution: {integrity: sha512-JmXMZ6wuvDmLiHEml9ykzqO6lwFbof0GG4IkcGaENdCRDDmMVnny7s5HsIgHCbaq0w2MyPhDqkhTUgS2LU2PHA==}
-    engines: {node: '>=0.8.19'}
+    resolution:
+      {
+        integrity: sha512-JmXMZ6wuvDmLiHEml9ykzqO6lwFbof0GG4IkcGaENdCRDDmMVnny7s5HsIgHCbaq0w2MyPhDqkhTUgS2LU2PHA==,
+      }
+    engines: { node: '>=0.8.19' }
 
   inflight@1.0.6:
-    resolution: {integrity: sha512-k92I/b08q4wvFscXCLvqfsHCrjrF7yiXsQuIVvVE7N82W3+aqpzuUdBbfhWcy/FZR3/4IgflMgKLOsvPDrGCJA==}
+    resolution:
+      {
+        integrity: sha512-k92I/b08q4wvFscXCLvqfsHCrjrF7yiXsQuIVvVE7N82W3+aqpzuUdBbfhWcy/FZR3/4IgflMgKLOsvPDrGCJA==,
+      }
     deprecated: This module is not supported, and leaks memory. Do not use it. Check out lru-cache if you want a good and tested way to coalesce async requests by a key value, which is much more comprehensive and powerful.
 
   inherits@2.0.4:
-    resolution: {integrity: sha512-k/vGaX4/Yla3WzyMCvTQOXYeIHvqOKtnqBduzTHpzpQZzAskKMhZ2K+EnBiSM9zGSoIFeMpXKxa4dYeZIQqewQ==}
+    resolution:
+      {
+        integrity: sha512-k/vGaX4/Yla3WzyMCvTQOXYeIHvqOKtnqBduzTHpzpQZzAskKMhZ2K+EnBiSM9zGSoIFeMpXKxa4dYeZIQqewQ==,
+      }
 
   ini@1.3.8:
-    resolution: {integrity: sha512-JV/yugV2uzW5iMRSiZAyDtQd+nxtUnjeLt0acNdw98kKLrvuRVyB80tsREOE7yvGVgalhZ6RNXCmEHkUKBKxew==}
+    resolution:
+      {
+        integrity: sha512-JV/yugV2uzW5iMRSiZAyDtQd+nxtUnjeLt0acNdw98kKLrvuRVyB80tsREOE7yvGVgalhZ6RNXCmEHkUKBKxew==,
+      }
 
   inquirer@8.2.6:
-    resolution: {integrity: sha512-M1WuAmb7pn9zdFRtQYk26ZBoY043Sse0wVDdk4Bppr+JOXyQYybdtvK+l9wUibhtjdjvtoiNy8tk+EgsYIUqKg==}
-    engines: {node: '>=12.0.0'}
+    resolution:
+      {
+        integrity: sha512-M1WuAmb7pn9zdFRtQYk26ZBoY043Sse0wVDdk4Bppr+JOXyQYybdtvK+l9wUibhtjdjvtoiNy8tk+EgsYIUqKg==,
+      }
+    engines: { node: '>=12.0.0' }
 
   inquirer@9.2.15:
-    resolution: {integrity: sha512-vI2w4zl/mDluHt9YEQ/543VTCwPKWiHzKtm9dM2V0NdFcqEexDAjUHzO1oA60HRNaVifGXXM1tRRNluLVHa0Kg==}
-    engines: {node: '>=18'}
+    resolution:
+      {
+        integrity: sha512-vI2w4zl/mDluHt9YEQ/543VTCwPKWiHzKtm9dM2V0NdFcqEexDAjUHzO1oA60HRNaVifGXXM1tRRNluLVHa0Kg==,
+      }
+    engines: { node: '>=18' }
 
   ip-address@10.0.1:
-    resolution: {integrity: sha512-NWv9YLW4PoW2B7xtzaS3NCot75m6nK7Icdv0o3lfMceJVRfSoQwqD4wEH5rLwoKJwUiZ/rfpiVBhnaF0FK4HoA==}
-    engines: {node: '>= 12'}
+    resolution:
+      {
+        integrity: sha512-NWv9YLW4PoW2B7xtzaS3NCot75m6nK7Icdv0o3lfMceJVRfSoQwqD4wEH5rLwoKJwUiZ/rfpiVBhnaF0FK4HoA==,
+      }
+    engines: { node: '>= 12' }
 
   ipaddr.js@1.9.1:
-    resolution: {integrity: sha512-0KI/607xoxSToH7GjN1FfSbLoU0+btTicjsQSWQlh/hZykN8KpmMf7uYwPW3R+akZ6R/w18ZlXSHBYXiYUPO3g==}
-    engines: {node: '>= 0.10'}
+    resolution:
+      {
+        integrity: sha512-0KI/607xoxSToH7GjN1FfSbLoU0+btTicjsQSWQlh/hZykN8KpmMf7uYwPW3R+akZ6R/w18ZlXSHBYXiYUPO3g==,
+      }
+    engines: { node: '>= 0.10' }
 
   is-arguments@1.2.0:
-    resolution: {integrity: sha512-7bVbi0huj/wrIAOzb8U1aszg9kdi3KN/CyU19CTI7tAoZYEZoL9yCDXpbXN+uPsuWnP02cyug1gleqq+TU+YCA==}
-    engines: {node: '>= 0.4'}
+    resolution:
+      {
+        integrity: sha512-7bVbi0huj/wrIAOzb8U1aszg9kdi3KN/CyU19CTI7tAoZYEZoL9yCDXpbXN+uPsuWnP02cyug1gleqq+TU+YCA==,
+      }
+    engines: { node: '>= 0.4' }
 
   is-arrayish@0.2.1:
-    resolution: {integrity: sha512-zz06S8t0ozoDXMG+ube26zeCTNXcKIPJZJi8hBrF4idCLms4CG9QtK7qBl1boi5ODzFpjswb5JPmHCbMpjaYzg==}
+    resolution:
+      {
+        integrity: sha512-zz06S8t0ozoDXMG+ube26zeCTNXcKIPJZJi8hBrF4idCLms4CG9QtK7qBl1boi5ODzFpjswb5JPmHCbMpjaYzg==,
+      }
 
   is-binary-path@2.1.0:
-    resolution: {integrity: sha512-ZMERYes6pDydyuGidse7OsHxtbI7WVeUEozgR/g7rd0xUimYNlvZRE/K2MgZTjWy725IfelLeVcEM97mmtRGXw==}
-    engines: {node: '>=8'}
+    resolution:
+      {
+        integrity: sha512-ZMERYes6pDydyuGidse7OsHxtbI7WVeUEozgR/g7rd0xUimYNlvZRE/K2MgZTjWy725IfelLeVcEM97mmtRGXw==,
+      }
+    engines: { node: '>=8' }
 
   is-callable@1.2.7:
-    resolution: {integrity: sha512-1BC0BVFhS/p0qtw6enp8e+8OD0UrK0oFLztSjNzhcKA3WDuJxxAPXzPuPtKkjEY9UUoEWlX/8fgKeu2S8i9JTA==}
-    engines: {node: '>= 0.4'}
+    resolution:
+      {
+        integrity: sha512-1BC0BVFhS/p0qtw6enp8e+8OD0UrK0oFLztSjNzhcKA3WDuJxxAPXzPuPtKkjEY9UUoEWlX/8fgKeu2S8i9JTA==,
+      }
+    engines: { node: '>= 0.4' }
 
   is-core-module@2.16.1:
-    resolution: {integrity: sha512-UfoeMA6fIJ8wTYFEUjelnaGI67v6+N7qXJEvQuIGa99l4xsCruSYOVSQ0uPANn4dAzm8lkYPaKLrrijLq7x23w==}
-    engines: {node: '>= 0.4'}
+    resolution:
+      {
+        integrity: sha512-UfoeMA6fIJ8wTYFEUjelnaGI67v6+N7qXJEvQuIGa99l4xsCruSYOVSQ0uPANn4dAzm8lkYPaKLrrijLq7x23w==,
+      }
+    engines: { node: '>= 0.4' }
 
   is-docker@2.2.1:
-    resolution: {integrity: sha512-F+i2BKsFrH66iaUFc0woD8sLy8getkwTwtOBjvs56Cx4CgJDeKQeqfz8wAYiSb8JOprWhHH5p77PbmYCvvUuXQ==}
-    engines: {node: '>=8'}
+    resolution:
+      {
+        integrity: sha512-F+i2BKsFrH66iaUFc0woD8sLy8getkwTwtOBjvs56Cx4CgJDeKQeqfz8wAYiSb8JOprWhHH5p77PbmYCvvUuXQ==,
+      }
+    engines: { node: '>=8' }
     hasBin: true
 
   is-expression@4.0.0:
-    resolution: {integrity: sha512-zMIXX63sxzG3XrkHkrAPvm/OVZVSCPNkwMHU8oTX7/U3AL78I0QXCEICXUM13BIa8TYGZ68PiTKfQz3yaTNr4A==}
+    resolution:
+      {
+        integrity: sha512-zMIXX63sxzG3XrkHkrAPvm/OVZVSCPNkwMHU8oTX7/U3AL78I0QXCEICXUM13BIa8TYGZ68PiTKfQz3yaTNr4A==,
+      }
 
   is-extglob@2.1.1:
-    resolution: {integrity: sha512-SbKbANkN603Vi4jEZv49LeVJMn4yGwsbzZworEoyEiutsN3nJYdbO36zfhGJ6QEDpOZIFkDtnq5JRxmvl3jsoQ==}
-    engines: {node: '>=0.10.0'}
+    resolution:
+      {
+        integrity: sha512-SbKbANkN603Vi4jEZv49LeVJMn4yGwsbzZworEoyEiutsN3nJYdbO36zfhGJ6QEDpOZIFkDtnq5JRxmvl3jsoQ==,
+      }
+    engines: { node: '>=0.10.0' }
 
   is-fullwidth-code-point@3.0.0:
-    resolution: {integrity: sha512-zymm5+u+sCsSWyD9qNaejV3DFvhCKclKdizYaJUuHA83RLjb7nSuGnddCHGv0hk+KY7BMAlsWeK4Ueg6EV6XQg==}
-    engines: {node: '>=8'}
+    resolution:
+      {
+        integrity: sha512-zymm5+u+sCsSWyD9qNaejV3DFvhCKclKdizYaJUuHA83RLjb7nSuGnddCHGv0hk+KY7BMAlsWeK4Ueg6EV6XQg==,
+      }
+    engines: { node: '>=8' }
 
   is-generator-fn@2.1.0:
-    resolution: {integrity: sha512-cTIB4yPYL/Grw0EaSzASzg6bBy9gqCofvWN8okThAYIxKJZC+udlRAmGbM0XLeniEJSs8uEgHPGuHSe1XsOLSQ==}
-    engines: {node: '>=6'}
+    resolution:
+      {
+        integrity: sha512-cTIB4yPYL/Grw0EaSzASzg6bBy9gqCofvWN8okThAYIxKJZC+udlRAmGbM0XLeniEJSs8uEgHPGuHSe1XsOLSQ==,
+      }
+    engines: { node: '>=6' }
 
   is-generator-function@1.1.0:
-    resolution: {integrity: sha512-nPUB5km40q9e8UfN/Zc24eLlzdSf9OfKByBw9CIdw4H1giPMeA0OIJvbchsCu4npfI2QcMVBsGEBHKZ7wLTWmQ==}
-    engines: {node: '>= 0.4'}
+    resolution:
+      {
+        integrity: sha512-nPUB5km40q9e8UfN/Zc24eLlzdSf9OfKByBw9CIdw4H1giPMeA0OIJvbchsCu4npfI2QcMVBsGEBHKZ7wLTWmQ==,
+      }
+    engines: { node: '>= 0.4' }
 
   is-glob@4.0.3:
-    resolution: {integrity: sha512-xelSayHH36ZgE7ZWhli7pW34hNbNl8Ojv5KVmkJD4hBdD3th8Tfk9vYasLM+mXWOZhFkgZfxhLSnrwRr4elSSg==}
-    engines: {node: '>=0.10.0'}
+    resolution:
+      {
+        integrity: sha512-xelSayHH36ZgE7ZWhli7pW34hNbNl8Ojv5KVmkJD4hBdD3th8Tfk9vYasLM+mXWOZhFkgZfxhLSnrwRr4elSSg==,
+      }
+    engines: { node: '>=0.10.0' }
 
   is-interactive@1.0.0:
-    resolution: {integrity: sha512-2HvIEKRoqS62guEC+qBjpvRubdX910WCMuJTZ+I9yvqKU2/12eSL549HMwtabb4oupdj2sMP50k+XJfB/8JE6w==}
-    engines: {node: '>=8'}
+    resolution:
+      {
+        integrity: sha512-2HvIEKRoqS62guEC+qBjpvRubdX910WCMuJTZ+I9yvqKU2/12eSL549HMwtabb4oupdj2sMP50k+XJfB/8JE6w==,
+      }
+    engines: { node: '>=8' }
 
   is-number@7.0.0:
-    resolution: {integrity: sha512-41Cifkg6e8TylSpdtTpeLVMqvSBEVzTttHvERD741+pnZ8ANv0004MRL43QKPDlK9cGvNp6NZWZUBlbGXYxxng==}
-    engines: {node: '>=0.12.0'}
+    resolution:
+      {
+        integrity: sha512-41Cifkg6e8TylSpdtTpeLVMqvSBEVzTttHvERD741+pnZ8ANv0004MRL43QKPDlK9cGvNp6NZWZUBlbGXYxxng==,
+      }
+    engines: { node: '>=0.12.0' }
 
   is-path-inside@3.0.3:
-    resolution: {integrity: sha512-Fd4gABb+ycGAmKou8eMftCupSir5lRxqf4aD/vd0cD2qc4HL07OjCeuHMr8Ro4CoMaeCKDB0/ECBOVWjTwUvPQ==}
-    engines: {node: '>=8'}
+    resolution:
+      {
+        integrity: sha512-Fd4gABb+ycGAmKou8eMftCupSir5lRxqf4aD/vd0cD2qc4HL07OjCeuHMr8Ro4CoMaeCKDB0/ECBOVWjTwUvPQ==,
+      }
+    engines: { node: '>=8' }
 
   is-promise@2.2.2:
-    resolution: {integrity: sha512-+lP4/6lKUBfQjZ2pdxThZvLUAafmZb8OAxFb8XXtiQmS35INgr85hdOGoEs124ez1FCnZJt6jau/T+alh58QFQ==}
+    resolution:
+      {
+        integrity: sha512-+lP4/6lKUBfQjZ2pdxThZvLUAafmZb8OAxFb8XXtiQmS35INgr85hdOGoEs124ez1FCnZJt6jau/T+alh58QFQ==,
+      }
 
   is-regex@1.2.1:
-    resolution: {integrity: sha512-MjYsKHO5O7mCsmRGxWcLWheFqN9DJ/2TmngvjKXihe6efViPqc274+Fx/4fYj/r03+ESvBdTXK0V6tA3rgez1g==}
-    engines: {node: '>= 0.4'}
+    resolution:
+      {
+        integrity: sha512-MjYsKHO5O7mCsmRGxWcLWheFqN9DJ/2TmngvjKXihe6efViPqc274+Fx/4fYj/r03+ESvBdTXK0V6tA3rgez1g==,
+      }
+    engines: { node: '>= 0.4' }
 
   is-stream@1.1.0:
-    resolution: {integrity: sha512-uQPm8kcs47jx38atAcWTVxyltQYoPT68y9aWYdV6yWXSyW8mzSat0TL6CiWdZeCdF3KrAvpVtnHbTv4RN+rqdQ==}
-    engines: {node: '>=0.10.0'}
+    resolution:
+      {
+        integrity: sha512-uQPm8kcs47jx38atAcWTVxyltQYoPT68y9aWYdV6yWXSyW8mzSat0TL6CiWdZeCdF3KrAvpVtnHbTv4RN+rqdQ==,
+      }
+    engines: { node: '>=0.10.0' }
 
   is-stream@2.0.1:
-    resolution: {integrity: sha512-hFoiJiTl63nn+kstHGBtewWSKnQLpyb155KHheA1l39uvtO9nWIop1p3udqPcUd/xbF1VLMO4n7OI6p7RbngDg==}
-    engines: {node: '>=8'}
+    resolution:
+      {
+        integrity: sha512-hFoiJiTl63nn+kstHGBtewWSKnQLpyb155KHheA1l39uvtO9nWIop1p3udqPcUd/xbF1VLMO4n7OI6p7RbngDg==,
+      }
+    engines: { node: '>=8' }
 
   is-typed-array@1.1.15:
-    resolution: {integrity: sha512-p3EcsicXjit7SaskXHs1hA91QxgTw46Fv6EFKKGS5DRFLD8yKnohjF3hxoju94b/OcMZoQukzpPpBE9uLVKzgQ==}
-    engines: {node: '>= 0.4'}
+    resolution:
+      {
+        integrity: sha512-p3EcsicXjit7SaskXHs1hA91QxgTw46Fv6EFKKGS5DRFLD8yKnohjF3hxoju94b/OcMZoQukzpPpBE9uLVKzgQ==,
+      }
+    engines: { node: '>= 0.4' }
 
   is-unicode-supported@0.1.0:
-    resolution: {integrity: sha512-knxG2q4UC3u8stRGyAVJCOdxFmv5DZiRcdlIaAQXAbSfJya+OhopNotLQrstBhququ4ZpuKbDc/8S6mgXgPFPw==}
-    engines: {node: '>=10'}
+    resolution:
+      {
+        integrity: sha512-knxG2q4UC3u8stRGyAVJCOdxFmv5DZiRcdlIaAQXAbSfJya+OhopNotLQrstBhququ4ZpuKbDc/8S6mgXgPFPw==,
+      }
+    engines: { node: '>=10' }
 
   is-wsl@2.2.0:
-    resolution: {integrity: sha512-fKzAra0rGJUUBwGBgNkHZuToZcn+TtXHpeCgmkMJMMYx1sQDYaCSyjJBSCa2nH1DGm7s3n1oBnohoVTBaN7Lww==}
-    engines: {node: '>=8'}
+    resolution:
+      {
+        integrity: sha512-fKzAra0rGJUUBwGBgNkHZuToZcn+TtXHpeCgmkMJMMYx1sQDYaCSyjJBSCa2nH1DGm7s3n1oBnohoVTBaN7Lww==,
+      }
+    engines: { node: '>=8' }
 
   isarray@1.0.0:
-    resolution: {integrity: sha512-VLghIWNM6ELQzo7zwmcg0NmTVyWKYjvIeM83yjp0wRDTmUnrM678fQbcKBo6n2CJEF0szoG//ytg+TKla89ALQ==}
+    resolution:
+      {
+        integrity: sha512-VLghIWNM6ELQzo7zwmcg0NmTVyWKYjvIeM83yjp0wRDTmUnrM678fQbcKBo6n2CJEF0szoG//ytg+TKla89ALQ==,
+      }
 
   isexe@2.0.0:
-    resolution: {integrity: sha512-RHxMLp9lnKHGHRng9QFhRCMbYAcVpn69smSGcq3f36xjgVVWThj4qqLbTLlq7Ssj8B+fIQ1EuCEGI2lKsyQeIw==}
+    resolution:
+      {
+        integrity: sha512-RHxMLp9lnKHGHRng9QFhRCMbYAcVpn69smSGcq3f36xjgVVWThj4qqLbTLlq7Ssj8B+fIQ1EuCEGI2lKsyQeIw==,
+      }
 
   istanbul-lib-coverage@3.2.2:
-    resolution: {integrity: sha512-O8dpsF+r0WV/8MNRKfnmrtCWhuKjxrq2w+jpzBL5UZKTi2LeVWnWOmWRxFlesJONmc+wLAGvKQZEOanko0LFTg==}
-    engines: {node: '>=8'}
+    resolution:
+      {
+        integrity: sha512-O8dpsF+r0WV/8MNRKfnmrtCWhuKjxrq2w+jpzBL5UZKTi2LeVWnWOmWRxFlesJONmc+wLAGvKQZEOanko0LFTg==,
+      }
+    engines: { node: '>=8' }
 
   istanbul-lib-instrument@5.2.1:
-    resolution: {integrity: sha512-pzqtp31nLv/XFOzXGuvhCb8qhjmTVo5vjVk19XE4CRlSWz0KoeJ3bw9XsA7nOp9YBf4qHjwBxkDzKcME/J29Yg==}
-    engines: {node: '>=8'}
+    resolution:
+      {
+        integrity: sha512-pzqtp31nLv/XFOzXGuvhCb8qhjmTVo5vjVk19XE4CRlSWz0KoeJ3bw9XsA7nOp9YBf4qHjwBxkDzKcME/J29Yg==,
+      }
+    engines: { node: '>=8' }
 
   istanbul-lib-instrument@6.0.3:
-    resolution: {integrity: sha512-Vtgk7L/R2JHyyGW07spoFlB8/lpjiOLTjMdms6AFMraYt3BaJauod/NGrfnVG/y4Ix1JEuMRPDPEj2ua+zz1/Q==}
-    engines: {node: '>=10'}
+    resolution:
+      {
+        integrity: sha512-Vtgk7L/R2JHyyGW07spoFlB8/lpjiOLTjMdms6AFMraYt3BaJauod/NGrfnVG/y4Ix1JEuMRPDPEj2ua+zz1/Q==,
+      }
+    engines: { node: '>=10' }
 
   istanbul-lib-report@3.0.1:
-    resolution: {integrity: sha512-GCfE1mtsHGOELCU8e/Z7YWzpmybrx/+dSTfLrvY8qRmaY6zXTKWn6WQIjaAFw069icm6GVMNkgu0NzI4iPZUNw==}
-    engines: {node: '>=10'}
+    resolution:
+      {
+        integrity: sha512-GCfE1mtsHGOELCU8e/Z7YWzpmybrx/+dSTfLrvY8qRmaY6zXTKWn6WQIjaAFw069icm6GVMNkgu0NzI4iPZUNw==,
+      }
+    engines: { node: '>=10' }
 
   istanbul-lib-source-maps@4.0.1:
-    resolution: {integrity: sha512-n3s8EwkdFIJCG3BPKBYvskgXGoy88ARzvegkitk60NxRdwltLOTaH7CUiMRXvwYorl0Q712iEjcWB+fK/MrWVw==}
-    engines: {node: '>=10'}
+    resolution:
+      {
+        integrity: sha512-n3s8EwkdFIJCG3BPKBYvskgXGoy88ARzvegkitk60NxRdwltLOTaH7CUiMRXvwYorl0Q712iEjcWB+fK/MrWVw==,
+      }
+    engines: { node: '>=10' }
 
   istanbul-reports@3.2.0:
-    resolution: {integrity: sha512-HGYWWS/ehqTV3xN10i23tkPkpH46MLCIMFNCaaKNavAXTF1RkqxawEPtnjnGZ6XKSInBKkiOA5BKS+aZiY3AvA==}
-    engines: {node: '>=8'}
+    resolution:
+      {
+        integrity: sha512-HGYWWS/ehqTV3xN10i23tkPkpH46MLCIMFNCaaKNavAXTF1RkqxawEPtnjnGZ6XKSInBKkiOA5BKS+aZiY3AvA==,
+      }
+    engines: { node: '>=8' }
 
   iterare@1.2.1:
-    resolution: {integrity: sha512-RKYVTCjAnRthyJes037NX/IiqeidgN1xc3j1RjFfECFp28A1GVwK9nA+i0rJPaHqSZwygLzRnFlzUuHFoWWy+Q==}
-    engines: {node: '>=6'}
+    resolution:
+      {
+        integrity: sha512-RKYVTCjAnRthyJes037NX/IiqeidgN1xc3j1RjFfECFp28A1GVwK9nA+i0rJPaHqSZwygLzRnFlzUuHFoWWy+Q==,
+      }
+    engines: { node: '>=6' }
 
   jackspeak@2.3.6:
-    resolution: {integrity: sha512-N3yCS/NegsOBokc8GAdM8UcmfsKiSS8cipheD/nivzr700H+nsMOxJjQnvwOcRYVuFkdH0wGUvW2WbXGmrZGbQ==}
-    engines: {node: '>=14'}
+    resolution:
+      {
+        integrity: sha512-N3yCS/NegsOBokc8GAdM8UcmfsKiSS8cipheD/nivzr700H+nsMOxJjQnvwOcRYVuFkdH0wGUvW2WbXGmrZGbQ==,
+      }
+    engines: { node: '>=14' }
 
   jackspeak@3.4.3:
-    resolution: {integrity: sha512-OGlZQpz2yfahA/Rd1Y8Cd9SIEsqvXkLVoSw/cgwhnhFMDbsQFeZYoJJ7bIZBS9BcamUW96asq/npPWugM+RQBw==}
+    resolution:
+      {
+        integrity: sha512-OGlZQpz2yfahA/Rd1Y8Cd9SIEsqvXkLVoSw/cgwhnhFMDbsQFeZYoJJ7bIZBS9BcamUW96asq/npPWugM+RQBw==,
+      }
 
   jake@10.9.4:
-    resolution: {integrity: sha512-wpHYzhxiVQL+IV05BLE2Xn34zW1S223hvjtqk0+gsPrwd/8JNLXJgZZM/iPFsYc1xyphF+6M6EvdE5E9MBGkDA==}
-    engines: {node: '>=10'}
+    resolution:
+      {
+        integrity: sha512-wpHYzhxiVQL+IV05BLE2Xn34zW1S223hvjtqk0+gsPrwd/8JNLXJgZZM/iPFsYc1xyphF+6M6EvdE5E9MBGkDA==,
+      }
+    engines: { node: '>=10' }
     hasBin: true
 
   jest-changed-files@29.7.0:
-    resolution: {integrity: sha512-fEArFiwf1BpQ+4bXSprcDc3/x4HSzL4al2tozwVpDFpsxALjLYdyiIK4e5Vz66GQJIbXJ82+35PtysofptNX2w==}
-    engines: {node: ^14.15.0 || ^16.10.0 || >=18.0.0}
+    resolution:
+      {
+        integrity: sha512-fEArFiwf1BpQ+4bXSprcDc3/x4HSzL4al2tozwVpDFpsxALjLYdyiIK4e5Vz66GQJIbXJ82+35PtysofptNX2w==,
+      }
+    engines: { node: ^14.15.0 || ^16.10.0 || >=18.0.0 }
 
   jest-circus@29.7.0:
-    resolution: {integrity: sha512-3E1nCMgipcTkCocFwM90XXQab9bS+GMsjdpmPrlelaxwD93Ad8iVEjX/vvHPdLPnFf+L40u+5+iutRdA1N9myw==}
-    engines: {node: ^14.15.0 || ^16.10.0 || >=18.0.0}
+    resolution:
+      {
+        integrity: sha512-3E1nCMgipcTkCocFwM90XXQab9bS+GMsjdpmPrlelaxwD93Ad8iVEjX/vvHPdLPnFf+L40u+5+iutRdA1N9myw==,
+      }
+    engines: { node: ^14.15.0 || ^16.10.0 || >=18.0.0 }
 
   jest-cli@29.7.0:
-    resolution: {integrity: sha512-OVVobw2IubN/GSYsxETi+gOe7Ka59EFMR/twOU3Jb2GnKKeMGJB5SGUUrEz3SFVmJASUdZUzy83sLNNQ2gZslg==}
-    engines: {node: ^14.15.0 || ^16.10.0 || >=18.0.0}
+    resolution:
+      {
+        integrity: sha512-OVVobw2IubN/GSYsxETi+gOe7Ka59EFMR/twOU3Jb2GnKKeMGJB5SGUUrEz3SFVmJASUdZUzy83sLNNQ2gZslg==,
+      }
+    engines: { node: ^14.15.0 || ^16.10.0 || >=18.0.0 }
     hasBin: true
     peerDependencies:
       node-notifier: ^8.0.1 || ^9.0.0 || ^10.0.0
@@ -3042,8 +5119,11 @@
         optional: true
 
   jest-config@29.7.0:
-    resolution: {integrity: sha512-uXbpfeQ7R6TZBqI3/TxCU4q4ttk3u0PJeC+E0zbfSoSjq6bJ7buBPxzQPL0ifrkY4DNu4JUdk0ImlBUYi840eQ==}
-    engines: {node: ^14.15.0 || ^16.10.0 || >=18.0.0}
+    resolution:
+      {
+        integrity: sha512-uXbpfeQ7R6TZBqI3/TxCU4q4ttk3u0PJeC+E0zbfSoSjq6bJ7buBPxzQPL0ifrkY4DNu4JUdk0ImlBUYi840eQ==,
+      }
+    engines: { node: ^14.15.0 || ^16.10.0 || >=18.0.0 }
     peerDependencies:
       '@types/node': '*'
       ts-node: '>=9.0.0'
@@ -3054,48 +5134,81 @@
         optional: true
 
   jest-diff@29.7.0:
-    resolution: {integrity: sha512-LMIgiIrhigmPrs03JHpxUh2yISK3vLFPkAodPeo0+BuF7wA2FoQbkEg1u8gBYBThncu7e1oEDUfIXVuTqLRUjw==}
-    engines: {node: ^14.15.0 || ^16.10.0 || >=18.0.0}
+    resolution:
+      {
+        integrity: sha512-LMIgiIrhigmPrs03JHpxUh2yISK3vLFPkAodPeo0+BuF7wA2FoQbkEg1u8gBYBThncu7e1oEDUfIXVuTqLRUjw==,
+      }
+    engines: { node: ^14.15.0 || ^16.10.0 || >=18.0.0 }
 
   jest-docblock@29.7.0:
-    resolution: {integrity: sha512-q617Auw3A612guyaFgsbFeYpNP5t2aoUNLwBUbc/0kD1R4t9ixDbyFTHd1nok4epoVFpr7PmeWHrhvuV3XaJ4g==}
-    engines: {node: ^14.15.0 || ^16.10.0 || >=18.0.0}
+    resolution:
+      {
+        integrity: sha512-q617Auw3A612guyaFgsbFeYpNP5t2aoUNLwBUbc/0kD1R4t9ixDbyFTHd1nok4epoVFpr7PmeWHrhvuV3XaJ4g==,
+      }
+    engines: { node: ^14.15.0 || ^16.10.0 || >=18.0.0 }
 
   jest-each@29.7.0:
-    resolution: {integrity: sha512-gns+Er14+ZrEoC5fhOfYCY1LOHHr0TI+rQUHZS8Ttw2l7gl+80eHc/gFf2Ktkw0+SIACDTeWvpFcv3B04VembQ==}
-    engines: {node: ^14.15.0 || ^16.10.0 || >=18.0.0}
+    resolution:
+      {
+        integrity: sha512-gns+Er14+ZrEoC5fhOfYCY1LOHHr0TI+rQUHZS8Ttw2l7gl+80eHc/gFf2Ktkw0+SIACDTeWvpFcv3B04VembQ==,
+      }
+    engines: { node: ^14.15.0 || ^16.10.0 || >=18.0.0 }
 
   jest-environment-node@29.7.0:
-    resolution: {integrity: sha512-DOSwCRqXirTOyheM+4d5YZOrWcdu0LNZ87ewUoywbcb2XR4wKgqiG8vNeYwhjFMbEkfju7wx2GYH0P2gevGvFw==}
-    engines: {node: ^14.15.0 || ^16.10.0 || >=18.0.0}
+    resolution:
+      {
+        integrity: sha512-DOSwCRqXirTOyheM+4d5YZOrWcdu0LNZ87ewUoywbcb2XR4wKgqiG8vNeYwhjFMbEkfju7wx2GYH0P2gevGvFw==,
+      }
+    engines: { node: ^14.15.0 || ^16.10.0 || >=18.0.0 }
 
   jest-get-type@29.6.3:
-    resolution: {integrity: sha512-zrteXnqYxfQh7l5FHyL38jL39di8H8rHoecLH3JNxH3BwOrBsNeabdap5e0I23lD4HHI8W5VFBZqG4Eaq5LNcw==}
-    engines: {node: ^14.15.0 || ^16.10.0 || >=18.0.0}
+    resolution:
+      {
+        integrity: sha512-zrteXnqYxfQh7l5FHyL38jL39di8H8rHoecLH3JNxH3BwOrBsNeabdap5e0I23lD4HHI8W5VFBZqG4Eaq5LNcw==,
+      }
+    engines: { node: ^14.15.0 || ^16.10.0 || >=18.0.0 }
 
   jest-haste-map@29.7.0:
-    resolution: {integrity: sha512-fP8u2pyfqx0K1rGn1R9pyE0/KTn+G7PxktWidOBTqFPLYX0b9ksaMFkhK5vrS3DVun09pckLdlx90QthlW7AmA==}
-    engines: {node: ^14.15.0 || ^16.10.0 || >=18.0.0}
+    resolution:
+      {
+        integrity: sha512-fP8u2pyfqx0K1rGn1R9pyE0/KTn+G7PxktWidOBTqFPLYX0b9ksaMFkhK5vrS3DVun09pckLdlx90QthlW7AmA==,
+      }
+    engines: { node: ^14.15.0 || ^16.10.0 || >=18.0.0 }
 
   jest-leak-detector@29.7.0:
-    resolution: {integrity: sha512-kYA8IJcSYtST2BY9I+SMC32nDpBT3J2NvWJx8+JCuCdl/CR1I4EKUJROiP8XtCcxqgTTBGJNdbB1A8XRKbTetw==}
-    engines: {node: ^14.15.0 || ^16.10.0 || >=18.0.0}
+    resolution:
+      {
+        integrity: sha512-kYA8IJcSYtST2BY9I+SMC32nDpBT3J2NvWJx8+JCuCdl/CR1I4EKUJROiP8XtCcxqgTTBGJNdbB1A8XRKbTetw==,
+      }
+    engines: { node: ^14.15.0 || ^16.10.0 || >=18.0.0 }
 
   jest-matcher-utils@29.7.0:
-    resolution: {integrity: sha512-sBkD+Xi9DtcChsI3L3u0+N0opgPYnCRPtGcQYrgXmR+hmt/fYfWAL0xRXYU8eWOdfuLgBe0YCW3AFtnRLagq/g==}
-    engines: {node: ^14.15.0 || ^16.10.0 || >=18.0.0}
+    resolution:
+      {
+        integrity: sha512-sBkD+Xi9DtcChsI3L3u0+N0opgPYnCRPtGcQYrgXmR+hmt/fYfWAL0xRXYU8eWOdfuLgBe0YCW3AFtnRLagq/g==,
+      }
+    engines: { node: ^14.15.0 || ^16.10.0 || >=18.0.0 }
 
   jest-message-util@29.7.0:
-    resolution: {integrity: sha512-GBEV4GRADeP+qtB2+6u61stea8mGcOT4mCtrYISZwfu9/ISHFJ/5zOMXYbpBE9RsS5+Gb63DW4FgmnKJ79Kf6w==}
-    engines: {node: ^14.15.0 || ^16.10.0 || >=18.0.0}
+    resolution:
+      {
+        integrity: sha512-GBEV4GRADeP+qtB2+6u61stea8mGcOT4mCtrYISZwfu9/ISHFJ/5zOMXYbpBE9RsS5+Gb63DW4FgmnKJ79Kf6w==,
+      }
+    engines: { node: ^14.15.0 || ^16.10.0 || >=18.0.0 }
 
   jest-mock@29.7.0:
-    resolution: {integrity: sha512-ITOMZn+UkYS4ZFh83xYAOzWStloNzJFO2s8DWrE4lhtGD+AorgnbkiKERe4wQVBydIGPx059g6riW5Btp6Llnw==}
-    engines: {node: ^14.15.0 || ^16.10.0 || >=18.0.0}
+    resolution:
+      {
+        integrity: sha512-ITOMZn+UkYS4ZFh83xYAOzWStloNzJFO2s8DWrE4lhtGD+AorgnbkiKERe4wQVBydIGPx059g6riW5Btp6Llnw==,
+      }
+    engines: { node: ^14.15.0 || ^16.10.0 || >=18.0.0 }
 
   jest-pnp-resolver@1.2.3:
-    resolution: {integrity: sha512-+3NpwQEnRoIBtx4fyhblQDPgJI0H1IEIkX7ShLUjPGA7TtUTvI1oiKi3SR4oBR0hQhQR80l4WAe5RrXBwWMA8w==}
-    engines: {node: '>=6'}
+    resolution:
+      {
+        integrity: sha512-+3NpwQEnRoIBtx4fyhblQDPgJI0H1IEIkX7ShLUjPGA7TtUTvI1oiKi3SR4oBR0hQhQR80l4WAe5RrXBwWMA8w==,
+      }
+    engines: { node: '>=6' }
     peerDependencies:
       jest-resolve: '*'
     peerDependenciesMeta:
@@ -3103,52 +5216,88 @@
         optional: true
 
   jest-regex-util@29.6.3:
-    resolution: {integrity: sha512-KJJBsRCyyLNWCNBOvZyRDnAIfUiRJ8v+hOBQYGn8gDyF3UegwiP4gwRR3/SDa42g1YbVycTidUF3rKjyLFDWbg==}
-    engines: {node: ^14.15.0 || ^16.10.0 || >=18.0.0}
+    resolution:
+      {
+        integrity: sha512-KJJBsRCyyLNWCNBOvZyRDnAIfUiRJ8v+hOBQYGn8gDyF3UegwiP4gwRR3/SDa42g1YbVycTidUF3rKjyLFDWbg==,
+      }
+    engines: { node: ^14.15.0 || ^16.10.0 || >=18.0.0 }
 
   jest-resolve-dependencies@29.7.0:
-    resolution: {integrity: sha512-un0zD/6qxJ+S0et7WxeI3H5XSe9lTBBR7bOHCHXkKR6luG5mwDDlIzVQ0V5cZCuoTgEdcdwzTghYkTWfubi+nA==}
-    engines: {node: ^14.15.0 || ^16.10.0 || >=18.0.0}
+    resolution:
+      {
+        integrity: sha512-un0zD/6qxJ+S0et7WxeI3H5XSe9lTBBR7bOHCHXkKR6luG5mwDDlIzVQ0V5cZCuoTgEdcdwzTghYkTWfubi+nA==,
+      }
+    engines: { node: ^14.15.0 || ^16.10.0 || >=18.0.0 }
 
   jest-resolve@29.7.0:
-    resolution: {integrity: sha512-IOVhZSrg+UvVAshDSDtHyFCCBUl/Q3AAJv8iZ6ZjnZ74xzvwuzLXid9IIIPgTnY62SJjfuupMKZsZQRsCvxEgA==}
-    engines: {node: ^14.15.0 || ^16.10.0 || >=18.0.0}
+    resolution:
+      {
+        integrity: sha512-IOVhZSrg+UvVAshDSDtHyFCCBUl/Q3AAJv8iZ6ZjnZ74xzvwuzLXid9IIIPgTnY62SJjfuupMKZsZQRsCvxEgA==,
+      }
+    engines: { node: ^14.15.0 || ^16.10.0 || >=18.0.0 }
 
   jest-runner@29.7.0:
-    resolution: {integrity: sha512-fsc4N6cPCAahybGBfTRcq5wFR6fpLznMg47sY5aDpsoejOcVYFb07AHuSnR0liMcPTgBsA3ZJL6kFOjPdoNipQ==}
-    engines: {node: ^14.15.0 || ^16.10.0 || >=18.0.0}
+    resolution:
+      {
+        integrity: sha512-fsc4N6cPCAahybGBfTRcq5wFR6fpLznMg47sY5aDpsoejOcVYFb07AHuSnR0liMcPTgBsA3ZJL6kFOjPdoNipQ==,
+      }
+    engines: { node: ^14.15.0 || ^16.10.0 || >=18.0.0 }
 
   jest-runtime@29.7.0:
-    resolution: {integrity: sha512-gUnLjgwdGqW7B4LvOIkbKs9WGbn+QLqRQQ9juC6HndeDiezIwhDP+mhMwHWCEcfQ5RUXa6OPnFF8BJh5xegwwQ==}
-    engines: {node: ^14.15.0 || ^16.10.0 || >=18.0.0}
+    resolution:
+      {
+        integrity: sha512-gUnLjgwdGqW7B4LvOIkbKs9WGbn+QLqRQQ9juC6HndeDiezIwhDP+mhMwHWCEcfQ5RUXa6OPnFF8BJh5xegwwQ==,
+      }
+    engines: { node: ^14.15.0 || ^16.10.0 || >=18.0.0 }
 
   jest-snapshot@29.7.0:
-    resolution: {integrity: sha512-Rm0BMWtxBcioHr1/OX5YCP8Uov4riHvKPknOGs804Zg9JGZgmIBkbtlxJC/7Z4msKYVbIJtfU+tKb8xlYNfdkw==}
-    engines: {node: ^14.15.0 || ^16.10.0 || >=18.0.0}
+    resolution:
+      {
+        integrity: sha512-Rm0BMWtxBcioHr1/OX5YCP8Uov4riHvKPknOGs804Zg9JGZgmIBkbtlxJC/7Z4msKYVbIJtfU+tKb8xlYNfdkw==,
+      }
+    engines: { node: ^14.15.0 || ^16.10.0 || >=18.0.0 }
 
   jest-util@29.7.0:
-    resolution: {integrity: sha512-z6EbKajIpqGKU56y5KBUgy1dt1ihhQJgWzUlZHArA/+X2ad7Cb5iF+AK1EWVL/Bo7Rz9uurpqw6SiBCefUbCGA==}
-    engines: {node: ^14.15.0 || ^16.10.0 || >=18.0.0}
+    resolution:
+      {
+        integrity: sha512-z6EbKajIpqGKU56y5KBUgy1dt1ihhQJgWzUlZHArA/+X2ad7Cb5iF+AK1EWVL/Bo7Rz9uurpqw6SiBCefUbCGA==,
+      }
+    engines: { node: ^14.15.0 || ^16.10.0 || >=18.0.0 }
 
   jest-validate@29.7.0:
-    resolution: {integrity: sha512-ZB7wHqaRGVw/9hST/OuFUReG7M8vKeq0/J2egIGLdvjHCmYqGARhzXmtgi+gVeZ5uXFF219aOc3Ls2yLg27tkw==}
-    engines: {node: ^14.15.0 || ^16.10.0 || >=18.0.0}
+    resolution:
+      {
+        integrity: sha512-ZB7wHqaRGVw/9hST/OuFUReG7M8vKeq0/J2egIGLdvjHCmYqGARhzXmtgi+gVeZ5uXFF219aOc3Ls2yLg27tkw==,
+      }
+    engines: { node: ^14.15.0 || ^16.10.0 || >=18.0.0 }
 
   jest-watcher@29.7.0:
-    resolution: {integrity: sha512-49Fg7WXkU3Vl2h6LbLtMQ/HyB6rXSIX7SqvBLQmssRBGN9I0PNvPmAmCWSOY6SOvrjhI/F7/bGAv9RtnsPA03g==}
-    engines: {node: ^14.15.0 || ^16.10.0 || >=18.0.0}
+    resolution:
+      {
+        integrity: sha512-49Fg7WXkU3Vl2h6LbLtMQ/HyB6rXSIX7SqvBLQmssRBGN9I0PNvPmAmCWSOY6SOvrjhI/F7/bGAv9RtnsPA03g==,
+      }
+    engines: { node: ^14.15.0 || ^16.10.0 || >=18.0.0 }
 
   jest-worker@27.5.1:
-    resolution: {integrity: sha512-7vuh85V5cdDofPyxn58nrPjBktZo0u9x1g8WtjQol+jZDaE+fhN+cIvTj11GndBnMnyfrUOG1sZQxCdjKh+DKg==}
-    engines: {node: '>= 10.13.0'}
+    resolution:
+      {
+        integrity: sha512-7vuh85V5cdDofPyxn58nrPjBktZo0u9x1g8WtjQol+jZDaE+fhN+cIvTj11GndBnMnyfrUOG1sZQxCdjKh+DKg==,
+      }
+    engines: { node: '>= 10.13.0' }
 
   jest-worker@29.7.0:
-    resolution: {integrity: sha512-eIz2msL/EzL9UFTFFx7jBTkeZfku0yUAyZZZmJ93H2TYEiroIx2PQjEXcwYtYl8zXCxb+PAmA2hLIt/6ZEkPHw==}
-    engines: {node: ^14.15.0 || ^16.10.0 || >=18.0.0}
+    resolution:
+      {
+        integrity: sha512-eIz2msL/EzL9UFTFFx7jBTkeZfku0yUAyZZZmJ93H2TYEiroIx2PQjEXcwYtYl8zXCxb+PAmA2hLIt/6ZEkPHw==,
+      }
+    engines: { node: ^14.15.0 || ^16.10.0 || >=18.0.0 }
 
   jest@29.7.0:
-    resolution: {integrity: sha512-NIy3oAFp9shda19hy4HK0HRTWKtPJmGdnvywu01nOqNC2vZg+Z+fvJDxpMQA88eb2I9EcafcdjYgsDthnYTvGw==}
-    engines: {node: ^14.15.0 || ^16.10.0 || >=18.0.0}
+    resolution:
+      {
+        integrity: sha512-NIy3oAFp9shda19hy4HK0HRTWKtPJmGdnvywu01nOqNC2vZg+Z+fvJDxpMQA88eb2I9EcafcdjYgsDthnYTvGw==,
+      }
+    engines: { node: ^14.15.0 || ^16.10.0 || >=18.0.0 }
     hasBin: true
     peerDependencies:
       node-notifier: ^8.0.1 || ^9.0.0 || ^10.0.0
@@ -3157,445 +5306,832 @@
         optional: true
 
   jiti@2.5.1:
-    resolution: {integrity: sha512-twQoecYPiVA5K/h6SxtORw/Bs3ar+mLUtoPSc7iMXzQzK8d7eJ/R09wmTwAjiamETn1cXYPGfNnu7DMoHgu12w==}
+    resolution:
+      {
+        integrity: sha512-twQoecYPiVA5K/h6SxtORw/Bs3ar+mLUtoPSc7iMXzQzK8d7eJ/R09wmTwAjiamETn1cXYPGfNnu7DMoHgu12w==,
+      }
     hasBin: true
 
   jmespath@0.16.0:
-    resolution: {integrity: sha512-9FzQjJ7MATs1tSpnco1K6ayiYE3figslrXA72G2HQ/n76RzvYlofyi5QM+iX4YRs/pu3yzxlVQSST23+dMDknw==}
-    engines: {node: '>= 0.6.0'}
+    resolution:
+      {
+        integrity: sha512-9FzQjJ7MATs1tSpnco1K6ayiYE3figslrXA72G2HQ/n76RzvYlofyi5QM+iX4YRs/pu3yzxlVQSST23+dMDknw==,
+      }
+    engines: { node: '>= 0.6.0' }
 
   js-beautify@1.15.4:
-    resolution: {integrity: sha512-9/KXeZUKKJwqCXUdBxFJ3vPh467OCckSBmYDwSK/EtV090K+iMJ7zx2S3HLVDIWFQdqMIsZWbnaGiba18aWhaA==}
-    engines: {node: '>=14'}
+    resolution:
+      {
+        integrity: sha512-9/KXeZUKKJwqCXUdBxFJ3vPh467OCckSBmYDwSK/EtV090K+iMJ7zx2S3HLVDIWFQdqMIsZWbnaGiba18aWhaA==,
+      }
+    engines: { node: '>=14' }
     hasBin: true
 
   js-cookie@3.0.5:
-    resolution: {integrity: sha512-cEiJEAEoIbWfCZYKWhVwFuvPX1gETRYPw6LlaTKoxD3s2AkXzkCjnp6h0V77ozyqj0jakteJ4YqDJT830+lVGw==}
-    engines: {node: '>=14'}
+    resolution:
+      {
+        integrity: sha512-cEiJEAEoIbWfCZYKWhVwFuvPX1gETRYPw6LlaTKoxD3s2AkXzkCjnp6h0V77ozyqj0jakteJ4YqDJT830+lVGw==,
+      }
+    engines: { node: '>=14' }
 
   js-stringify@1.0.2:
-    resolution: {integrity: sha512-rtS5ATOo2Q5k1G+DADISilDA6lv79zIiwFd6CcjuIxGKLFm5C+RLImRscVap9k55i+MOZwgliw+NejvkLuGD5g==}
+    resolution:
+      {
+        integrity: sha512-rtS5ATOo2Q5k1G+DADISilDA6lv79zIiwFd6CcjuIxGKLFm5C+RLImRscVap9k55i+MOZwgliw+NejvkLuGD5g==,
+      }
 
   js-tokens@4.0.0:
-    resolution: {integrity: sha512-RdJUflcE3cUzKiMqQgsCu06FPu9UdIJO0beYbPhHN4k6apgJtifcoCtT9bcxOpYBtpD2kCM6Sbzg4CausW/PKQ==}
+    resolution:
+      {
+        integrity: sha512-RdJUflcE3cUzKiMqQgsCu06FPu9UdIJO0beYbPhHN4k6apgJtifcoCtT9bcxOpYBtpD2kCM6Sbzg4CausW/PKQ==,
+      }
 
   js-yaml@3.14.1:
-    resolution: {integrity: sha512-okMH7OXXJ7YrN9Ok3/SXrnu4iX9yOk+25nqX4imS2npuvTYDmo/QEZoqwZkYaIDk3jVvBOTOIEgEhaLOynBS9g==}
+    resolution:
+      {
+        integrity: sha512-okMH7OXXJ7YrN9Ok3/SXrnu4iX9yOk+25nqX4imS2npuvTYDmo/QEZoqwZkYaIDk3jVvBOTOIEgEhaLOynBS9g==,
+      }
     hasBin: true
 
   js-yaml@4.1.0:
-    resolution: {integrity: sha512-wpxZs9NoxZaJESJGIZTyDEaYpl0FKSA+FB9aJiyemKhMwkxQg63h4T1KJgUGHpTqPDNRcmmYLugrRjJlBtWvRA==}
+    resolution:
+      {
+        integrity: sha512-wpxZs9NoxZaJESJGIZTyDEaYpl0FKSA+FB9aJiyemKhMwkxQg63h4T1KJgUGHpTqPDNRcmmYLugrRjJlBtWvRA==,
+      }
     hasBin: true
 
   jsesc@3.1.0:
-    resolution: {integrity: sha512-/sM3dO2FOzXjKQhJuo0Q173wf2KOo8t4I8vHy6lF9poUp7bKT0/NHE8fPX23PwfhnykfqnC2xRxOnVw5XuGIaA==}
-    engines: {node: '>=6'}
+    resolution:
+      {
+        integrity: sha512-/sM3dO2FOzXjKQhJuo0Q173wf2KOo8t4I8vHy6lF9poUp7bKT0/NHE8fPX23PwfhnykfqnC2xRxOnVw5XuGIaA==,
+      }
+    engines: { node: '>=6' }
     hasBin: true
 
   json-buffer@3.0.1:
-    resolution: {integrity: sha512-4bV5BfR2mqfQTJm+V5tPPdf+ZpuhiIvTuAB5g8kcrXOZpTT/QwwVRWBywX1ozr6lEuPdbHxwaJlm9G6mI2sfSQ==}
+    resolution:
+      {
+        integrity: sha512-4bV5BfR2mqfQTJm+V5tPPdf+ZpuhiIvTuAB5g8kcrXOZpTT/QwwVRWBywX1ozr6lEuPdbHxwaJlm9G6mI2sfSQ==,
+      }
 
   json-parse-even-better-errors@2.3.1:
-    resolution: {integrity: sha512-xyFwyhro/JEof6Ghe2iz2NcXoj2sloNsWr/XsERDK/oiPCfaNhl5ONfp+jQdAZRQQ0IJWNzH9zIZF7li91kh2w==}
+    resolution:
+      {
+        integrity: sha512-xyFwyhro/JEof6Ghe2iz2NcXoj2sloNsWr/XsERDK/oiPCfaNhl5ONfp+jQdAZRQQ0IJWNzH9zIZF7li91kh2w==,
+      }
 
   json-schema-traverse@0.4.1:
-    resolution: {integrity: sha512-xbbCH5dCYU5T8LcEhhuh7HJ88HXuW3qsI3Y0zOZFKfZEHcpWiHU/Jxzk629Brsab/mMiHQti9wMP+845RPe3Vg==}
+    resolution:
+      {
+        integrity: sha512-xbbCH5dCYU5T8LcEhhuh7HJ88HXuW3qsI3Y0zOZFKfZEHcpWiHU/Jxzk629Brsab/mMiHQti9wMP+845RPe3Vg==,
+      }
 
   json-schema-traverse@1.0.0:
-    resolution: {integrity: sha512-NM8/P9n3XjXhIZn1lLhkFaACTOURQXjWhV4BA/RnOv8xvgqtqpAX9IO4mRQxSx1Rlo4tqzeqb0sOlruaOy3dug==}
+    resolution:
+      {
+        integrity: sha512-NM8/P9n3XjXhIZn1lLhkFaACTOURQXjWhV4BA/RnOv8xvgqtqpAX9IO4mRQxSx1Rlo4tqzeqb0sOlruaOy3dug==,
+      }
 
   json-stable-stringify-without-jsonify@1.0.1:
-    resolution: {integrity: sha512-Bdboy+l7tA3OGW6FjyFHWkP5LuByj1Tk33Ljyq0axyzdk9//JSi2u3fP1QSmd1KNwq6VOKYGlAu87CisVir6Pw==}
+    resolution:
+      {
+        integrity: sha512-Bdboy+l7tA3OGW6FjyFHWkP5LuByj1Tk33Ljyq0axyzdk9//JSi2u3fP1QSmd1KNwq6VOKYGlAu87CisVir6Pw==,
+      }
 
   json5@2.2.3:
-    resolution: {integrity: sha512-XmOWe7eyHYH14cLdVPoyg+GOH3rYX++KpzrylJwSW98t3Nk+U8XOl8FWKOgwtzdb8lXGf6zYwDUzeHMWfxasyg==}
-    engines: {node: '>=6'}
+    resolution:
+      {
+        integrity: sha512-XmOWe7eyHYH14cLdVPoyg+GOH3rYX++KpzrylJwSW98t3Nk+U8XOl8FWKOgwtzdb8lXGf6zYwDUzeHMWfxasyg==,
+      }
+    engines: { node: '>=6' }
     hasBin: true
 
   jsonc-parser@3.2.1:
-    resolution: {integrity: sha512-AilxAyFOAcK5wA1+LeaySVBrHsGQvUFCDWXKpZjzaL0PqW+xfBOttn8GNtWKFWqneyMZj41MWF9Kl6iPWLwgOA==}
+    resolution:
+      {
+        integrity: sha512-AilxAyFOAcK5wA1+LeaySVBrHsGQvUFCDWXKpZjzaL0PqW+xfBOttn8GNtWKFWqneyMZj41MWF9Kl6iPWLwgOA==,
+      }
 
   jsonc-parser@3.3.1:
-    resolution: {integrity: sha512-HUgH65KyejrUFPvHFPbqOY0rsFip3Bo5wb4ngvdi1EpCYWUQDC5V+Y7mZws+DLkr4M//zQJoanu1SP+87Dv1oQ==}
+    resolution:
+      {
+        integrity: sha512-HUgH65KyejrUFPvHFPbqOY0rsFip3Bo5wb4ngvdi1EpCYWUQDC5V+Y7mZws+DLkr4M//zQJoanu1SP+87Dv1oQ==,
+      }
 
   jsonfile@6.2.0:
-    resolution: {integrity: sha512-FGuPw30AdOIUTRMC2OMRtQV+jkVj2cfPqSeWXv1NEAJ1qZ5zb1X6z1mFhbfOB/iy3ssJCD+3KuZ8r8C3uVFlAg==}
+    resolution:
+      {
+        integrity: sha512-FGuPw30AdOIUTRMC2OMRtQV+jkVj2cfPqSeWXv1NEAJ1qZ5zb1X6z1mFhbfOB/iy3ssJCD+3KuZ8r8C3uVFlAg==,
+      }
 
   jsonwebtoken@9.0.2:
-    resolution: {integrity: sha512-PRp66vJ865SSqOlgqS8hujT5U4AOgMfhrwYIuIhfKaoSCZcirrmASQr8CX7cUg+RMih+hgznrjp99o+W4pJLHQ==}
-    engines: {node: '>=12', npm: '>=6'}
+    resolution:
+      {
+        integrity: sha512-PRp66vJ865SSqOlgqS8hujT5U4AOgMfhrwYIuIhfKaoSCZcirrmASQr8CX7cUg+RMih+hgznrjp99o+W4pJLHQ==,
+      }
+    engines: { node: '>=12', npm: '>=6' }
 
   jstransformer@1.0.0:
-    resolution: {integrity: sha512-C9YK3Rf8q6VAPDCCU9fnqo3mAfOH6vUGnMcP4AQAYIEpWtfGLpwOTmZ+igtdK5y+VvI2n3CyYSzy4Qh34eq24A==}
+    resolution:
+      {
+        integrity: sha512-C9YK3Rf8q6VAPDCCU9fnqo3mAfOH6vUGnMcP4AQAYIEpWtfGLpwOTmZ+igtdK5y+VvI2n3CyYSzy4Qh34eq24A==,
+      }
 
   juice@10.0.1:
-    resolution: {integrity: sha512-ZhJT1soxJCkOiO55/mz8yeBKTAJhRzX9WBO+16ZTqNTONnnVlUPyVBIzQ7lDRjaBdTbid+bAnyIon/GM3yp4cA==}
-    engines: {node: '>=10.0.0'}
+    resolution:
+      {
+        integrity: sha512-ZhJT1soxJCkOiO55/mz8yeBKTAJhRzX9WBO+16ZTqNTONnnVlUPyVBIzQ7lDRjaBdTbid+bAnyIon/GM3yp4cA==,
+      }
+    engines: { node: '>=10.0.0' }
     hasBin: true
 
   jwa@1.4.2:
-    resolution: {integrity: sha512-eeH5JO+21J78qMvTIDdBXidBd6nG2kZjg5Ohz/1fpa28Z4CcsWUzJ1ZZyFq/3z3N17aZy+ZuBoHljASbL1WfOw==}
+    resolution:
+      {
+        integrity: sha512-eeH5JO+21J78qMvTIDdBXidBd6nG2kZjg5Ohz/1fpa28Z4CcsWUzJ1ZZyFq/3z3N17aZy+ZuBoHljASbL1WfOw==,
+      }
 
   jws@3.2.2:
-    resolution: {integrity: sha512-YHlZCB6lMTllWDtSPHz/ZXTsi8S00usEV6v1tjq8tOUZzw7DpSDWVXjXDre6ed1w/pd495ODpHZYSdkRTsa0HA==}
+    resolution:
+      {
+        integrity: sha512-YHlZCB6lMTllWDtSPHz/ZXTsi8S00usEV6v1tjq8tOUZzw7DpSDWVXjXDre6ed1w/pd495ODpHZYSdkRTsa0HA==,
+      }
 
   keyv@4.5.4:
-    resolution: {integrity: sha512-oxVHkHR/EJf2CNXnWxRLW6mg7JyCCUcG0DtEGmL2ctUo1PNTin1PUil+r/+4r5MpVgC/fn1kjsx7mjSujKqIpw==}
+    resolution:
+      {
+        integrity: sha512-oxVHkHR/EJf2CNXnWxRLW6mg7JyCCUcG0DtEGmL2ctUo1PNTin1PUil+r/+4r5MpVgC/fn1kjsx7mjSujKqIpw==,
+      }
 
   kleur@3.0.3:
-    resolution: {integrity: sha512-eTIzlVOSUR+JxdDFepEYcBMtZ9Qqdef+rnzWdRZuMbOywu5tO2w2N7rqjoANZ5k9vywhL6Br1VRjUIgTQx4E8w==}
-    engines: {node: '>=6'}
+    resolution:
+      {
+        integrity: sha512-eTIzlVOSUR+JxdDFepEYcBMtZ9Qqdef+rnzWdRZuMbOywu5tO2w2N7rqjoANZ5k9vywhL6Br1VRjUIgTQx4E8w==,
+      }
+    engines: { node: '>=6' }
 
   leac@0.6.0:
-    resolution: {integrity: sha512-y+SqErxb8h7nE/fiEX07jsbuhrpO9lL8eca7/Y1nuWV2moNlXhyd59iDGcRf6moVyDMbmTNzL40SUyrFU/yDpg==}
+    resolution:
+      {
+        integrity: sha512-y+SqErxb8h7nE/fiEX07jsbuhrpO9lL8eca7/Y1nuWV2moNlXhyd59iDGcRf6moVyDMbmTNzL40SUyrFU/yDpg==,
+      }
 
   leven@3.1.0:
-    resolution: {integrity: sha512-qsda+H8jTaUaN/x5vzW2rzc+8Rw4TAQ/4KjB46IwK5VH+IlVeeeje/EoZRpiXvIqjFgK84QffqPztGI3VBLG1A==}
-    engines: {node: '>=6'}
+    resolution:
+      {
+        integrity: sha512-qsda+H8jTaUaN/x5vzW2rzc+8Rw4TAQ/4KjB46IwK5VH+IlVeeeje/EoZRpiXvIqjFgK84QffqPztGI3VBLG1A==,
+      }
+    engines: { node: '>=6' }
 
   levn@0.4.1:
-    resolution: {integrity: sha512-+bT2uH4E5LGE7h/n3evcS/sQlJXCpIp6ym8OWJ5eV6+67Dsql/LaaT7qJBAt2rzfoa/5QBGBhxDix1dMt2kQKQ==}
-    engines: {node: '>= 0.8.0'}
+    resolution:
+      {
+        integrity: sha512-+bT2uH4E5LGE7h/n3evcS/sQlJXCpIp6ym8OWJ5eV6+67Dsql/LaaT7qJBAt2rzfoa/5QBGBhxDix1dMt2kQKQ==,
+      }
+    engines: { node: '>= 0.8.0' }
 
   libbase64@1.3.0:
-    resolution: {integrity: sha512-GgOXd0Eo6phYgh0DJtjQ2tO8dc0IVINtZJeARPeiIJqge+HdsWSuaDTe8ztQ7j/cONByDZ3zeB325AHiv5O0dg==}
+    resolution:
+      {
+        integrity: sha512-GgOXd0Eo6phYgh0DJtjQ2tO8dc0IVINtZJeARPeiIJqge+HdsWSuaDTe8ztQ7j/cONByDZ3zeB325AHiv5O0dg==,
+      }
 
   libmime@5.3.7:
-    resolution: {integrity: sha512-FlDb3Wtha8P01kTL3P9M+ZDNDWPKPmKHWaU/cG/lg5pfuAwdflVpZE+wm9m7pKmC5ww6s+zTxBKS1p6yl3KpSw==}
+    resolution:
+      {
+        integrity: sha512-FlDb3Wtha8P01kTL3P9M+ZDNDWPKPmKHWaU/cG/lg5pfuAwdflVpZE+wm9m7pKmC5ww6s+zTxBKS1p6yl3KpSw==,
+      }
 
   libphonenumber-js@1.12.13:
-    resolution: {integrity: sha512-QZXnR/OGiDcBjF4hGk0wwVrPcZvbSSyzlvkjXv5LFfktj7O2VZDrt4Xs8SgR/vOFco+qk1i8J43ikMXZoTrtPw==}
+    resolution:
+      {
+        integrity: sha512-QZXnR/OGiDcBjF4hGk0wwVrPcZvbSSyzlvkjXv5LFfktj7O2VZDrt4Xs8SgR/vOFco+qk1i8J43ikMXZoTrtPw==,
+      }
 
   libqp@2.1.1:
-    resolution: {integrity: sha512-0Wd+GPz1O134cP62YU2GTOPNA7Qgl09XwCqM5zpBv87ERCXdfDtyKXvV7c9U22yWJh44QZqBocFnXN11K96qow==}
+    resolution:
+      {
+        integrity: sha512-0Wd+GPz1O134cP62YU2GTOPNA7Qgl09XwCqM5zpBv87ERCXdfDtyKXvV7c9U22yWJh44QZqBocFnXN11K96qow==,
+      }
 
   lines-and-columns@1.2.4:
-    resolution: {integrity: sha512-7ylylesZQ/PV29jhEDl3Ufjo6ZX7gCqJr5F7PKrqc93v7fzSymt1BpwEU8nAUXs8qzzvqhbjhK5QZg6Mt/HkBg==}
+    resolution:
+      {
+        integrity: sha512-7ylylesZQ/PV29jhEDl3Ufjo6ZX7gCqJr5F7PKrqc93v7fzSymt1BpwEU8nAUXs8qzzvqhbjhK5QZg6Mt/HkBg==,
+      }
 
   linkify-it@5.0.0:
-    resolution: {integrity: sha512-5aHCbzQRADcdP+ATqnDuhhJ/MRIqDkZX5pyjFHRRysS8vZ5AbqGEoFIb6pYHPZ+L/OC2Lc+xT8uHVVR5CAK/wQ==}
+    resolution:
+      {
+        integrity: sha512-5aHCbzQRADcdP+ATqnDuhhJ/MRIqDkZX5pyjFHRRysS8vZ5AbqGEoFIb6pYHPZ+L/OC2Lc+xT8uHVVR5CAK/wQ==,
+      }
 
   liquidjs@10.21.1:
-    resolution: {integrity: sha512-NZXmCwv3RG5nire3fmIn9HsOyJX3vo+ptp0yaXUHAMzSNBhx74Hm+dAGJvscUA6lNqbLuYfXgNavRQ9UbUJhQQ==}
-    engines: {node: '>=14'}
+    resolution:
+      {
+        integrity: sha512-NZXmCwv3RG5nire3fmIn9HsOyJX3vo+ptp0yaXUHAMzSNBhx74Hm+dAGJvscUA6lNqbLuYfXgNavRQ9UbUJhQQ==,
+      }
+    engines: { node: '>=14' }
     hasBin: true
 
   loader-runner@4.3.0:
-    resolution: {integrity: sha512-3R/1M+yS3j5ou80Me59j7F9IMs4PXs3VqRrm0TU3AbKPxlmpoY1TNscJV/oGJXo8qCatFGTfDbY6W6ipGOYXfg==}
-    engines: {node: '>=6.11.5'}
+    resolution:
+      {
+        integrity: sha512-3R/1M+yS3j5ou80Me59j7F9IMs4PXs3VqRrm0TU3AbKPxlmpoY1TNscJV/oGJXo8qCatFGTfDbY6W6ipGOYXfg==,
+      }
+    engines: { node: '>=6.11.5' }
 
   locate-path@5.0.0:
-    resolution: {integrity: sha512-t7hw9pI+WvuwNJXwk5zVHpyhIqzg2qTlklJOf0mVxGSbe3Fp2VieZcduNYjaLDoy6p9uGpQEGWG87WpMKlNq8g==}
-    engines: {node: '>=8'}
+    resolution:
+      {
+        integrity: sha512-t7hw9pI+WvuwNJXwk5zVHpyhIqzg2qTlklJOf0mVxGSbe3Fp2VieZcduNYjaLDoy6p9uGpQEGWG87WpMKlNq8g==,
+      }
+    engines: { node: '>=8' }
 
   locate-path@6.0.0:
-    resolution: {integrity: sha512-iPZK6eYjbxRu3uB4/WZ3EsEIMJFMqAoopl3R+zuq0UjcAm/MO6KCweDgPfP3elTztoKP3KtnVHxTn2NHBSDVUw==}
-    engines: {node: '>=10'}
+    resolution:
+      {
+        integrity: sha512-iPZK6eYjbxRu3uB4/WZ3EsEIMJFMqAoopl3R+zuq0UjcAm/MO6KCweDgPfP3elTztoKP3KtnVHxTn2NHBSDVUw==,
+      }
+    engines: { node: '>=10' }
 
   lodash.includes@4.3.0:
-    resolution: {integrity: sha512-W3Bx6mdkRTGtlJISOvVD/lbqjTlPPUDTMnlXZFnVwi9NKJ6tiAk6LVdlhZMm17VZisqhKcgzpO5Wz91PCt5b0w==}
+    resolution:
+      {
+        integrity: sha512-W3Bx6mdkRTGtlJISOvVD/lbqjTlPPUDTMnlXZFnVwi9NKJ6tiAk6LVdlhZMm17VZisqhKcgzpO5Wz91PCt5b0w==,
+      }
 
   lodash.isboolean@3.0.3:
-    resolution: {integrity: sha512-Bz5mupy2SVbPHURB98VAcw+aHh4vRV5IPNhILUCsOzRmsTmSQ17jIuqopAentWoehktxGd9e/hbIXq980/1QJg==}
+    resolution:
+      {
+        integrity: sha512-Bz5mupy2SVbPHURB98VAcw+aHh4vRV5IPNhILUCsOzRmsTmSQ17jIuqopAentWoehktxGd9e/hbIXq980/1QJg==,
+      }
 
   lodash.isinteger@4.0.4:
-    resolution: {integrity: sha512-DBwtEWN2caHQ9/imiNeEA5ys1JoRtRfY3d7V9wkqtbycnAmTvRRmbHKDV4a0EYc678/dia0jrte4tjYwVBaZUA==}
+    resolution:
+      {
+        integrity: sha512-DBwtEWN2caHQ9/imiNeEA5ys1JoRtRfY3d7V9wkqtbycnAmTvRRmbHKDV4a0EYc678/dia0jrte4tjYwVBaZUA==,
+      }
 
   lodash.isnumber@3.0.3:
-    resolution: {integrity: sha512-QYqzpfwO3/CWf3XP+Z+tkQsfaLL/EnUlXWVkIk5FUPc4sBdTehEqZONuyRt2P67PXAk+NXmTBcc97zw9t1FQrw==}
+    resolution:
+      {
+        integrity: sha512-QYqzpfwO3/CWf3XP+Z+tkQsfaLL/EnUlXWVkIk5FUPc4sBdTehEqZONuyRt2P67PXAk+NXmTBcc97zw9t1FQrw==,
+      }
 
   lodash.isplainobject@4.0.6:
-    resolution: {integrity: sha512-oSXzaWypCMHkPC3NvBEaPHf0KsA5mvPrOPgQWDsbg8n7orZ290M0BmC/jgRZ4vcJ6DTAhjrsSYgdsW/F+MFOBA==}
+    resolution:
+      {
+        integrity: sha512-oSXzaWypCMHkPC3NvBEaPHf0KsA5mvPrOPgQWDsbg8n7orZ290M0BmC/jgRZ4vcJ6DTAhjrsSYgdsW/F+MFOBA==,
+      }
 
   lodash.isstring@4.0.1:
-    resolution: {integrity: sha512-0wJxfxH1wgO3GrbuP+dTTk7op+6L41QCXbGINEmD+ny/G/eCqGzxyCsh7159S+mgDDcoarnBw6PC1PS5+wUGgw==}
+    resolution:
+      {
+        integrity: sha512-0wJxfxH1wgO3GrbuP+dTTk7op+6L41QCXbGINEmD+ny/G/eCqGzxyCsh7159S+mgDDcoarnBw6PC1PS5+wUGgw==,
+      }
 
   lodash.memoize@4.1.2:
-    resolution: {integrity: sha512-t7j+NzmgnQzTAYXcsHYLgimltOV1MXHtlOWf6GjL9Kj8GK5FInw5JotxvbOs+IvV1/Dzo04/fCGfLVs7aXb4Ag==}
+    resolution:
+      {
+        integrity: sha512-t7j+NzmgnQzTAYXcsHYLgimltOV1MXHtlOWf6GjL9Kj8GK5FInw5JotxvbOs+IvV1/Dzo04/fCGfLVs7aXb4Ag==,
+      }
 
   lodash.merge@4.6.2:
-    resolution: {integrity: sha512-0KpjqXRVvrYyCsX1swR/XTK0va6VQkQM6MNo7PqW77ByjAhoARA8EfrP1N4+KlKj8YS0ZUCtRT/YUuhyYDujIQ==}
+    resolution:
+      {
+        integrity: sha512-0KpjqXRVvrYyCsX1swR/XTK0va6VQkQM6MNo7PqW77ByjAhoARA8EfrP1N4+KlKj8YS0ZUCtRT/YUuhyYDujIQ==,
+      }
 
   lodash.once@4.1.1:
-    resolution: {integrity: sha512-Sb487aTOCr9drQVL8pIxOzVhafOjZN9UU54hiN8PU3uAiSV7lx1yYNpbNmex2PK6dSJoNTSJUUswT651yww3Mg==}
+    resolution:
+      {
+        integrity: sha512-Sb487aTOCr9drQVL8pIxOzVhafOjZN9UU54hiN8PU3uAiSV7lx1yYNpbNmex2PK6dSJoNTSJUUswT651yww3Mg==,
+      }
 
   lodash@4.17.21:
-    resolution: {integrity: sha512-v2kDEe57lecTulaDIuNTPy3Ry4gLGJ6Z1O3vE1krgXZNrsQ+LFTGHVxVjcXPs17LhbZVGedAJv8XZ1tvj5FvSg==}
+    resolution:
+      {
+        integrity: sha512-v2kDEe57lecTulaDIuNTPy3Ry4gLGJ6Z1O3vE1krgXZNrsQ+LFTGHVxVjcXPs17LhbZVGedAJv8XZ1tvj5FvSg==,
+      }
 
   log-symbols@4.1.0:
-    resolution: {integrity: sha512-8XPvpAA8uyhfteu8pIvQxpJZ7SYYdpUivZpGy6sFsBuKRY/7rQGavedeB8aK+Zkyq6upMFVL/9AW6vOYzfRyLg==}
-    engines: {node: '>=10'}
+    resolution:
+      {
+        integrity: sha512-8XPvpAA8uyhfteu8pIvQxpJZ7SYYdpUivZpGy6sFsBuKRY/7rQGavedeB8aK+Zkyq6upMFVL/9AW6vOYzfRyLg==,
+      }
+    engines: { node: '>=10' }
 
   lower-case@1.1.4:
-    resolution: {integrity: sha512-2Fgx1Ycm599x+WGpIYwJOvsjmXFzTSc34IwDWALRA/8AopUKAVPwfJ+h5+f85BCp0PWmmJcWzEpxOpoXycMpdA==}
+    resolution:
+      {
+        integrity: sha512-2Fgx1Ycm599x+WGpIYwJOvsjmXFzTSc34IwDWALRA/8AopUKAVPwfJ+h5+f85BCp0PWmmJcWzEpxOpoXycMpdA==,
+      }
 
   lru-cache@10.4.3:
-    resolution: {integrity: sha512-JNAzZcXrCt42VGLuYz0zfAzDfAvJWW6AfYlDBQyDV5DClI2m5sAmK+OIO7s59XfsRsWHp02jAJrRadPRGTt6SQ==}
+    resolution:
+      {
+        integrity: sha512-JNAzZcXrCt42VGLuYz0zfAzDfAvJWW6AfYlDBQyDV5DClI2m5sAmK+OIO7s59XfsRsWHp02jAJrRadPRGTt6SQ==,
+      }
 
   lru-cache@5.1.1:
-    resolution: {integrity: sha512-KpNARQA3Iwv+jTA0utUVVbrh+Jlrr1Fv0e56GGzAFOXN7dk/FviaDW8LHmK52DlcH4WP2n6gI8vN1aesBFgo9w==}
+    resolution:
+      {
+        integrity: sha512-KpNARQA3Iwv+jTA0utUVVbrh+Jlrr1Fv0e56GGzAFOXN7dk/FviaDW8LHmK52DlcH4WP2n6gI8vN1aesBFgo9w==,
+      }
 
   lru-cache@7.18.3:
-    resolution: {integrity: sha512-jumlc0BIUrS3qJGgIkWZsyfAM7NCWiBcCDhnd+3NNM5KbBmLTgHVfWBcg6W+rLUsIpzpERPsvwUP7CckAQSOoA==}
-    engines: {node: '>=12'}
+    resolution:
+      {
+        integrity: sha512-jumlc0BIUrS3qJGgIkWZsyfAM7NCWiBcCDhnd+3NNM5KbBmLTgHVfWBcg6W+rLUsIpzpERPsvwUP7CckAQSOoA==,
+      }
+    engines: { node: '>=12' }
 
   magic-string@0.30.8:
-    resolution: {integrity: sha512-ISQTe55T2ao7XtlAStud6qwYPZjE4GK1S/BeVPus4jrq6JuOnQ00YKQC581RWhR122W7msZV263KzVeLoqidyQ==}
-    engines: {node: '>=12'}
+    resolution:
+      {
+        integrity: sha512-ISQTe55T2ao7XtlAStud6qwYPZjE4GK1S/BeVPus4jrq6JuOnQ00YKQC581RWhR122W7msZV263KzVeLoqidyQ==,
+      }
+    engines: { node: '>=12' }
 
   mailparser@3.7.4:
-    resolution: {integrity: sha512-Beh4yyR4jLq3CZZ32asajByrXnW8dLyKCAQD3WvtTiBnMtFWhxO+wa93F6sJNjDmfjxXs4NRNjw3XAGLqZR3Vg==}
+    resolution:
+      {
+        integrity: sha512-Beh4yyR4jLq3CZZ32asajByrXnW8dLyKCAQD3WvtTiBnMtFWhxO+wa93F6sJNjDmfjxXs4NRNjw3XAGLqZR3Vg==,
+      }
 
   mailsplit@5.4.5:
-    resolution: {integrity: sha512-oMfhmvclR689IIaQmIcR5nODnZRRVwAKtqFT407TIvmhX2OLUBnshUTcxzQBt3+96sZVDud9NfSe1NxAkUNXEQ==}
+    resolution:
+      {
+        integrity: sha512-oMfhmvclR689IIaQmIcR5nODnZRRVwAKtqFT407TIvmhX2OLUBnshUTcxzQBt3+96sZVDud9NfSe1NxAkUNXEQ==,
+      }
 
   make-dir@4.0.0:
-    resolution: {integrity: sha512-hXdUTZYIVOt1Ex//jAQi+wTZZpUpwBj/0QsOzqegb3rGMMeJiSEu5xLHnYfBrRV4RH2+OCSOO95Is/7x1WJ4bw==}
-    engines: {node: '>=10'}
+    resolution:
+      {
+        integrity: sha512-hXdUTZYIVOt1Ex//jAQi+wTZZpUpwBj/0QsOzqegb3rGMMeJiSEu5xLHnYfBrRV4RH2+OCSOO95Is/7x1WJ4bw==,
+      }
+    engines: { node: '>=10' }
 
   make-error@1.3.6:
-    resolution: {integrity: sha512-s8UhlNe7vPKomQhC1qFelMokr/Sc3AgNbso3n74mVPA5LTZwkB9NlXf4XPamLxJE8h0gh73rM94xvwRT2CVInw==}
+    resolution:
+      {
+        integrity: sha512-s8UhlNe7vPKomQhC1qFelMokr/Sc3AgNbso3n74mVPA5LTZwkB9NlXf4XPamLxJE8h0gh73rM94xvwRT2CVInw==,
+      }
 
   makeerror@1.0.12:
-    resolution: {integrity: sha512-JmqCvUhmt43madlpFzG4BQzG2Z3m6tvQDNKdClZnO3VbIudJYmxsT0FNJMeiB2+JTSlTQTSbU8QdesVmwJcmLg==}
+    resolution:
+      {
+        integrity: sha512-JmqCvUhmt43madlpFzG4BQzG2Z3m6tvQDNKdClZnO3VbIudJYmxsT0FNJMeiB2+JTSlTQTSbU8QdesVmwJcmLg==,
+      }
 
   math-intrinsics@1.1.0:
-    resolution: {integrity: sha512-/IXtbwEk5HTPyEwyKX6hGkYXxM9nbj64B+ilVJnC/R6B0pH5G4V3b0pVbL7DBj4tkhBAppbQUlf6F6Xl9LHu1g==}
-    engines: {node: '>= 0.4'}
+    resolution:
+      {
+        integrity: sha512-/IXtbwEk5HTPyEwyKX6hGkYXxM9nbj64B+ilVJnC/R6B0pH5G4V3b0pVbL7DBj4tkhBAppbQUlf6F6Xl9LHu1g==,
+      }
+    engines: { node: '>= 0.4' }
 
   media-typer@0.3.0:
-    resolution: {integrity: sha512-dq+qelQ9akHpcOl/gUVRTxVIOkAJ1wR3QAvb4RsVjS8oVoFjDGTc679wJYmUmknUF5HwMLOgb5O+a3KxfWapPQ==}
-    engines: {node: '>= 0.6'}
+    resolution:
+      {
+        integrity: sha512-dq+qelQ9akHpcOl/gUVRTxVIOkAJ1wR3QAvb4RsVjS8oVoFjDGTc679wJYmUmknUF5HwMLOgb5O+a3KxfWapPQ==,
+      }
+    engines: { node: '>= 0.6' }
 
   memfs@3.5.3:
-    resolution: {integrity: sha512-UERzLsxzllchadvbPs5aolHh65ISpKpM+ccLbOJ8/vvpBKmAWf+la7dXFy7Mr0ySHbdHrFv5kGFCUHHe6GFEmw==}
-    engines: {node: '>= 4.0.0'}
+    resolution:
+      {
+        integrity: sha512-UERzLsxzllchadvbPs5aolHh65ISpKpM+ccLbOJ8/vvpBKmAWf+la7dXFy7Mr0ySHbdHrFv5kGFCUHHe6GFEmw==,
+      }
+    engines: { node: '>= 4.0.0' }
 
   mensch@0.3.4:
-    resolution: {integrity: sha512-IAeFvcOnV9V0Yk+bFhYR07O3yNina9ANIN5MoXBKYJ/RLYPurd2d0yw14MDhpr9/momp0WofT1bPUh3hkzdi/g==}
+    resolution:
+      {
+        integrity: sha512-IAeFvcOnV9V0Yk+bFhYR07O3yNina9ANIN5MoXBKYJ/RLYPurd2d0yw14MDhpr9/momp0WofT1bPUh3hkzdi/g==,
+      }
 
   merge-descriptors@1.0.3:
-    resolution: {integrity: sha512-gaNvAS7TZ897/rVaZ0nMtAyxNyi/pdbjbAwUpFQpN70GqnVfOiXpeUUMKRBmzXaSQ8DdTX4/0ms62r2K+hE6mQ==}
+    resolution:
+      {
+        integrity: sha512-gaNvAS7TZ897/rVaZ0nMtAyxNyi/pdbjbAwUpFQpN70GqnVfOiXpeUUMKRBmzXaSQ8DdTX4/0ms62r2K+hE6mQ==,
+      }
 
   merge-stream@2.0.0:
-    resolution: {integrity: sha512-abv/qOcuPfk3URPfDzmZU1LKmuw8kT+0nIHvKrKgFrwifol/doWcdA4ZqsWQ8ENrFKkd67Mfpo/LovbIUsbt3w==}
+    resolution:
+      {
+        integrity: sha512-abv/qOcuPfk3URPfDzmZU1LKmuw8kT+0nIHvKrKgFrwifol/doWcdA4ZqsWQ8ENrFKkd67Mfpo/LovbIUsbt3w==,
+      }
 
   merge2@1.4.1:
-    resolution: {integrity: sha512-8q7VEgMJW4J8tcfVPy8g09NcQwZdbwFEqhe/WZkoIzjn/3TGDwtOCYtXGxA3O8tPzpczCCDgv+P2P5y00ZJOOg==}
-    engines: {node: '>= 8'}
+    resolution:
+      {
+        integrity: sha512-8q7VEgMJW4J8tcfVPy8g09NcQwZdbwFEqhe/WZkoIzjn/3TGDwtOCYtXGxA3O8tPzpczCCDgv+P2P5y00ZJOOg==,
+      }
+    engines: { node: '>= 8' }
 
   methods@1.1.2:
-    resolution: {integrity: sha512-iclAHeNqNm68zFtnZ0e+1L2yUIdvzNoauKU4WBA3VvH/vPFieF7qfRlwUZU+DA9P9bPXIS90ulxoUoCH23sV2w==}
-    engines: {node: '>= 0.6'}
+    resolution:
+      {
+        integrity: sha512-iclAHeNqNm68zFtnZ0e+1L2yUIdvzNoauKU4WBA3VvH/vPFieF7qfRlwUZU+DA9P9bPXIS90ulxoUoCH23sV2w==,
+      }
+    engines: { node: '>= 0.6' }
 
   micromatch@4.0.8:
-    resolution: {integrity: sha512-PXwfBhYu0hBCPw8Dn0E+WDYb7af3dSLVWKi3HGv84IdF4TyFoC0ysxFd0Goxw7nSv4T/PzEJQxsYsEiFCKo2BA==}
-    engines: {node: '>=8.6'}
+    resolution:
+      {
+        integrity: sha512-PXwfBhYu0hBCPw8Dn0E+WDYb7af3dSLVWKi3HGv84IdF4TyFoC0ysxFd0Goxw7nSv4T/PzEJQxsYsEiFCKo2BA==,
+      }
+    engines: { node: '>=8.6' }
 
   mime-db@1.52.0:
-    resolution: {integrity: sha512-sPU4uV7dYlvtWJxwwxHD0PuihVNiE7TyAbQ5SWxDCB9mUYvOgroQOwYQQOKPJ8CIbE+1ETVlOoK1UC2nU3gYvg==}
-    engines: {node: '>= 0.6'}
+    resolution:
+      {
+        integrity: sha512-sPU4uV7dYlvtWJxwwxHD0PuihVNiE7TyAbQ5SWxDCB9mUYvOgroQOwYQQOKPJ8CIbE+1ETVlOoK1UC2nU3gYvg==,
+      }
+    engines: { node: '>= 0.6' }
 
   mime-types@2.1.35:
-    resolution: {integrity: sha512-ZDY+bPm5zTTF+YpCrAU9nK0UgICYPT0QtT1NZWFv4s++TNkcgVaT0g6+4R2uI4MjQjzysHB1zxuWL50hzaeXiw==}
-    engines: {node: '>= 0.6'}
+    resolution:
+      {
+        integrity: sha512-ZDY+bPm5zTTF+YpCrAU9nK0UgICYPT0QtT1NZWFv4s++TNkcgVaT0g6+4R2uI4MjQjzysHB1zxuWL50hzaeXiw==,
+      }
+    engines: { node: '>= 0.6' }
 
   mime@1.6.0:
-    resolution: {integrity: sha512-x0Vn8spI+wuJ1O6S7gnbaQg8Pxh4NNHb7KSINmEWKiPE4RKOplvijn+NkmYmmRgP68mc70j2EbeTFRsrswaQeg==}
-    engines: {node: '>=4'}
+    resolution:
+      {
+        integrity: sha512-x0Vn8spI+wuJ1O6S7gnbaQg8Pxh4NNHb7KSINmEWKiPE4RKOplvijn+NkmYmmRgP68mc70j2EbeTFRsrswaQeg==,
+      }
+    engines: { node: '>=4' }
     hasBin: true
 
   mime@2.6.0:
-    resolution: {integrity: sha512-USPkMeET31rOMiarsBNIHZKLGgvKc/LrjofAnBlOttf5ajRvqiRA8QsenbcooctK6d6Ts6aqZXBA+XbkKthiQg==}
-    engines: {node: '>=4.0.0'}
+    resolution:
+      {
+        integrity: sha512-USPkMeET31rOMiarsBNIHZKLGgvKc/LrjofAnBlOttf5ajRvqiRA8QsenbcooctK6d6Ts6aqZXBA+XbkKthiQg==,
+      }
+    engines: { node: '>=4.0.0' }
     hasBin: true
 
   mimic-fn@2.1.0:
-    resolution: {integrity: sha512-OqbOk5oEQeAZ8WXWydlu9HJjz9WVdEIvamMCcXmuqUYjTknH/sqsWvhQ3vgwKFRR1HpjvNBKQ37nbJgYzGqGcg==}
-    engines: {node: '>=6'}
+    resolution:
+      {
+        integrity: sha512-OqbOk5oEQeAZ8WXWydlu9HJjz9WVdEIvamMCcXmuqUYjTknH/sqsWvhQ3vgwKFRR1HpjvNBKQ37nbJgYzGqGcg==,
+      }
+    engines: { node: '>=6' }
 
   minimatch@3.1.2:
-    resolution: {integrity: sha512-J7p63hRiAjw1NDEww1W7i37+ByIrOWO5XQQAzZ3VOcL0PNybwpfmV/N05zFAzwQ9USyEcX6t3UO+K5aqBQOIHw==}
+    resolution:
+      {
+        integrity: sha512-J7p63hRiAjw1NDEww1W7i37+ByIrOWO5XQQAzZ3VOcL0PNybwpfmV/N05zFAzwQ9USyEcX6t3UO+K5aqBQOIHw==,
+      }
 
   minimatch@5.1.6:
-    resolution: {integrity: sha512-lKwV/1brpG6mBUFHtb7NUmtABCb2WZZmm2wNiOA5hAb8VdCS4B3dtMWyvcoViccwAW/COERjXLt0zP1zXUN26g==}
-    engines: {node: '>=10'}
+    resolution:
+      {
+        integrity: sha512-lKwV/1brpG6mBUFHtb7NUmtABCb2WZZmm2wNiOA5hAb8VdCS4B3dtMWyvcoViccwAW/COERjXLt0zP1zXUN26g==,
+      }
+    engines: { node: '>=10' }
 
   minimatch@9.0.1:
-    resolution: {integrity: sha512-0jWhJpD/MdhPXwPuiRkCbfYfSKp2qnn2eOc279qI7f+osl/l+prKSrvhg157zSYvx/1nmgn2NqdT6k2Z7zSH9w==}
-    engines: {node: '>=16 || 14 >=14.17'}
+    resolution:
+      {
+        integrity: sha512-0jWhJpD/MdhPXwPuiRkCbfYfSKp2qnn2eOc279qI7f+osl/l+prKSrvhg157zSYvx/1nmgn2NqdT6k2Z7zSH9w==,
+      }
+    engines: { node: '>=16 || 14 >=14.17' }
 
   minimatch@9.0.5:
-    resolution: {integrity: sha512-G6T0ZX48xgozx7587koeX9Ys2NYy6Gmv//P89sEte9V9whIapMNF4idKxnW2QtCcLiTWlb/wfCabAtAFWhhBow==}
-    engines: {node: '>=16 || 14 >=14.17'}
+    resolution:
+      {
+        integrity: sha512-G6T0ZX48xgozx7587koeX9Ys2NYy6Gmv//P89sEte9V9whIapMNF4idKxnW2QtCcLiTWlb/wfCabAtAFWhhBow==,
+      }
+    engines: { node: '>=16 || 14 >=14.17' }
 
   minimist@1.2.8:
-    resolution: {integrity: sha512-2yyAR8qBkN3YuheJanUpWC5U3bb5osDywNB8RzDVlDwDHbocAJveqqj1u8+SVD7jkWT4yvsHCpWqqWqAxb0zCA==}
+    resolution:
+      {
+        integrity: sha512-2yyAR8qBkN3YuheJanUpWC5U3bb5osDywNB8RzDVlDwDHbocAJveqqj1u8+SVD7jkWT4yvsHCpWqqWqAxb0zCA==,
+      }
 
   minipass@7.1.2:
-    resolution: {integrity: sha512-qOOzS1cBTWYF4BH8fVePDBOO9iptMnGUEZwNc/cMWnTV2nVLZ7VoNWEPHkYczZA0pdoA7dl6e7FL659nX9S2aw==}
-    engines: {node: '>=16 || 14 >=14.17'}
+    resolution:
+      {
+        integrity: sha512-qOOzS1cBTWYF4BH8fVePDBOO9iptMnGUEZwNc/cMWnTV2nVLZ7VoNWEPHkYczZA0pdoA7dl6e7FL659nX9S2aw==,
+      }
+    engines: { node: '>=16 || 14 >=14.17' }
 
   mitt@3.0.1:
-    resolution: {integrity: sha512-vKivATfr97l2/QBCYAkXYDbrIWPM2IIKEl7YPhjCvKlG3kE2gm+uBo6nEXK3M5/Ffh/FLpKExzOQ3JJoJGFKBw==}
+    resolution:
+      {
+        integrity: sha512-vKivATfr97l2/QBCYAkXYDbrIWPM2IIKEl7YPhjCvKlG3kE2gm+uBo6nEXK3M5/Ffh/FLpKExzOQ3JJoJGFKBw==,
+      }
 
   mjml-accordion@4.15.3:
-    resolution: {integrity: sha512-LPNVSj1LyUVYT9G1gWwSw3GSuDzDsQCu0tPB2uDsq4VesYNnU6v3iLCQidMiR6azmIt13OEozG700ygAUuA6Ng==}
+    resolution:
+      {
+        integrity: sha512-LPNVSj1LyUVYT9G1gWwSw3GSuDzDsQCu0tPB2uDsq4VesYNnU6v3iLCQidMiR6azmIt13OEozG700ygAUuA6Ng==,
+      }
 
   mjml-body@4.15.3:
-    resolution: {integrity: sha512-7pfUOVPtmb0wC+oUOn4xBsAw4eT5DyD6xqaxj/kssu6RrFXOXgJaVnDPAI9AzIvXJ/5as9QrqRGYAddehwWpHQ==}
+    resolution:
+      {
+        integrity: sha512-7pfUOVPtmb0wC+oUOn4xBsAw4eT5DyD6xqaxj/kssu6RrFXOXgJaVnDPAI9AzIvXJ/5as9QrqRGYAddehwWpHQ==,
+      }
 
   mjml-button@4.15.3:
-    resolution: {integrity: sha512-79qwn9AgdGjJR1vLnrcm2rq2AsAZkKC5JPwffTMG+Nja6zGYpTDZFZ56ekHWr/r1b5WxkukcPj2PdevUug8c+Q==}
+    resolution:
+      {
+        integrity: sha512-79qwn9AgdGjJR1vLnrcm2rq2AsAZkKC5JPwffTMG+Nja6zGYpTDZFZ56ekHWr/r1b5WxkukcPj2PdevUug8c+Q==,
+      }
 
   mjml-carousel@4.15.3:
-    resolution: {integrity: sha512-3ju6I4l7uUhPRrJfN3yK9AMsfHvrYbRkcJ1GRphFHzUj37B2J6qJOQUpzA547Y4aeh69TSb7HFVf1t12ejQxVw==}
+    resolution:
+      {
+        integrity: sha512-3ju6I4l7uUhPRrJfN3yK9AMsfHvrYbRkcJ1GRphFHzUj37B2J6qJOQUpzA547Y4aeh69TSb7HFVf1t12ejQxVw==,
+      }
 
   mjml-cli@4.15.3:
-    resolution: {integrity: sha512-+V2TDw3tXUVEptFvLSerz125C2ogYl8klIBRY1m5BHd4JvGVf3yhx8N3PngByCzA6PGcv/eydGQN+wy34SHf0Q==}
+    resolution:
+      {
+        integrity: sha512-+V2TDw3tXUVEptFvLSerz125C2ogYl8klIBRY1m5BHd4JvGVf3yhx8N3PngByCzA6PGcv/eydGQN+wy34SHf0Q==,
+      }
     hasBin: true
 
   mjml-column@4.15.3:
-    resolution: {integrity: sha512-hYdEFdJGHPbZJSEysykrevEbB07yhJGSwfDZEYDSbhQQFjV2tXrEgYcFD5EneMaowjb55e3divSJxU4c5q4Qgw==}
+    resolution:
+      {
+        integrity: sha512-hYdEFdJGHPbZJSEysykrevEbB07yhJGSwfDZEYDSbhQQFjV2tXrEgYcFD5EneMaowjb55e3divSJxU4c5q4Qgw==,
+      }
 
   mjml-core@4.15.3:
-    resolution: {integrity: sha512-Dmwk+2cgSD9L9GmTbEUNd8QxkTZtW9P7FN/ROZW/fGZD6Hq6/4TB0zEspg2Ow9eYjZXO2ofOJ3PaQEEShKV0kQ==}
+    resolution:
+      {
+        integrity: sha512-Dmwk+2cgSD9L9GmTbEUNd8QxkTZtW9P7FN/ROZW/fGZD6Hq6/4TB0zEspg2Ow9eYjZXO2ofOJ3PaQEEShKV0kQ==,
+      }
 
   mjml-divider@4.15.3:
-    resolution: {integrity: sha512-vh27LQ9FG/01y0b9ntfqm+GT5AjJnDSDY9hilss2ixIUh0FemvfGRfsGVeV5UBVPBKK7Ffhvfqc7Rciob9Spzw==}
+    resolution:
+      {
+        integrity: sha512-vh27LQ9FG/01y0b9ntfqm+GT5AjJnDSDY9hilss2ixIUh0FemvfGRfsGVeV5UBVPBKK7Ffhvfqc7Rciob9Spzw==,
+      }
 
   mjml-group@4.15.3:
-    resolution: {integrity: sha512-HSu/rKnGZVKFq3ciT46vi1EOy+9mkB0HewO4+P6dP/Y0UerWkN6S3UK11Cxsj0cAp0vFwkPDCdOeEzRdpFEkzA==}
+    resolution:
+      {
+        integrity: sha512-HSu/rKnGZVKFq3ciT46vi1EOy+9mkB0HewO4+P6dP/Y0UerWkN6S3UK11Cxsj0cAp0vFwkPDCdOeEzRdpFEkzA==,
+      }
 
   mjml-head-attributes@4.15.3:
-    resolution: {integrity: sha512-2ISo0r5ZKwkrvJgDou9xVPxxtXMaETe2AsAA02L89LnbB2KC0N5myNsHV0sEysTw9+CfCmgjAb0GAI5QGpxKkQ==}
+    resolution:
+      {
+        integrity: sha512-2ISo0r5ZKwkrvJgDou9xVPxxtXMaETe2AsAA02L89LnbB2KC0N5myNsHV0sEysTw9+CfCmgjAb0GAI5QGpxKkQ==,
+      }
 
   mjml-head-breakpoint@4.15.3:
-    resolution: {integrity: sha512-Eo56FA5C2v6ucmWQL/JBJ2z641pLOom4k0wP6CMZI2utfyiJ+e2Uuinj1KTrgDcEvW4EtU9HrfAqLK9UosLZlg==}
+    resolution:
+      {
+        integrity: sha512-Eo56FA5C2v6ucmWQL/JBJ2z641pLOom4k0wP6CMZI2utfyiJ+e2Uuinj1KTrgDcEvW4EtU9HrfAqLK9UosLZlg==,
+      }
 
   mjml-head-font@4.15.3:
-    resolution: {integrity: sha512-CzV2aDPpiNIIgGPHNcBhgyedKY4SX3BJoTwOobSwZVIlEA6TAWB4Z9WwFUmQqZOgo1AkkiTHPZQvGcEhFFXH6g==}
+    resolution:
+      {
+        integrity: sha512-CzV2aDPpiNIIgGPHNcBhgyedKY4SX3BJoTwOobSwZVIlEA6TAWB4Z9WwFUmQqZOgo1AkkiTHPZQvGcEhFFXH6g==,
+      }
 
   mjml-head-html-attributes@4.15.3:
-    resolution: {integrity: sha512-MDNDPMBOgXUZYdxhosyrA2kudiGO8aogT0/cODyi2Ed9o/1S7W+je11JUYskQbncqhWKGxNyaP4VWa+6+vUC/g==}
+    resolution:
+      {
+        integrity: sha512-MDNDPMBOgXUZYdxhosyrA2kudiGO8aogT0/cODyi2Ed9o/1S7W+je11JUYskQbncqhWKGxNyaP4VWa+6+vUC/g==,
+      }
 
   mjml-head-preview@4.15.3:
-    resolution: {integrity: sha512-J2PxCefUVeFwsAExhrKo4lwxDevc5aKj888HBl/wN4EuWOoOg06iOGCxz4Omd8dqyFsrqvbBuPqRzQ+VycGmaA==}
+    resolution:
+      {
+        integrity: sha512-J2PxCefUVeFwsAExhrKo4lwxDevc5aKj888HBl/wN4EuWOoOg06iOGCxz4Omd8dqyFsrqvbBuPqRzQ+VycGmaA==,
+      }
 
   mjml-head-style@4.15.3:
-    resolution: {integrity: sha512-9J+JuH+mKrQU65CaJ4KZegACUgNIlYmWQYx3VOBR/tyz+8kDYX7xBhKJCjQ1I4wj2Tvga3bykd89Oc2kFZ5WOw==}
+    resolution:
+      {
+        integrity: sha512-9J+JuH+mKrQU65CaJ4KZegACUgNIlYmWQYx3VOBR/tyz+8kDYX7xBhKJCjQ1I4wj2Tvga3bykd89Oc2kFZ5WOw==,
+      }
 
   mjml-head-title@4.15.3:
-    resolution: {integrity: sha512-IM59xRtsxID4DubQ0iLmoCGXguEe+9BFG4z6y2xQDrscIa4QY3KlfqgKGT69ojW+AVbXXJPEVqrAi4/eCsLItQ==}
+    resolution:
+      {
+        integrity: sha512-IM59xRtsxID4DubQ0iLmoCGXguEe+9BFG4z6y2xQDrscIa4QY3KlfqgKGT69ojW+AVbXXJPEVqrAi4/eCsLItQ==,
+      }
 
   mjml-head@4.15.3:
-    resolution: {integrity: sha512-o3mRuuP/MB5fZycjD3KH/uXsnaPl7Oo8GtdbJTKtH1+O/3pz8GzGMkscTKa97l03DAG2EhGrzzLcU2A6eshwFw==}
+    resolution:
+      {
+        integrity: sha512-o3mRuuP/MB5fZycjD3KH/uXsnaPl7Oo8GtdbJTKtH1+O/3pz8GzGMkscTKa97l03DAG2EhGrzzLcU2A6eshwFw==,
+      }
 
   mjml-hero@4.15.3:
-    resolution: {integrity: sha512-9cLAPuc69yiuzNrMZIN58j+HMK1UWPaq2i3/Fg2ZpimfcGFKRcPGCbEVh0v+Pb6/J0+kf8yIO0leH20opu3AyQ==}
+    resolution:
+      {
+        integrity: sha512-9cLAPuc69yiuzNrMZIN58j+HMK1UWPaq2i3/Fg2ZpimfcGFKRcPGCbEVh0v+Pb6/J0+kf8yIO0leH20opu3AyQ==,
+      }
 
   mjml-image@4.15.3:
-    resolution: {integrity: sha512-g1OhSdofIytE9qaOGdTPmRIp7JsCtgO0zbsn1Fk6wQh2gEL55Z40j/VoghslWAWTgT2OHFdBKnMvWtN6U5+d2Q==}
+    resolution:
+      {
+        integrity: sha512-g1OhSdofIytE9qaOGdTPmRIp7JsCtgO0zbsn1Fk6wQh2gEL55Z40j/VoghslWAWTgT2OHFdBKnMvWtN6U5+d2Q==,
+      }
 
   mjml-migrate@4.15.3:
-    resolution: {integrity: sha512-sr/+35RdxZroNQVegjpfRHJ5hda9XCgaS4mK2FGO+Mb1IUevKfeEPII3F/cHDpNwFeYH3kAgyqQ22ClhGLWNBA==}
+    resolution:
+      {
+        integrity: sha512-sr/+35RdxZroNQVegjpfRHJ5hda9XCgaS4mK2FGO+Mb1IUevKfeEPII3F/cHDpNwFeYH3kAgyqQ22ClhGLWNBA==,
+      }
     hasBin: true
 
   mjml-navbar@4.15.3:
-    resolution: {integrity: sha512-VsKH/Jdlf8Yu3y7GpzQV5n7JMdpqvZvTSpF6UQXL0PWOm7k6+LX+sCZimOfpHJ+wCaaybpxokjWZ71mxOoCWoA==}
+    resolution:
+      {
+        integrity: sha512-VsKH/Jdlf8Yu3y7GpzQV5n7JMdpqvZvTSpF6UQXL0PWOm7k6+LX+sCZimOfpHJ+wCaaybpxokjWZ71mxOoCWoA==,
+      }
 
   mjml-parser-xml@4.15.3:
-    resolution: {integrity: sha512-Tz0UX8/JVYICLjT+U8J1f/TFxIYVYjzZHeh4/Oyta0pLpRLeZlxEd71f3u3kdnulCKMP4i37pFRDmyLXAlEuLw==}
+    resolution:
+      {
+        integrity: sha512-Tz0UX8/JVYICLjT+U8J1f/TFxIYVYjzZHeh4/Oyta0pLpRLeZlxEd71f3u3kdnulCKMP4i37pFRDmyLXAlEuLw==,
+      }
 
   mjml-preset-core@4.15.3:
-    resolution: {integrity: sha512-1zZS8P4O0KweWUqNS655+oNnVMPQ1Rq1GaZq5S9JfwT1Vh/m516lSmiTW9oko6gGHytt5s6Yj6oOeu5Zm8FoLw==}
+    resolution:
+      {
+        integrity: sha512-1zZS8P4O0KweWUqNS655+oNnVMPQ1Rq1GaZq5S9JfwT1Vh/m516lSmiTW9oko6gGHytt5s6Yj6oOeu5Zm8FoLw==,
+      }
 
   mjml-raw@4.15.3:
-    resolution: {integrity: sha512-IGyHheOYyRchBLiAEgw3UM11kFNmBSMupu2BDdejC6ZiDhEAdG+tyERlsCwDPYtXanvFpGWULIu3XlsUPc+RZw==}
+    resolution:
+      {
+        integrity: sha512-IGyHheOYyRchBLiAEgw3UM11kFNmBSMupu2BDdejC6ZiDhEAdG+tyERlsCwDPYtXanvFpGWULIu3XlsUPc+RZw==,
+      }
 
   mjml-section@4.15.3:
-    resolution: {integrity: sha512-JfVPRXH++Hd933gmQfG8JXXCBCR6fIzC3DwiYycvanL/aW1cEQ2EnebUfQkt5QzlYjOkJEH+JpccAsq3ln6FZQ==}
+    resolution:
+      {
+        integrity: sha512-JfVPRXH++Hd933gmQfG8JXXCBCR6fIzC3DwiYycvanL/aW1cEQ2EnebUfQkt5QzlYjOkJEH+JpccAsq3ln6FZQ==,
+      }
 
   mjml-social@4.15.3:
-    resolution: {integrity: sha512-7sD5FXrESOxpT9Z4Oh36bS6u/geuUrMP1aCg2sjyAwbPcF1aWa2k9OcatQfpRf6pJEhUZ18y6/WBBXmMVmSzXg==}
+    resolution:
+      {
+        integrity: sha512-7sD5FXrESOxpT9Z4Oh36bS6u/geuUrMP1aCg2sjyAwbPcF1aWa2k9OcatQfpRf6pJEhUZ18y6/WBBXmMVmSzXg==,
+      }
 
   mjml-spacer@4.15.3:
-    resolution: {integrity: sha512-3B7Qj+17EgDdAtZ3NAdMyOwLTX1jfmJuY7gjyhS2HtcZAmppW+cxqHUBwCKfvSRgTQiccmEvtNxaQK+tfyrZqA==}
+    resolution:
+      {
+        integrity: sha512-3B7Qj+17EgDdAtZ3NAdMyOwLTX1jfmJuY7gjyhS2HtcZAmppW+cxqHUBwCKfvSRgTQiccmEvtNxaQK+tfyrZqA==,
+      }
 
   mjml-table@4.15.3:
-    resolution: {integrity: sha512-FLx7DcRKTdKdcOCbMyBaeudeHaHpwPveRrBm6WyQe3LXx6FfdmOh59i71/16LFQMgBOD3N4/UJkzxLzlTJzMqQ==}
+    resolution:
+      {
+        integrity: sha512-FLx7DcRKTdKdcOCbMyBaeudeHaHpwPveRrBm6WyQe3LXx6FfdmOh59i71/16LFQMgBOD3N4/UJkzxLzlTJzMqQ==,
+      }
 
   mjml-text@4.15.3:
-    resolution: {integrity: sha512-+C0hxCmw9kg0XzT6vhE5mFkK6y225nC8UEQcN94K0fBCjPKkM+HqZMwGX205fzdGRi+Bxa55b/VhrIVwdv+8vw==}
+    resolution:
+      {
+        integrity: sha512-+C0hxCmw9kg0XzT6vhE5mFkK6y225nC8UEQcN94K0fBCjPKkM+HqZMwGX205fzdGRi+Bxa55b/VhrIVwdv+8vw==,
+      }
 
   mjml-validator@4.15.3:
-    resolution: {integrity: sha512-Xb72KdqRwjv/qM2rJpV22syyP2N3cRQ9VVDrN6u2FSzLq02buFNxmSPJ7CKhat3PrUNdVHU75KZwOf/tz4UEhA==}
+    resolution:
+      {
+        integrity: sha512-Xb72KdqRwjv/qM2rJpV22syyP2N3cRQ9VVDrN6u2FSzLq02buFNxmSPJ7CKhat3PrUNdVHU75KZwOf/tz4UEhA==,
+      }
 
   mjml-wrapper@4.15.3:
-    resolution: {integrity: sha512-ditsCijeHJrmBmObtJmQ18ddLxv5oPyMTdPU8Di8APOnD2zPk7Z4UAuJSl7HXB45oFiivr3MJf4koFzMUSZ6Gg==}
+    resolution:
+      {
+        integrity: sha512-ditsCijeHJrmBmObtJmQ18ddLxv5oPyMTdPU8Di8APOnD2zPk7Z4UAuJSl7HXB45oFiivr3MJf4koFzMUSZ6Gg==,
+      }
 
   mjml@4.15.3:
-    resolution: {integrity: sha512-bW2WpJxm6HS+S3Yu6tq1DUPFoTxU9sPviUSmnL7Ua+oVO3WA5ILFWqvujUlz+oeuM+HCwEyMiP5xvKNPENVjYA==}
+    resolution:
+      {
+        integrity: sha512-bW2WpJxm6HS+S3Yu6tq1DUPFoTxU9sPviUSmnL7Ua+oVO3WA5ILFWqvujUlz+oeuM+HCwEyMiP5xvKNPENVjYA==,
+      }
     hasBin: true
 
   mkdirp@0.5.6:
-    resolution: {integrity: sha512-FP+p8RB8OWpF3YZBCrP5gtADmtXApB5AMLn+vdyA+PyxCjrCs00mjyUozssO33cwDeT3wNGdLxJ5M//YqtHAJw==}
+    resolution:
+      {
+        integrity: sha512-FP+p8RB8OWpF3YZBCrP5gtADmtXApB5AMLn+vdyA+PyxCjrCs00mjyUozssO33cwDeT3wNGdLxJ5M//YqtHAJw==,
+      }
     hasBin: true
 
   ms@2.0.0:
-    resolution: {integrity: sha512-Tpp60P6IUJDTuOq/5Z8cdskzJujfwqfOTkrwIwj7IRISpnkJnT6SyJ4PCPnGMoFjC9ddhal5KVIYtAt97ix05A==}
+    resolution:
+      {
+        integrity: sha512-Tpp60P6IUJDTuOq/5Z8cdskzJujfwqfOTkrwIwj7IRISpnkJnT6SyJ4PCPnGMoFjC9ddhal5KVIYtAt97ix05A==,
+      }
 
   ms@2.1.3:
-    resolution: {integrity: sha512-6FlzubTLZG3J2a/NVCAleEhjzq5oxgHyaCU9yYXvcLsvoVaHJq/s5xXI6/XXP6tz7R9xAOtHnSO/tXtF3WRTlA==}
+    resolution:
+      {
+        integrity: sha512-6FlzubTLZG3J2a/NVCAleEhjzq5oxgHyaCU9yYXvcLsvoVaHJq/s5xXI6/XXP6tz7R9xAOtHnSO/tXtF3WRTlA==,
+      }
 
   multer-storage-cloudinary@4.0.0:
-    resolution: {integrity: sha512-25lm9R6o5dWrHLqLvygNX+kBOxprzpmZdnVKH4+r68WcfCt8XV6xfQaMuAg+kUE5Xmr8mJNA4gE0AcBj9FJyWA==}
+    resolution:
+      {
+        integrity: sha512-25lm9R6o5dWrHLqLvygNX+kBOxprzpmZdnVKH4+r68WcfCt8XV6xfQaMuAg+kUE5Xmr8mJNA4gE0AcBj9FJyWA==,
+      }
     peerDependencies:
       cloudinary: ^1.21.0
 
   multer@2.0.2:
-    resolution: {integrity: sha512-u7f2xaZ/UG8oLXHvtF/oWTRvT44p9ecwBBqTwgJVq0+4BW1g8OW01TyMEGWBHbyMOYVHXslaut7qEQ1meATXgw==}
-    engines: {node: '>= 10.16.0'}
+    resolution:
+      {
+        integrity: sha512-u7f2xaZ/UG8oLXHvtF/oWTRvT44p9ecwBBqTwgJVq0+4BW1g8OW01TyMEGWBHbyMOYVHXslaut7qEQ1meATXgw==,
+      }
+    engines: { node: '>= 10.16.0' }
 
   mute-stream@0.0.8:
-    resolution: {integrity: sha512-nnbWWOkoWyUsTjKrhgD0dcz22mdkSnpYqbEjIm2nhwhuxlSkpywJmBo8h0ZqJdkp73mb90SssHkN4rsRaBAfAA==}
+    resolution:
+      {
+        integrity: sha512-nnbWWOkoWyUsTjKrhgD0dcz22mdkSnpYqbEjIm2nhwhuxlSkpywJmBo8h0ZqJdkp73mb90SssHkN4rsRaBAfAA==,
+      }
 
   mute-stream@1.0.0:
-    resolution: {integrity: sha512-avsJQhyd+680gKXyG/sQc0nXaC6rBkPOfyHYcFb9+hdkqQkR9bdnkJ0AMZhke0oesPqIO+mFFJ+IdBc7mst4IA==}
-    engines: {node: ^14.17.0 || ^16.13.0 || >=18.0.0}
+    resolution:
+      {
+        integrity: sha512-avsJQhyd+680gKXyG/sQc0nXaC6rBkPOfyHYcFb9+hdkqQkR9bdnkJ0AMZhke0oesPqIO+mFFJ+IdBc7mst4IA==,
+      }
+    engines: { node: ^14.17.0 || ^16.13.0 || >=18.0.0 }
 
   natural-compare@1.4.0:
-    resolution: {integrity: sha512-OWND8ei3VtNC9h7V60qff3SVobHr996CTwgxubgyQYEpg290h9J0buyECNNJexkFm5sOajh5G116RYA1c8ZMSw==}
+    resolution:
+      {
+        integrity: sha512-OWND8ei3VtNC9h7V60qff3SVobHr996CTwgxubgyQYEpg290h9J0buyECNNJexkFm5sOajh5G116RYA1c8ZMSw==,
+      }
 
   negotiator@0.6.3:
-    resolution: {integrity: sha512-+EUsqGPLsM+j/zdChZjsnX51g4XrHFOIXwfnCVPGlQk/k5giakcKsuxCObBRu6DSm9opw/O6slWbJdghQM4bBg==}
-    engines: {node: '>= 0.6'}
+    resolution:
+      {
+        integrity: sha512-+EUsqGPLsM+j/zdChZjsnX51g4XrHFOIXwfnCVPGlQk/k5giakcKsuxCObBRu6DSm9opw/O6slWbJdghQM4bBg==,
+      }
+    engines: { node: '>= 0.6' }
 
   neo-async@2.6.2:
-    resolution: {integrity: sha512-Yd3UES5mWCSqR+qNT93S3UoYUkqAZ9lLg8a7g9rimsWmYGK8cVToA4/sF3RrshdyV3sAGMXVUmpMYOw+dLpOuw==}
+    resolution:
+      {
+        integrity: sha512-Yd3UES5mWCSqR+qNT93S3UoYUkqAZ9lLg8a7g9rimsWmYGK8cVToA4/sF3RrshdyV3sAGMXVUmpMYOw+dLpOuw==,
+      }
 
   netmask@2.0.2:
-    resolution: {integrity: sha512-dBpDMdxv9Irdq66304OLfEmQ9tbNRFnFTuZiLo+bD+r332bBmMJ8GBLXklIXXgxd3+v9+KUnZaUR5PJMa75Gsg==}
-    engines: {node: '>= 0.4.0'}
+    resolution:
+      {
+        integrity: sha512-dBpDMdxv9Irdq66304OLfEmQ9tbNRFnFTuZiLo+bD+r332bBmMJ8GBLXklIXXgxd3+v9+KUnZaUR5PJMa75Gsg==,
+      }
+    engines: { node: '>= 0.4.0' }
 
   nice-try@1.0.5:
-    resolution: {integrity: sha512-1nh45deeb5olNY7eX82BkPO7SSxR5SSYJiPTrTdFUVYwAl8CKMA5N9PjTYkHiRjisVcxcQ1HXdLhx2qxxJzLNQ==}
+    resolution:
+      {
+        integrity: sha512-1nh45deeb5olNY7eX82BkPO7SSxR5SSYJiPTrTdFUVYwAl8CKMA5N9PjTYkHiRjisVcxcQ1HXdLhx2qxxJzLNQ==,
+      }
 
   no-case@2.3.2:
-    resolution: {integrity: sha512-rmTZ9kz+f3rCvK2TD1Ue/oZlns7OGoIWP4fc3llxxRXlOkHKoWPPWJOfFYpITabSow43QJbRIoHQXtt10VldyQ==}
+    resolution:
+      {
+        integrity: sha512-rmTZ9kz+f3rCvK2TD1Ue/oZlns7OGoIWP4fc3llxxRXlOkHKoWPPWJOfFYpITabSow43QJbRIoHQXtt10VldyQ==,
+      }
 
   node-abort-controller@3.1.1:
-    resolution: {integrity: sha512-AGK2yQKIjRuqnc6VkX2Xj5d+QW8xZ87pa1UK6yA6ouUyuxfHuMP6umE5QK7UmTeOAymo+Zx1Fxiuw9rVx8taHQ==}
+    resolution:
+      {
+        integrity: sha512-AGK2yQKIjRuqnc6VkX2Xj5d+QW8xZ87pa1UK6yA6ouUyuxfHuMP6umE5QK7UmTeOAymo+Zx1Fxiuw9rVx8taHQ==,
+      }
 
   node-emoji@1.11.0:
-    resolution: {integrity: sha512-wo2DpQkQp7Sjm2A0cq+sN7EHKO6Sl0ctXeBdFZrL9T9+UywORbufTcTZxom8YqpLQt/FqNMUkOpkZrJVYSKD3A==}
+    resolution:
+      {
+        integrity: sha512-wo2DpQkQp7Sjm2A0cq+sN7EHKO6Sl0ctXeBdFZrL9T9+UywORbufTcTZxom8YqpLQt/FqNMUkOpkZrJVYSKD3A==,
+      }
 
   node-fetch-native@1.6.7:
-    resolution: {integrity: sha512-g9yhqoedzIUm0nTnTqAQvueMPVOuIY16bqgAJJC8XOOubYFNwz6IER9qs0Gq2Xd0+CecCKFjtdDTMA4u4xG06Q==}
+    resolution:
+      {
+        integrity: sha512-g9yhqoedzIUm0nTnTqAQvueMPVOuIY16bqgAJJC8XOOubYFNwz6IER9qs0Gq2Xd0+CecCKFjtdDTMA4u4xG06Q==,
+      }
 
   node-fetch@2.7.0:
-    resolution: {integrity: sha512-c4FRfUm/dbcWZ7U+1Wq0AwCyFL+3nt2bEw05wfxSz+DWpWsitgmSgYmy2dQdWyKC1694ELPqMs/YzUSNozLt8A==}
-    engines: {node: 4.x || >=6.0.0}
+    resolution:
+      {
+        integrity: sha512-c4FRfUm/dbcWZ7U+1Wq0AwCyFL+3nt2bEw05wfxSz+DWpWsitgmSgYmy2dQdWyKC1694ELPqMs/YzUSNozLt8A==,
+      }
+    engines: { node: 4.x || >=6.0.0 }
     peerDependencies:
       encoding: ^0.1.0
     peerDependenciesMeta:
@@ -3603,270 +6139,483 @@
         optional: true
 
   node-int64@0.4.0:
-    resolution: {integrity: sha512-O5lz91xSOeoXP6DulyHfllpq+Eg00MWitZIbtPfoSEvqIHdl5gfcY6hYzDWnj0qD5tz52PI08u9qUvSVeUBeHw==}
+    resolution:
+      {
+        integrity: sha512-O5lz91xSOeoXP6DulyHfllpq+Eg00MWitZIbtPfoSEvqIHdl5gfcY6hYzDWnj0qD5tz52PI08u9qUvSVeUBeHw==,
+      }
 
   node-releases@2.0.19:
-    resolution: {integrity: sha512-xxOWJsBKtzAq7DY0J+DTzuz58K8e7sJbdgwkbMWQe8UYB6ekmsQ45q0M/tJDsGaZmbC+l7n57UV8Hl5tHxO9uw==}
+    resolution:
+      {
+        integrity: sha512-xxOWJsBKtzAq7DY0J+DTzuz58K8e7sJbdgwkbMWQe8UYB6ekmsQ45q0M/tJDsGaZmbC+l7n57UV8Hl5tHxO9uw==,
+      }
 
   nodemailer@6.10.1:
-    resolution: {integrity: sha512-Z+iLaBGVaSjbIzQ4pX6XV41HrooLsQ10ZWPUehGmuantvzWoDVBnmsdUcOIDM1t+yPor5pDhVlDESgOMEGxhHA==}
-    engines: {node: '>=6.0.0'}
+    resolution:
+      {
+        integrity: sha512-Z+iLaBGVaSjbIzQ4pX6XV41HrooLsQ10ZWPUehGmuantvzWoDVBnmsdUcOIDM1t+yPor5pDhVlDESgOMEGxhHA==,
+      }
+    engines: { node: '>=6.0.0' }
 
   nodemailer@7.0.4:
-    resolution: {integrity: sha512-9O00Vh89/Ld2EcVCqJ/etd7u20UhME0f/NToPfArwPEe1Don1zy4mAIz6ariRr7mJ2RDxtaDzN0WJVdVXPtZaw==}
-    engines: {node: '>=6.0.0'}
+    resolution:
+      {
+        integrity: sha512-9O00Vh89/Ld2EcVCqJ/etd7u20UhME0f/NToPfArwPEe1Don1zy4mAIz6ariRr7mJ2RDxtaDzN0WJVdVXPtZaw==,
+      }
+    engines: { node: '>=6.0.0' }
 
   nopt@7.2.1:
-    resolution: {integrity: sha512-taM24ViiimT/XntxbPyJQzCG+p4EKOpgD3mxFwW38mGjVUrfERQOeY4EDHjdnptttfHuHQXFx+lTP08Q+mLa/w==}
-    engines: {node: ^14.17.0 || ^16.13.0 || >=18.0.0}
+    resolution:
+      {
+        integrity: sha512-taM24ViiimT/XntxbPyJQzCG+p4EKOpgD3mxFwW38mGjVUrfERQOeY4EDHjdnptttfHuHQXFx+lTP08Q+mLa/w==,
+      }
+    engines: { node: ^14.17.0 || ^16.13.0 || >=18.0.0 }
     hasBin: true
 
   normalize-path@3.0.0:
-    resolution: {integrity: sha512-6eZs5Ls3WtCisHWp9S2GUy8dqkpGi4BVSz3GaqiE6ezub0512ESztXUwUB6C6IKbQkY2Pnb/mD4WYojCRwcwLA==}
-    engines: {node: '>=0.10.0'}
+    resolution:
+      {
+        integrity: sha512-6eZs5Ls3WtCisHWp9S2GUy8dqkpGi4BVSz3GaqiE6ezub0512ESztXUwUB6C6IKbQkY2Pnb/mD4WYojCRwcwLA==,
+      }
+    engines: { node: '>=0.10.0' }
 
   npm-run-path@2.0.2:
-    resolution: {integrity: sha512-lJxZYlT4DW/bRUtFh1MQIWqmLwQfAxnqWG4HhEdjMlkrJYnJn0Jrr2u3mgxqaWsdiBc76TYkTG/mhrnYTuzfHw==}
-    engines: {node: '>=4'}
+    resolution:
+      {
+        integrity: sha512-lJxZYlT4DW/bRUtFh1MQIWqmLwQfAxnqWG4HhEdjMlkrJYnJn0Jrr2u3mgxqaWsdiBc76TYkTG/mhrnYTuzfHw==,
+      }
+    engines: { node: '>=4' }
 
   npm-run-path@4.0.1:
-    resolution: {integrity: sha512-S48WzZW777zhNIrn7gxOlISNAqi9ZC/uQFnRdbeIHhZhCA6UqpkOT8T1G7BvfdgP4Er8gF4sUbaS0i7QvIfCWw==}
-    engines: {node: '>=8'}
+    resolution:
+      {
+        integrity: sha512-S48WzZW777zhNIrn7gxOlISNAqi9ZC/uQFnRdbeIHhZhCA6UqpkOT8T1G7BvfdgP4Er8gF4sUbaS0i7QvIfCWw==,
+      }
+    engines: { node: '>=8' }
 
   nth-check@2.1.1:
-    resolution: {integrity: sha512-lqjrjmaOoAnWfMmBPL+XNnynZh2+swxiX3WUE0s4yEHI6m+AwrK2UZOimIRl3X/4QctVqS8AiZjFqyOGrMXb/w==}
+    resolution:
+      {
+        integrity: sha512-lqjrjmaOoAnWfMmBPL+XNnynZh2+swxiX3WUE0s4yEHI6m+AwrK2UZOimIRl3X/4QctVqS8AiZjFqyOGrMXb/w==,
+      }
 
   nypm@0.6.1:
-    resolution: {integrity: sha512-hlacBiRiv1k9hZFiphPUkfSQ/ZfQzZDzC+8z0wL3lvDAOUu/2NnChkKuMoMjNur/9OpKuz2QsIeiPVN0xM5Q0w==}
-    engines: {node: ^14.16.0 || >=16.10.0}
+    resolution:
+      {
+        integrity: sha512-hlacBiRiv1k9hZFiphPUkfSQ/ZfQzZDzC+8z0wL3lvDAOUu/2NnChkKuMoMjNur/9OpKuz2QsIeiPVN0xM5Q0w==,
+      }
+    engines: { node: ^14.16.0 || >=16.10.0 }
     hasBin: true
 
   object-assign@4.1.1:
-    resolution: {integrity: sha512-rJgTQnkUnH1sFw8yT6VSU3zD3sWmu6sZhIseY8VX+GRu3P6F7Fu+JNDoXfklElbLJSnc3FUQHVe4cU5hj+BcUg==}
-    engines: {node: '>=0.10.0'}
+    resolution:
+      {
+        integrity: sha512-rJgTQnkUnH1sFw8yT6VSU3zD3sWmu6sZhIseY8VX+GRu3P6F7Fu+JNDoXfklElbLJSnc3FUQHVe4cU5hj+BcUg==,
+      }
+    engines: { node: '>=0.10.0' }
 
   object-hash@3.0.0:
-    resolution: {integrity: sha512-RSn9F68PjH9HqtltsSnqYC1XXoWe9Bju5+213R98cNGttag9q9yAOTzdbsqvIa7aNm5WffBZFpWYr2aWrklWAw==}
-    engines: {node: '>= 6'}
+    resolution:
+      {
+        integrity: sha512-RSn9F68PjH9HqtltsSnqYC1XXoWe9Bju5+213R98cNGttag9q9yAOTzdbsqvIa7aNm5WffBZFpWYr2aWrklWAw==,
+      }
+    engines: { node: '>= 6' }
 
   object-inspect@1.13.4:
-    resolution: {integrity: sha512-W67iLl4J2EXEGTbfeHCffrjDfitvLANg0UlX3wFUUSTx92KXRFegMHUVgSqE+wvhAbi4WqjGg9czysTV2Epbew==}
-    engines: {node: '>= 0.4'}
+    resolution:
+      {
+        integrity: sha512-W67iLl4J2EXEGTbfeHCffrjDfitvLANg0UlX3wFUUSTx92KXRFegMHUVgSqE+wvhAbi4WqjGg9czysTV2Epbew==,
+      }
+    engines: { node: '>= 0.4' }
 
   ohash@2.0.11:
-    resolution: {integrity: sha512-RdR9FQrFwNBNXAr4GixM8YaRZRJ5PUWbKYbE5eOsrwAjJW0q2REGcf79oYPsLyskQCZG1PLN+S/K1V00joZAoQ==}
+    resolution:
+      {
+        integrity: sha512-RdR9FQrFwNBNXAr4GixM8YaRZRJ5PUWbKYbE5eOsrwAjJW0q2REGcf79oYPsLyskQCZG1PLN+S/K1V00joZAoQ==,
+      }
 
   on-finished@2.4.1:
-    resolution: {integrity: sha512-oVlzkg3ENAhCk2zdv7IJwd/QUD4z2RxRwpkcGY8psCVcCYZNq4wYnVWALHM+brtuJjePWiYF/ClmuDr8Ch5+kg==}
-    engines: {node: '>= 0.8'}
+    resolution:
+      {
+        integrity: sha512-oVlzkg3ENAhCk2zdv7IJwd/QUD4z2RxRwpkcGY8psCVcCYZNq4wYnVWALHM+brtuJjePWiYF/ClmuDr8Ch5+kg==,
+      }
+    engines: { node: '>= 0.8' }
 
   once@1.4.0:
-    resolution: {integrity: sha512-lNaJgI+2Q5URQBkccEKHTQOPaXdUxnZZElQTZY0MFUAuaEqe1E+Nyvgdz/aIyNi6Z9MzO5dv1H8n58/GELp3+w==}
+    resolution:
+      {
+        integrity: sha512-lNaJgI+2Q5URQBkccEKHTQOPaXdUxnZZElQTZY0MFUAuaEqe1E+Nyvgdz/aIyNi6Z9MzO5dv1H8n58/GELp3+w==,
+      }
 
   onetime@5.1.2:
-    resolution: {integrity: sha512-kbpaSSGJTWdAY5KPVeMOKXSrPtr8C8C7wodJbcsd51jRnmD+GZu8Y0VoU6Dm5Z4vWr0Ig/1NKuWRKf7j5aaYSg==}
-    engines: {node: '>=6'}
+    resolution:
+      {
+        integrity: sha512-kbpaSSGJTWdAY5KPVeMOKXSrPtr8C8C7wodJbcsd51jRnmD+GZu8Y0VoU6Dm5Z4vWr0Ig/1NKuWRKf7j5aaYSg==,
+      }
+    engines: { node: '>=6' }
 
   open@7.4.2:
-    resolution: {integrity: sha512-MVHddDVweXZF3awtlAS+6pgKLlm/JgxZ90+/NBurBoQctVOOB/zDdVjcyPzQ+0laDGbsWgrRkflI65sQeOgT9Q==}
-    engines: {node: '>=8'}
+    resolution:
+      {
+        integrity: sha512-MVHddDVweXZF3awtlAS+6pgKLlm/JgxZ90+/NBurBoQctVOOB/zDdVjcyPzQ+0laDGbsWgrRkflI65sQeOgT9Q==,
+      }
+    engines: { node: '>=8' }
 
   optionator@0.9.4:
-    resolution: {integrity: sha512-6IpQ7mKUxRcZNLIObR0hz7lxsapSSIYNZJwXPGeF0mTVqGKFIXj1DQcMoT22S3ROcLyY/rz0PWaWZ9ayWmad9g==}
-    engines: {node: '>= 0.8.0'}
+    resolution:
+      {
+        integrity: sha512-6IpQ7mKUxRcZNLIObR0hz7lxsapSSIYNZJwXPGeF0mTVqGKFIXj1DQcMoT22S3ROcLyY/rz0PWaWZ9ayWmad9g==,
+      }
+    engines: { node: '>= 0.8.0' }
 
   ora@5.4.1:
-    resolution: {integrity: sha512-5b6Y85tPxZZ7QytO+BQzysW31HJku27cRIlkbAXaNx+BdcVi+LlRFmVXzeF6a7JCwJpyw5c4b+YSVImQIrBpuQ==}
-    engines: {node: '>=10'}
+    resolution:
+      {
+        integrity: sha512-5b6Y85tPxZZ7QytO+BQzysW31HJku27cRIlkbAXaNx+BdcVi+LlRFmVXzeF6a7JCwJpyw5c4b+YSVImQIrBpuQ==,
+      }
+    engines: { node: '>=10' }
 
   os-tmpdir@1.0.2:
-    resolution: {integrity: sha512-D2FR03Vir7FIu45XBY20mTb+/ZSWB00sjU9jdQXt83gDrI4Ztz5Fs7/yy74g2N5SVQY4xY1qDr4rNddwYRVX0g==}
-    engines: {node: '>=0.10.0'}
+    resolution:
+      {
+        integrity: sha512-D2FR03Vir7FIu45XBY20mTb+/ZSWB00sjU9jdQXt83gDrI4Ztz5Fs7/yy74g2N5SVQY4xY1qDr4rNddwYRVX0g==,
+      }
+    engines: { node: '>=0.10.0' }
 
   p-event@4.2.0:
-    resolution: {integrity: sha512-KXatOjCRXXkSePPb1Nbi0p0m+gQAwdlbhi4wQKJPI1HsMQS9g+Sqp2o+QHziPr7eYJyOZet836KoHEVM1mwOrQ==}
-    engines: {node: '>=8'}
+    resolution:
+      {
+        integrity: sha512-KXatOjCRXXkSePPb1Nbi0p0m+gQAwdlbhi4wQKJPI1HsMQS9g+Sqp2o+QHziPr7eYJyOZet836KoHEVM1mwOrQ==,
+      }
+    engines: { node: '>=8' }
 
   p-finally@1.0.0:
-    resolution: {integrity: sha512-LICb2p9CB7FS+0eR1oqWnHhp0FljGLZCWBE9aix0Uye9W8LTQPwMTYVGWQWIw9RdQiDg4+epXQODwIYJtSJaow==}
-    engines: {node: '>=4'}
+    resolution:
+      {
+        integrity: sha512-LICb2p9CB7FS+0eR1oqWnHhp0FljGLZCWBE9aix0Uye9W8LTQPwMTYVGWQWIw9RdQiDg4+epXQODwIYJtSJaow==,
+      }
+    engines: { node: '>=4' }
 
   p-limit@2.3.0:
-    resolution: {integrity: sha512-//88mFWSJx8lxCzwdAABTJL2MyWB12+eIY7MDL2SqLmAkeKU9qxRvWuSyTjm3FUmpBEMuFfckAIqEaVGUDxb6w==}
-    engines: {node: '>=6'}
+    resolution:
+      {
+        integrity: sha512-//88mFWSJx8lxCzwdAABTJL2MyWB12+eIY7MDL2SqLmAkeKU9qxRvWuSyTjm3FUmpBEMuFfckAIqEaVGUDxb6w==,
+      }
+    engines: { node: '>=6' }
 
   p-limit@3.1.0:
-    resolution: {integrity: sha512-TYOanM3wGwNGsZN2cVTYPArw454xnXj5qmWF1bEoAc4+cU/ol7GVh7odevjp1FNHduHc3KZMcFduxU5Xc6uJRQ==}
-    engines: {node: '>=10'}
+    resolution:
+      {
+        integrity: sha512-TYOanM3wGwNGsZN2cVTYPArw454xnXj5qmWF1bEoAc4+cU/ol7GVh7odevjp1FNHduHc3KZMcFduxU5Xc6uJRQ==,
+      }
+    engines: { node: '>=10' }
 
   p-locate@4.1.0:
-    resolution: {integrity: sha512-R79ZZ/0wAxKGu3oYMlz8jy/kbhsNrS7SKZ7PxEHBgJ5+F2mtFW2fK2cOtBh1cHYkQsbzFV7I+EoRKe6Yt0oK7A==}
-    engines: {node: '>=8'}
+    resolution:
+      {
+        integrity: sha512-R79ZZ/0wAxKGu3oYMlz8jy/kbhsNrS7SKZ7PxEHBgJ5+F2mtFW2fK2cOtBh1cHYkQsbzFV7I+EoRKe6Yt0oK7A==,
+      }
+    engines: { node: '>=8' }
 
   p-locate@5.0.0:
-    resolution: {integrity: sha512-LaNjtRWUBY++zB5nE/NwcaoMylSPk+S+ZHNB1TzdbMJMny6dynpAGt7X/tl/QYq3TIeE6nxHppbo2LGymrG5Pw==}
-    engines: {node: '>=10'}
+    resolution:
+      {
+        integrity: sha512-LaNjtRWUBY++zB5nE/NwcaoMylSPk+S+ZHNB1TzdbMJMny6dynpAGt7X/tl/QYq3TIeE6nxHppbo2LGymrG5Pw==,
+      }
+    engines: { node: '>=10' }
 
   p-timeout@3.2.0:
-    resolution: {integrity: sha512-rhIwUycgwwKcP9yTOOFK/AKsAopjjCakVqLHePO3CC6Mir1Z99xT+R63jZxAT5lFZLa2inS5h+ZS2GvR99/FBg==}
-    engines: {node: '>=8'}
+    resolution:
+      {
+        integrity: sha512-rhIwUycgwwKcP9yTOOFK/AKsAopjjCakVqLHePO3CC6Mir1Z99xT+R63jZxAT5lFZLa2inS5h+ZS2GvR99/FBg==,
+      }
+    engines: { node: '>=8' }
 
   p-try@2.2.0:
-    resolution: {integrity: sha512-R4nPAVTAU0B9D35/Gk3uJf/7XYbQcyohSKdvAxIRSNghFl4e71hVoGnBNQz9cWaXxO2I10KTC+3jMdvvoKw6dQ==}
-    engines: {node: '>=6'}
+    resolution:
+      {
+        integrity: sha512-R4nPAVTAU0B9D35/Gk3uJf/7XYbQcyohSKdvAxIRSNghFl4e71hVoGnBNQz9cWaXxO2I10KTC+3jMdvvoKw6dQ==,
+      }
+    engines: { node: '>=6' }
 
   p-wait-for@3.2.0:
-    resolution: {integrity: sha512-wpgERjNkLrBiFmkMEjuZJEWKKDrNfHCKA1OhyN1wg1FrLkULbviEy6py1AyJUgZ72YWFbZ38FIpnqvVqAlDUwA==}
-    engines: {node: '>=8'}
+    resolution:
+      {
+        integrity: sha512-wpgERjNkLrBiFmkMEjuZJEWKKDrNfHCKA1OhyN1wg1FrLkULbviEy6py1AyJUgZ72YWFbZ38FIpnqvVqAlDUwA==,
+      }
+    engines: { node: '>=8' }
 
   pac-proxy-agent@7.2.0:
-    resolution: {integrity: sha512-TEB8ESquiLMc0lV8vcd5Ql/JAKAoyzHFXaStwjkzpOpC5Yv+pIzLfHvjTSdf3vpa2bMiUQrg9i6276yn8666aA==}
-    engines: {node: '>= 14'}
+    resolution:
+      {
+        integrity: sha512-TEB8ESquiLMc0lV8vcd5Ql/JAKAoyzHFXaStwjkzpOpC5Yv+pIzLfHvjTSdf3vpa2bMiUQrg9i6276yn8666aA==,
+      }
+    engines: { node: '>= 14' }
 
   pac-resolver@7.0.1:
-    resolution: {integrity: sha512-5NPgf87AT2STgwa2ntRMr45jTKrYBGkVU36yT0ig/n/GMAa3oPqhZfIQ2kMEimReg0+t9kZViDVZ83qfVUlckg==}
-    engines: {node: '>= 14'}
+    resolution:
+      {
+        integrity: sha512-5NPgf87AT2STgwa2ntRMr45jTKrYBGkVU36yT0ig/n/GMAa3oPqhZfIQ2kMEimReg0+t9kZViDVZ83qfVUlckg==,
+      }
+    engines: { node: '>= 14' }
 
   package-json-from-dist@1.0.1:
-    resolution: {integrity: sha512-UEZIS3/by4OC8vL3P2dTXRETpebLI2NiI5vIrjaD/5UtrkFX/tNbwjTSRAGC/+7CAo2pIcBaRgWmcBBHcsaCIw==}
+    resolution:
+      {
+        integrity: sha512-UEZIS3/by4OC8vL3P2dTXRETpebLI2NiI5vIrjaD/5UtrkFX/tNbwjTSRAGC/+7CAo2pIcBaRgWmcBBHcsaCIw==,
+      }
 
   param-case@2.1.1:
-    resolution: {integrity: sha512-eQE845L6ot89sk2N8liD8HAuH4ca6Vvr7VWAWwt7+kvvG5aBcPmmphQ68JsEG2qa9n1TykS2DLeMt363AAH8/w==}
+    resolution:
+      {
+        integrity: sha512-eQE845L6ot89sk2N8liD8HAuH4ca6Vvr7VWAWwt7+kvvG5aBcPmmphQ68JsEG2qa9n1TykS2DLeMt363AAH8/w==,
+      }
 
   parent-module@1.0.1:
-    resolution: {integrity: sha512-GQ2EWRpQV8/o+Aw8YqtfZZPfNRWZYkbidE9k5rpl/hC3vtHHBfGm2Ifi6qWV+coDGkrUKZAxE3Lot5kcsRlh+g==}
-    engines: {node: '>=6'}
+    resolution:
+      {
+        integrity: sha512-GQ2EWRpQV8/o+Aw8YqtfZZPfNRWZYkbidE9k5rpl/hC3vtHHBfGm2Ifi6qWV+coDGkrUKZAxE3Lot5kcsRlh+g==,
+      }
+    engines: { node: '>=6' }
 
   parse-json@5.2.0:
-    resolution: {integrity: sha512-ayCKvm/phCGxOkYRSCM82iDwct8/EonSEgCSxWxD7ve6jHggsFl4fZVQBPRNgQoKiuV/odhFrGzQXZwbifC8Rg==}
-    engines: {node: '>=8'}
+    resolution:
+      {
+        integrity: sha512-ayCKvm/phCGxOkYRSCM82iDwct8/EonSEgCSxWxD7ve6jHggsFl4fZVQBPRNgQoKiuV/odhFrGzQXZwbifC8Rg==,
+      }
+    engines: { node: '>=8' }
 
   parse5-htmlparser2-tree-adapter@7.1.0:
-    resolution: {integrity: sha512-ruw5xyKs6lrpo9x9rCZqZZnIUntICjQAd0Wsmp396Ul9lN/h+ifgVV1x1gZHi8euej6wTfpqX8j+BFQxF0NS/g==}
+    resolution:
+      {
+        integrity: sha512-ruw5xyKs6lrpo9x9rCZqZZnIUntICjQAd0Wsmp396Ul9lN/h+ifgVV1x1gZHi8euej6wTfpqX8j+BFQxF0NS/g==,
+      }
 
   parse5@7.3.0:
-    resolution: {integrity: sha512-IInvU7fabl34qmi9gY8XOVxhYyMyuH2xUNpb2q8/Y+7552KlejkRvqvD19nMoUW/uQGGbqNpA6Tufu5FL5BZgw==}
+    resolution:
+      {
+        integrity: sha512-IInvU7fabl34qmi9gY8XOVxhYyMyuH2xUNpb2q8/Y+7552KlejkRvqvD19nMoUW/uQGGbqNpA6Tufu5FL5BZgw==,
+      }
 
   parseley@0.12.1:
-    resolution: {integrity: sha512-e6qHKe3a9HWr0oMRVDTRhKce+bRO8VGQR3NyVwcjwrbhMmFCX9KszEV35+rn4AdilFAq9VPxP/Fe1wC9Qjd2lw==}
+    resolution:
+      {
+        integrity: sha512-e6qHKe3a9HWr0oMRVDTRhKce+bRO8VGQR3NyVwcjwrbhMmFCX9KszEV35+rn4AdilFAq9VPxP/Fe1wC9Qjd2lw==,
+      }
 
   parseurl@1.3.3:
-    resolution: {integrity: sha512-CiyeOxFT/JZyN5m0z9PfXw4SCBJ6Sygz1Dpl0wqjlhDEGGBP1GnsUVEL0p63hoG1fcj3fHynXi9NYO4nWOL+qQ==}
-    engines: {node: '>= 0.8'}
+    resolution:
+      {
+        integrity: sha512-CiyeOxFT/JZyN5m0z9PfXw4SCBJ6Sygz1Dpl0wqjlhDEGGBP1GnsUVEL0p63hoG1fcj3fHynXi9NYO4nWOL+qQ==,
+      }
+    engines: { node: '>= 0.8' }
 
   passport-jwt@4.0.1:
-    resolution: {integrity: sha512-UCKMDYhNuGOBE9/9Ycuoyh7vP6jpeTp/+sfMJl7nLff/t6dps+iaeE0hhNkKN8/HZHcJ7lCdOyDxHdDoxoSvdQ==}
+    resolution:
+      {
+        integrity: sha512-UCKMDYhNuGOBE9/9Ycuoyh7vP6jpeTp/+sfMJl7nLff/t6dps+iaeE0hhNkKN8/HZHcJ7lCdOyDxHdDoxoSvdQ==,
+      }
 
   passport-strategy@1.0.0:
-    resolution: {integrity: sha512-CB97UUvDKJde2V0KDWWB3lyf6PC3FaZP7YxZ2G8OAtn9p4HI9j9JLP9qjOGZFvyl8uwNT8qM+hGnz/n16NI7oA==}
-    engines: {node: '>= 0.4.0'}
+    resolution:
+      {
+        integrity: sha512-CB97UUvDKJde2V0KDWWB3lyf6PC3FaZP7YxZ2G8OAtn9p4HI9j9JLP9qjOGZFvyl8uwNT8qM+hGnz/n16NI7oA==,
+      }
+    engines: { node: '>= 0.4.0' }
 
   passport@0.7.0:
-    resolution: {integrity: sha512-cPLl+qZpSc+ireUvt+IzqbED1cHHkDoVYMo30jbJIdOOjQ1MQYZBPiNvmi8UM6lJuOpTPXJGZQk0DtC4y61MYQ==}
-    engines: {node: '>= 0.4.0'}
+    resolution:
+      {
+        integrity: sha512-cPLl+qZpSc+ireUvt+IzqbED1cHHkDoVYMo30jbJIdOOjQ1MQYZBPiNvmi8UM6lJuOpTPXJGZQk0DtC4y61MYQ==,
+      }
+    engines: { node: '>= 0.4.0' }
 
   path-exists@4.0.0:
-    resolution: {integrity: sha512-ak9Qy5Q7jYb2Wwcey5Fpvg2KoAc/ZIhLSLOSBmRmygPsGwkVVt0fZa0qrtMz+m6tJTAHfZQ8FnmB4MG4LWy7/w==}
-    engines: {node: '>=8'}
+    resolution:
+      {
+        integrity: sha512-ak9Qy5Q7jYb2Wwcey5Fpvg2KoAc/ZIhLSLOSBmRmygPsGwkVVt0fZa0qrtMz+m6tJTAHfZQ8FnmB4MG4LWy7/w==,
+      }
+    engines: { node: '>=8' }
 
   path-is-absolute@1.0.1:
-    resolution: {integrity: sha512-AVbw3UJ2e9bq64vSaS9Am0fje1Pa8pbGqTTsmXfaIiMpnr5DlDhfJOuLj9Sf95ZPVDAUerDfEk88MPmPe7UCQg==}
-    engines: {node: '>=0.10.0'}
+    resolution:
+      {
+        integrity: sha512-AVbw3UJ2e9bq64vSaS9Am0fje1Pa8pbGqTTsmXfaIiMpnr5DlDhfJOuLj9Sf95ZPVDAUerDfEk88MPmPe7UCQg==,
+      }
+    engines: { node: '>=0.10.0' }
 
   path-key@2.0.1:
-    resolution: {integrity: sha512-fEHGKCSmUSDPv4uoj8AlD+joPlq3peND+HRYyxFz4KPw4z926S/b8rIuFs2FYJg3BwsxJf6A9/3eIdLaYC+9Dw==}
-    engines: {node: '>=4'}
+    resolution:
+      {
+        integrity: sha512-fEHGKCSmUSDPv4uoj8AlD+joPlq3peND+HRYyxFz4KPw4z926S/b8rIuFs2FYJg3BwsxJf6A9/3eIdLaYC+9Dw==,
+      }
+    engines: { node: '>=4' }
 
   path-key@3.1.1:
-    resolution: {integrity: sha512-ojmeN0qd+y0jszEtoY48r0Peq5dwMEkIlCOu6Q5f41lfkswXuKtYrhgoTpLnyIcHm24Uhqx+5Tqm2InSwLhE6Q==}
-    engines: {node: '>=8'}
+    resolution:
+      {
+        integrity: sha512-ojmeN0qd+y0jszEtoY48r0Peq5dwMEkIlCOu6Q5f41lfkswXuKtYrhgoTpLnyIcHm24Uhqx+5Tqm2InSwLhE6Q==,
+      }
+    engines: { node: '>=8' }
 
   path-parse@1.0.7:
-    resolution: {integrity: sha512-LDJzPVEEEPR+y48z93A0Ed0yXb8pAByGWo/k5YYdYgpY2/2EsOsksJrq7lOHxryrVOn1ejG6oAp8ahvOIQD8sw==}
+    resolution:
+      {
+        integrity: sha512-LDJzPVEEEPR+y48z93A0Ed0yXb8pAByGWo/k5YYdYgpY2/2EsOsksJrq7lOHxryrVOn1ejG6oAp8ahvOIQD8sw==,
+      }
 
   path-scurry@1.11.1:
-    resolution: {integrity: sha512-Xa4Nw17FS9ApQFJ9umLiJS4orGjm7ZzwUrwamcGQuHSzDyth9boKDaycYdDcZDuqYATXw4HFXgaqWTctW/v1HA==}
-    engines: {node: '>=16 || 14 >=14.18'}
+    resolution:
+      {
+        integrity: sha512-Xa4Nw17FS9ApQFJ9umLiJS4orGjm7ZzwUrwamcGQuHSzDyth9boKDaycYdDcZDuqYATXw4HFXgaqWTctW/v1HA==,
+      }
+    engines: { node: '>=16 || 14 >=14.18' }
 
   path-to-regexp@0.1.12:
-    resolution: {integrity: sha512-RA1GjUVMnvYFxuqovrEqZoxxW5NUZqbwKtYz/Tt7nXerk0LbLblQmrsgdeOxV5SFHf0UDggjS/bSeOZwt1pmEQ==}
+    resolution:
+      {
+        integrity: sha512-RA1GjUVMnvYFxuqovrEqZoxxW5NUZqbwKtYz/Tt7nXerk0LbLblQmrsgdeOxV5SFHf0UDggjS/bSeOZwt1pmEQ==,
+      }
 
   path-to-regexp@3.3.0:
-    resolution: {integrity: sha512-qyCH421YQPS2WFDxDjftfc1ZR5WKQzVzqsp4n9M2kQhVOo/ByahFoUNJfl58kOcEGfQ//7weFTDhm+ss8Ecxgw==}
+    resolution:
+      {
+        integrity: sha512-qyCH421YQPS2WFDxDjftfc1ZR5WKQzVzqsp4n9M2kQhVOo/ByahFoUNJfl58kOcEGfQ//7weFTDhm+ss8Ecxgw==,
+      }
 
   path-type@4.0.0:
-    resolution: {integrity: sha512-gDKb8aZMDeD/tZWs9P6+q0J9Mwkdl6xMV8TjnGP3qJVJ06bdMgkbBlLU8IdfOsIsFz2BW1rNVT3XuNEl8zPAvw==}
-    engines: {node: '>=8'}
+    resolution:
+      {
+        integrity: sha512-gDKb8aZMDeD/tZWs9P6+q0J9Mwkdl6xMV8TjnGP3qJVJ06bdMgkbBlLU8IdfOsIsFz2BW1rNVT3XuNEl8zPAvw==,
+      }
+    engines: { node: '>=8' }
 
   pathe@2.0.3:
-    resolution: {integrity: sha512-WUjGcAqP1gQacoQe+OBJsFA7Ld4DyXuUIjZ5cc75cLHvJ7dtNsTugphxIADwspS+AraAUePCKrSVtPLFj/F88w==}
+    resolution:
+      {
+        integrity: sha512-WUjGcAqP1gQacoQe+OBJsFA7Ld4DyXuUIjZ5cc75cLHvJ7dtNsTugphxIADwspS+AraAUePCKrSVtPLFj/F88w==,
+      }
 
   pause@0.0.1:
-    resolution: {integrity: sha512-KG8UEiEVkR3wGEb4m5yZkVCzigAD+cVEJck2CzYZO37ZGJfctvVptVO192MwrtPhzONn6go8ylnOdMhKqi4nfg==}
+    resolution:
+      {
+        integrity: sha512-KG8UEiEVkR3wGEb4m5yZkVCzigAD+cVEJck2CzYZO37ZGJfctvVptVO192MwrtPhzONn6go8ylnOdMhKqi4nfg==,
+      }
 
   peberminta@0.9.0:
-    resolution: {integrity: sha512-XIxfHpEuSJbITd1H3EeQwpcZbTLHc+VVr8ANI9t5sit565tsI4/xK3KWTUFE2e6QiangUkh3B0jihzmGnNrRsQ==}
+    resolution:
+      {
+        integrity: sha512-XIxfHpEuSJbITd1H3EeQwpcZbTLHc+VVr8ANI9t5sit565tsI4/xK3KWTUFE2e6QiangUkh3B0jihzmGnNrRsQ==,
+      }
 
   pend@1.2.0:
-    resolution: {integrity: sha512-F3asv42UuXchdzt+xXqfW1OGlVBe+mxa2mqI0pg5yAHZPvFmY3Y6drSf/GQ1A86WgWEN9Kzh/WrgKa6iGcHXLg==}
+    resolution:
+      {
+        integrity: sha512-F3asv42UuXchdzt+xXqfW1OGlVBe+mxa2mqI0pg5yAHZPvFmY3Y6drSf/GQ1A86WgWEN9Kzh/WrgKa6iGcHXLg==,
+      }
 
   perfect-debounce@1.0.0:
-    resolution: {integrity: sha512-xCy9V055GLEqoFaHoC1SoLIaLmWctgCUaBaWxDZ7/Zx4CTyX7cJQLJOok/orfjZAh9kEYpjJa4d0KcJmCbctZA==}
+    resolution:
+      {
+        integrity: sha512-xCy9V055GLEqoFaHoC1SoLIaLmWctgCUaBaWxDZ7/Zx4CTyX7cJQLJOok/orfjZAh9kEYpjJa4d0KcJmCbctZA==,
+      }
 
   picocolors@1.1.1:
-    resolution: {integrity: sha512-xceH2snhtb5M9liqDsmEw56le376mTZkEX/jEb/RxNFyegNul7eNslCXP9FDj/Lcu0X8KEyMceP2ntpaHrDEVA==}
+    resolution:
+      {
+        integrity: sha512-xceH2snhtb5M9liqDsmEw56le376mTZkEX/jEb/RxNFyegNul7eNslCXP9FDj/Lcu0X8KEyMceP2ntpaHrDEVA==,
+      }
 
   picomatch@2.3.1:
-    resolution: {integrity: sha512-JU3teHTNjmE2VCGFzuY8EXzCDVwEqB2a8fsIvwaStHhAWJEeVd1o1QD80CU6+ZdEXXSLbSsuLwJjkCBWqRQUVA==}
-    engines: {node: '>=8.6'}
+    resolution:
+      {
+        integrity: sha512-JU3teHTNjmE2VCGFzuY8EXzCDVwEqB2a8fsIvwaStHhAWJEeVd1o1QD80CU6+ZdEXXSLbSsuLwJjkCBWqRQUVA==,
+      }
+    engines: { node: '>=8.6' }
 
   picomatch@4.0.1:
-    resolution: {integrity: sha512-xUXwsxNjwTQ8K3GnT4pCJm+xq3RUPQbmkYJTP5aFIfNIvbcc/4MUxgBaaRSZJ6yGJZiGSyYlM6MzwTsRk8SYCg==}
-    engines: {node: '>=12'}
+    resolution:
+      {
+        integrity: sha512-xUXwsxNjwTQ8K3GnT4pCJm+xq3RUPQbmkYJTP5aFIfNIvbcc/4MUxgBaaRSZJ6yGJZiGSyYlM6MzwTsRk8SYCg==,
+      }
+    engines: { node: '>=12' }
 
   pirates@4.0.7:
-    resolution: {integrity: sha512-TfySrs/5nm8fQJDcBDuUng3VOUKsd7S+zqvbOTiGXHfxX4wK31ard+hoNuvkicM/2YFzlpDgABOevKSsB4G/FA==}
-    engines: {node: '>= 6'}
+    resolution:
+      {
+        integrity: sha512-TfySrs/5nm8fQJDcBDuUng3VOUKsd7S+zqvbOTiGXHfxX4wK31ard+hoNuvkicM/2YFzlpDgABOevKSsB4G/FA==,
+      }
+    engines: { node: '>= 6' }
 
   pkg-dir@4.2.0:
-    resolution: {integrity: sha512-HRDzbaKjC+AOWVXxAU/x54COGeIv9eb+6CkDSQoNTt4XyWoIJvuPsXizxu/Fr23EiekbtZwmh1IcIG/l/a10GQ==}
-    engines: {node: '>=8'}
+    resolution:
+      {
+        integrity: sha512-HRDzbaKjC+AOWVXxAU/x54COGeIv9eb+6CkDSQoNTt4XyWoIJvuPsXizxu/Fr23EiekbtZwmh1IcIG/l/a10GQ==,
+      }
+    engines: { node: '>=8' }
 
   pkg-types@2.3.0:
-    resolution: {integrity: sha512-SIqCzDRg0s9npO5XQ3tNZioRY1uK06lA41ynBC1YmFTmnY6FjUjVt6s4LoADmwoig1qqD0oK8h1p/8mlMx8Oig==}
+    resolution:
+      {
+        integrity: sha512-SIqCzDRg0s9npO5XQ3tNZioRY1uK06lA41ynBC1YmFTmnY6FjUjVt6s4LoADmwoig1qqD0oK8h1p/8mlMx8Oig==,
+      }
 
   pluralize@8.0.0:
-    resolution: {integrity: sha512-Nc3IT5yHzflTfbjgqWcCPpo7DaKy4FnpB0l/zCAW0Tc7jxAiuqSxHasntB3D7887LSrA93kDJ9IXovxJYxyLCA==}
-    engines: {node: '>=4'}
+    resolution:
+      {
+        integrity: sha512-Nc3IT5yHzflTfbjgqWcCPpo7DaKy4FnpB0l/zCAW0Tc7jxAiuqSxHasntB3D7887LSrA93kDJ9IXovxJYxyLCA==,
+      }
+    engines: { node: '>=4' }
 
   possible-typed-array-names@1.1.0:
-    resolution: {integrity: sha512-/+5VFTchJDoVj3bhoqi6UeymcD00DAwb1nJwamzPvHEszJ4FpF6SNNbUbOS8yI56qHzdV8eK0qEfOSiodkTdxg==}
-    engines: {node: '>= 0.4'}
+    resolution:
+      {
+        integrity: sha512-/+5VFTchJDoVj3bhoqi6UeymcD00DAwb1nJwamzPvHEszJ4FpF6SNNbUbOS8yI56qHzdV8eK0qEfOSiodkTdxg==,
+      }
+    engines: { node: '>= 0.4' }
 
   prelude-ls@1.2.1:
-    resolution: {integrity: sha512-vkcDPrRZo1QZLbn5RLGPpg/WmIQ65qoWWhcGKf/b5eplkkarX0m9z8ppCat4mlOqUsWpyNuYgO3VRyrYHSzX5g==}
-    engines: {node: '>= 0.8.0'}
+    resolution:
+      {
+        integrity: sha512-vkcDPrRZo1QZLbn5RLGPpg/WmIQ65qoWWhcGKf/b5eplkkarX0m9z8ppCat4mlOqUsWpyNuYgO3VRyrYHSzX5g==,
+      }
+    engines: { node: '>= 0.8.0' }
 
   prettier-linter-helpers@1.0.0:
-    resolution: {integrity: sha512-GbK2cP9nraSSUF9N2XwUwqfzlAFlMNYYl+ShE/V+H8a9uNl/oUqB1w2EL54Jh0OlyRSd8RfWYJ3coVS4TROP2w==}
-    engines: {node: '>=6.0.0'}
+    resolution:
+      {
+        integrity: sha512-GbK2cP9nraSSUF9N2XwUwqfzlAFlMNYYl+ShE/V+H8a9uNl/oUqB1w2EL54Jh0OlyRSd8RfWYJ3coVS4TROP2w==,
+      }
+    engines: { node: '>=6.0.0' }
 
   prettier@3.6.2:
-    resolution: {integrity: sha512-I7AIg5boAr5R0FFtJ6rCfD+LFsWHp81dolrFD8S79U9tb8Az2nGrJncnMSnys+bpQJfRUzqs9hnA81OAA3hCuQ==}
-    engines: {node: '>=14'}
+    resolution:
+      {
+        integrity: sha512-I7AIg5boAr5R0FFtJ6rCfD+LFsWHp81dolrFD8S79U9tb8Az2nGrJncnMSnys+bpQJfRUzqs9hnA81OAA3hCuQ==,
+      }
+    engines: { node: '>=14' }
     hasBin: true
 
   pretty-format@29.7.0:
-    resolution: {integrity: sha512-Pdlw/oPxN+aXdmM9R00JVC9WVFoCLTKJvDVLgmJ+qAffBMxsV85l/Lu7sNx4zSzPyoL2euImuEwHhOXdEgNFZQ==}
-    engines: {node: ^14.15.0 || ^16.10.0 || >=18.0.0}
+    resolution:
+      {
+        integrity: sha512-Pdlw/oPxN+aXdmM9R00JVC9WVFoCLTKJvDVLgmJ+qAffBMxsV85l/Lu7sNx4zSzPyoL2euImuEwHhOXdEgNFZQ==,
+      }
+    engines: { node: ^14.15.0 || ^16.10.0 || >=18.0.0 }
 
   preview-email@3.1.0:
-    resolution: {integrity: sha512-ZtV1YrwscEjlrUzYrTSs6Nwo49JM3pXLM4fFOBSC3wSni+bxaWlw9/Qgk75PZO8M7cX2EybmL2iwvaV3vkAttw==}
-    engines: {node: '>=14'}
+    resolution:
+      {
+        integrity: sha512-ZtV1YrwscEjlrUzYrTSs6Nwo49JM3pXLM4fFOBSC3wSni+bxaWlw9/Qgk75PZO8M7cX2EybmL2iwvaV3vkAttw==,
+      }
+    engines: { node: '>=14' }
 
   prisma@6.14.0:
-    resolution: {integrity: sha512-QEuCwxu+Uq9BffFw7in8In+WfbSUN0ewnaSUKloLkbJd42w6EyFckux4M0f7VwwHlM3A8ssaz4OyniCXlsn0WA==}
-    engines: {node: '>=18.18'}
+    resolution:
+      {
+        integrity: sha512-QEuCwxu+Uq9BffFw7in8In+WfbSUN0ewnaSUKloLkbJd42w6EyFckux4M0f7VwwHlM3A8ssaz4OyniCXlsn0WA==,
+      }
+    engines: { node: '>=18.18' }
     hasBin: true
     peerDependencies:
       typescript: '>=5.1.0'
@@ -3875,497 +6624,893 @@
         optional: true
 
   progress@2.0.3:
-    resolution: {integrity: sha512-7PiHtLll5LdnKIMw100I+8xJXR5gW2QwWYkT6iJva0bXitZKa/XMrSbdmg3r2Xnaidz9Qumd0VPaMrZlF9V9sA==}
-    engines: {node: '>=0.4.0'}
+    resolution:
+      {
+        integrity: sha512-7PiHtLll5LdnKIMw100I+8xJXR5gW2QwWYkT6iJva0bXitZKa/XMrSbdmg3r2Xnaidz9Qumd0VPaMrZlF9V9sA==,
+      }
+    engines: { node: '>=0.4.0' }
 
   promise@7.3.1:
-    resolution: {integrity: sha512-nolQXZ/4L+bP/UGlkfaIujX9BKxGwmQ9OT4mOt5yvy8iK1h3wqTEJCijzGANTCCl9nWjY41juyAn2K3Q1hLLTg==}
+    resolution:
+      {
+        integrity: sha512-nolQXZ/4L+bP/UGlkfaIujX9BKxGwmQ9OT4mOt5yvy8iK1h3wqTEJCijzGANTCCl9nWjY41juyAn2K3Q1hLLTg==,
+      }
 
   prompts@2.4.2:
-    resolution: {integrity: sha512-NxNv/kLguCA7p3jE8oL2aEBsrJWgAakBpgmgK6lpPWV+WuOmY6r2/zbAVnP+T8bQlA0nzHXSJSJW0Hq7ylaD2Q==}
-    engines: {node: '>= 6'}
+    resolution:
+      {
+        integrity: sha512-NxNv/kLguCA7p3jE8oL2aEBsrJWgAakBpgmgK6lpPWV+WuOmY6r2/zbAVnP+T8bQlA0nzHXSJSJW0Hq7ylaD2Q==,
+      }
+    engines: { node: '>= 6' }
 
   proto-list@1.2.4:
-    resolution: {integrity: sha512-vtK/94akxsTMhe0/cbfpR+syPuszcuwhqVjJq26CuNDgFGj682oRBXOP5MJpv2r7JtE8MsiepGIqvvOTBwn2vA==}
+    resolution:
+      {
+        integrity: sha512-vtK/94akxsTMhe0/cbfpR+syPuszcuwhqVjJq26CuNDgFGj682oRBXOP5MJpv2r7JtE8MsiepGIqvvOTBwn2vA==,
+      }
 
   proxy-addr@2.0.7:
-    resolution: {integrity: sha512-llQsMLSUDUPT44jdrU/O37qlnifitDP+ZwrmmZcoSKyLKvtZxpyV0n2/bD/N4tBAAZ/gJEdZU7KMraoK1+XYAg==}
-    engines: {node: '>= 0.10'}
+    resolution:
+      {
+        integrity: sha512-llQsMLSUDUPT44jdrU/O37qlnifitDP+ZwrmmZcoSKyLKvtZxpyV0n2/bD/N4tBAAZ/gJEdZU7KMraoK1+XYAg==,
+      }
+    engines: { node: '>= 0.10' }
 
   proxy-agent@6.5.0:
-    resolution: {integrity: sha512-TmatMXdr2KlRiA2CyDu8GqR8EjahTG3aY3nXjdzFyoZbmB8hrBsTyMezhULIXKnC0jpfjlmiZ3+EaCzoInSu/A==}
-    engines: {node: '>= 14'}
+    resolution:
+      {
+        integrity: sha512-TmatMXdr2KlRiA2CyDu8GqR8EjahTG3aY3nXjdzFyoZbmB8hrBsTyMezhULIXKnC0jpfjlmiZ3+EaCzoInSu/A==,
+      }
+    engines: { node: '>= 14' }
 
   proxy-from-env@1.1.0:
-    resolution: {integrity: sha512-D+zkORCbA9f1tdWRK0RaCR3GPv50cMxcrz4X8k5LTSUD1Dkw47mKJEZQNunItRTkWwgtaUSo1RVFRIG9ZXiFYg==}
+    resolution:
+      {
+        integrity: sha512-D+zkORCbA9f1tdWRK0RaCR3GPv50cMxcrz4X8k5LTSUD1Dkw47mKJEZQNunItRTkWwgtaUSo1RVFRIG9ZXiFYg==,
+      }
 
   pug-attrs@3.0.0:
-    resolution: {integrity: sha512-azINV9dUtzPMFQktvTXciNAfAuVh/L/JCl0vtPCwvOA21uZrC08K/UnmrL+SXGEVc1FwzjW62+xw5S/uaLj6cA==}
+    resolution:
+      {
+        integrity: sha512-azINV9dUtzPMFQktvTXciNAfAuVh/L/JCl0vtPCwvOA21uZrC08K/UnmrL+SXGEVc1FwzjW62+xw5S/uaLj6cA==,
+      }
 
   pug-code-gen@3.0.3:
-    resolution: {integrity: sha512-cYQg0JW0w32Ux+XTeZnBEeuWrAY7/HNE6TWnhiHGnnRYlCgyAUPoyh9KzCMa9WhcJlJ1AtQqpEYHc+vbCzA+Aw==}
+    resolution:
+      {
+        integrity: sha512-cYQg0JW0w32Ux+XTeZnBEeuWrAY7/HNE6TWnhiHGnnRYlCgyAUPoyh9KzCMa9WhcJlJ1AtQqpEYHc+vbCzA+Aw==,
+      }
 
   pug-error@2.1.0:
-    resolution: {integrity: sha512-lv7sU9e5Jk8IeUheHata6/UThZ7RK2jnaaNztxfPYUY+VxZyk/ePVaNZ/vwmH8WqGvDz3LrNYt/+gA55NDg6Pg==}
+    resolution:
+      {
+        integrity: sha512-lv7sU9e5Jk8IeUheHata6/UThZ7RK2jnaaNztxfPYUY+VxZyk/ePVaNZ/vwmH8WqGvDz3LrNYt/+gA55NDg6Pg==,
+      }
 
   pug-filters@4.0.0:
-    resolution: {integrity: sha512-yeNFtq5Yxmfz0f9z2rMXGw/8/4i1cCFecw/Q7+D0V2DdtII5UvqE12VaZ2AY7ri6o5RNXiweGH79OCq+2RQU4A==}
+    resolution:
+      {
+        integrity: sha512-yeNFtq5Yxmfz0f9z2rMXGw/8/4i1cCFecw/Q7+D0V2DdtII5UvqE12VaZ2AY7ri6o5RNXiweGH79OCq+2RQU4A==,
+      }
 
   pug-lexer@5.0.1:
-    resolution: {integrity: sha512-0I6C62+keXlZPZkOJeVam9aBLVP2EnbeDw3An+k0/QlqdwH6rv8284nko14Na7c0TtqtogfWXcRoFE4O4Ff20w==}
+    resolution:
+      {
+        integrity: sha512-0I6C62+keXlZPZkOJeVam9aBLVP2EnbeDw3An+k0/QlqdwH6rv8284nko14Na7c0TtqtogfWXcRoFE4O4Ff20w==,
+      }
 
   pug-linker@4.0.0:
-    resolution: {integrity: sha512-gjD1yzp0yxbQqnzBAdlhbgoJL5qIFJw78juN1NpTLt/mfPJ5VgC4BvkoD3G23qKzJtIIXBbcCt6FioLSFLOHdw==}
+    resolution:
+      {
+        integrity: sha512-gjD1yzp0yxbQqnzBAdlhbgoJL5qIFJw78juN1NpTLt/mfPJ5VgC4BvkoD3G23qKzJtIIXBbcCt6FioLSFLOHdw==,
+      }
 
   pug-load@3.0.0:
-    resolution: {integrity: sha512-OCjTEnhLWZBvS4zni/WUMjH2YSUosnsmjGBB1An7CsKQarYSWQ0GCVyd4eQPMFJqZ8w9xgs01QdiZXKVjk92EQ==}
+    resolution:
+      {
+        integrity: sha512-OCjTEnhLWZBvS4zni/WUMjH2YSUosnsmjGBB1An7CsKQarYSWQ0GCVyd4eQPMFJqZ8w9xgs01QdiZXKVjk92EQ==,
+      }
 
   pug-parser@6.0.0:
-    resolution: {integrity: sha512-ukiYM/9cH6Cml+AOl5kETtM9NR3WulyVP2y4HOU45DyMim1IeP/OOiyEWRr6qk5I5klpsBnbuHpwKmTx6WURnw==}
+    resolution:
+      {
+        integrity: sha512-ukiYM/9cH6Cml+AOl5kETtM9NR3WulyVP2y4HOU45DyMim1IeP/OOiyEWRr6qk5I5klpsBnbuHpwKmTx6WURnw==,
+      }
 
   pug-runtime@3.0.1:
-    resolution: {integrity: sha512-L50zbvrQ35TkpHwv0G6aLSuueDRwc/97XdY8kL3tOT0FmhgG7UypU3VztfV/LATAvmUfYi4wNxSajhSAeNN+Kg==}
+    resolution:
+      {
+        integrity: sha512-L50zbvrQ35TkpHwv0G6aLSuueDRwc/97XdY8kL3tOT0FmhgG7UypU3VztfV/LATAvmUfYi4wNxSajhSAeNN+Kg==,
+      }
 
   pug-strip-comments@2.0.0:
-    resolution: {integrity: sha512-zo8DsDpH7eTkPHCXFeAk1xZXJbyoTfdPlNR0bK7rpOMuhBYb0f5qUVCO1xlsitYd3w5FQTK7zpNVKb3rZoUrrQ==}
+    resolution:
+      {
+        integrity: sha512-zo8DsDpH7eTkPHCXFeAk1xZXJbyoTfdPlNR0bK7rpOMuhBYb0f5qUVCO1xlsitYd3w5FQTK7zpNVKb3rZoUrrQ==,
+      }
 
   pug-walk@2.0.0:
-    resolution: {integrity: sha512-yYELe9Q5q9IQhuvqsZNwA5hfPkMJ8u92bQLIMcsMxf/VADjNtEYptU+inlufAFYcWdHlwNfZOEnOOQrZrcyJCQ==}
+    resolution:
+      {
+        integrity: sha512-yYELe9Q5q9IQhuvqsZNwA5hfPkMJ8u92bQLIMcsMxf/VADjNtEYptU+inlufAFYcWdHlwNfZOEnOOQrZrcyJCQ==,
+      }
 
   pug@3.0.3:
-    resolution: {integrity: sha512-uBi6kmc9f3SZ3PXxqcHiUZLmIXgfgWooKWXcwSGwQd2Zi5Rb0bT14+8CJjJgI8AB+nndLaNgHGrcc6bPIB665g==}
+    resolution:
+      {
+        integrity: sha512-uBi6kmc9f3SZ3PXxqcHiUZLmIXgfgWooKWXcwSGwQd2Zi5Rb0bT14+8CJjJgI8AB+nndLaNgHGrcc6bPIB665g==,
+      }
 
   pump@3.0.3:
-    resolution: {integrity: sha512-todwxLMY7/heScKmntwQG8CXVkWUOdYxIvY2s0VWAAMh/nd8SoYiRaKjlr7+iCs984f2P8zvrfWcDDYVb73NfA==}
+    resolution:
+      {
+        integrity: sha512-todwxLMY7/heScKmntwQG8CXVkWUOdYxIvY2s0VWAAMh/nd8SoYiRaKjlr7+iCs984f2P8zvrfWcDDYVb73NfA==,
+      }
 
   punycode.js@2.3.1:
-    resolution: {integrity: sha512-uxFIHU0YlHYhDQtV4R9J6a52SLx28BCjT+4ieh7IGbgwVJWO+km431c4yRlREUAsAmt/uMjQUyQHNEPf0M39CA==}
-    engines: {node: '>=6'}
+    resolution:
+      {
+        integrity: sha512-uxFIHU0YlHYhDQtV4R9J6a52SLx28BCjT+4ieh7IGbgwVJWO+km431c4yRlREUAsAmt/uMjQUyQHNEPf0M39CA==,
+      }
+    engines: { node: '>=6' }
 
   punycode@1.3.2:
-    resolution: {integrity: sha512-RofWgt/7fL5wP1Y7fxE7/EmTLzQVnB0ycyibJ0OOHIlJqTNzglYFxVwETOcIoJqJmpDXJ9xImDv+Fq34F/d4Dw==}
+    resolution:
+      {
+        integrity: sha512-RofWgt/7fL5wP1Y7fxE7/EmTLzQVnB0ycyibJ0OOHIlJqTNzglYFxVwETOcIoJqJmpDXJ9xImDv+Fq34F/d4Dw==,
+      }
 
   punycode@2.3.1:
-    resolution: {integrity: sha512-vYt7UD1U9Wg6138shLtLOvdAu+8DsC/ilFtEVHcH+wydcSpNE20AfSOduf6MkRFahL5FY7X1oU7nKVZFtfq8Fg==}
-    engines: {node: '>=6'}
+    resolution:
+      {
+        integrity: sha512-vYt7UD1U9Wg6138shLtLOvdAu+8DsC/ilFtEVHcH+wydcSpNE20AfSOduf6MkRFahL5FY7X1oU7nKVZFtfq8Fg==,
+      }
+    engines: { node: '>=6' }
 
   puppeteer-core@24.17.0:
-    resolution: {integrity: sha512-RYOBKFiF+3RdwIZTEacqNpD567gaFcBAOKTT7742FdB1icXudrPI7BlZbYTYWK2wgGQUXt9Zi1Yn+D5PmCs4CA==}
-    engines: {node: '>=18'}
+    resolution:
+      {
+        integrity: sha512-RYOBKFiF+3RdwIZTEacqNpD567gaFcBAOKTT7742FdB1icXudrPI7BlZbYTYWK2wgGQUXt9Zi1Yn+D5PmCs4CA==,
+      }
+    engines: { node: '>=18' }
 
   puppeteer@24.17.0:
-    resolution: {integrity: sha512-CGrmJ8WgilK3nyE73k+pbxHggETPpEvL6AQ9H5JSK1RgZRGMQVJ+iO3MocGm9yBQXQJ9U5xijyLvkYXFeb0/+g==}
-    engines: {node: '>=18'}
+    resolution:
+      {
+        integrity: sha512-CGrmJ8WgilK3nyE73k+pbxHggETPpEvL6AQ9H5JSK1RgZRGMQVJ+iO3MocGm9yBQXQJ9U5xijyLvkYXFeb0/+g==,
+      }
+    engines: { node: '>=18' }
     hasBin: true
 
   pure-rand@6.1.0:
-    resolution: {integrity: sha512-bVWawvoZoBYpp6yIoQtQXHZjmz35RSVHnUOTefl8Vcjr8snTPY1wnpSPMWekcFwbxI6gtmT7rSYPFvz71ldiOA==}
+    resolution:
+      {
+        integrity: sha512-bVWawvoZoBYpp6yIoQtQXHZjmz35RSVHnUOTefl8Vcjr8snTPY1wnpSPMWekcFwbxI6gtmT7rSYPFvz71ldiOA==,
+      }
 
   q@1.5.1:
-    resolution: {integrity: sha512-kV/CThkXo6xyFEZUugw/+pIOywXcDbFYgSct5cT3gqlbkBE1SJdwy6UQoZvodiWF/ckQLZyDE/Bu1M6gVu5lVw==}
-    engines: {node: '>=0.6.0', teleport: '>=0.2.0'}
+    resolution:
+      {
+        integrity: sha512-kV/CThkXo6xyFEZUugw/+pIOywXcDbFYgSct5cT3gqlbkBE1SJdwy6UQoZvodiWF/ckQLZyDE/Bu1M6gVu5lVw==,
+      }
+    engines: { node: '>=0.6.0', teleport: '>=0.2.0' }
     deprecated: |-
       You or someone you depend on is using Q, the JavaScript Promise library that gave JavaScript developers strong feelings about promises. They can almost certainly migrate to the native JavaScript promise now. Thank you literally everyone for joining me in this bet against the odds. Be excellent to each other.
 
       (For a CapTP with native promises, see @endo/eventual-send and @endo/captp)
 
   qs@6.13.0:
-    resolution: {integrity: sha512-+38qI9SOr8tfZ4QmJNplMUxqjbe7LKvvZgWdExBOmd+egZTtjLB67Gu0HRX3u/XOq7UU2Nx6nsjvS16Z9uwfpg==}
-    engines: {node: '>=0.6'}
+    resolution:
+      {
+        integrity: sha512-+38qI9SOr8tfZ4QmJNplMUxqjbe7LKvvZgWdExBOmd+egZTtjLB67Gu0HRX3u/XOq7UU2Nx6nsjvS16Z9uwfpg==,
+      }
+    engines: { node: '>=0.6' }
 
   qs@6.14.0:
-    resolution: {integrity: sha512-YWWTjgABSKcvs/nWBi9PycY/JiPJqOD4JA6o9Sej2AtvSGarXxKC3OQSk4pAarbdQlKAh5D4FCQkJNkW+GAn3w==}
-    engines: {node: '>=0.6'}
+    resolution:
+      {
+        integrity: sha512-YWWTjgABSKcvs/nWBi9PycY/JiPJqOD4JA6o9Sej2AtvSGarXxKC3OQSk4pAarbdQlKAh5D4FCQkJNkW+GAn3w==,
+      }
+    engines: { node: '>=0.6' }
 
   querystring@0.2.0:
-    resolution: {integrity: sha512-X/xY82scca2tau62i9mDyU9K+I+djTMUsvwf7xnUX5GLvVzgJybOJf4Y6o9Zx3oJK/LSXg5tTZBjwzqVPaPO2g==}
-    engines: {node: '>=0.4.x'}
+    resolution:
+      {
+        integrity: sha512-X/xY82scca2tau62i9mDyU9K+I+djTMUsvwf7xnUX5GLvVzgJybOJf4Y6o9Zx3oJK/LSXg5tTZBjwzqVPaPO2g==,
+      }
+    engines: { node: '>=0.4.x' }
     deprecated: The querystring API is considered Legacy. new code should use the URLSearchParams API instead.
 
   queue-microtask@1.2.3:
-    resolution: {integrity: sha512-NuaNSa6flKT5JaSYQzJok04JzTL1CA6aGhv5rfLW3PgqA+M2ChpZQnAC8h8i4ZFkBS8X5RqkDBHA7r4hej3K9A==}
+    resolution:
+      {
+        integrity: sha512-NuaNSa6flKT5JaSYQzJok04JzTL1CA6aGhv5rfLW3PgqA+M2ChpZQnAC8h8i4ZFkBS8X5RqkDBHA7r4hej3K9A==,
+      }
 
   randombytes@2.1.0:
-    resolution: {integrity: sha512-vYl3iOX+4CKUWuxGi9Ukhie6fsqXqS9FE2Zaic4tNFD2N2QQaXOMFbuKK4QmDHC0JO6B1Zp41J0LpT0oR68amQ==}
+    resolution:
+      {
+        integrity: sha512-vYl3iOX+4CKUWuxGi9Ukhie6fsqXqS9FE2Zaic4tNFD2N2QQaXOMFbuKK4QmDHC0JO6B1Zp41J0LpT0oR68amQ==,
+      }
 
   range-parser@1.2.1:
-    resolution: {integrity: sha512-Hrgsx+orqoygnmhFbKaHE6c296J+HTAQXoxEF6gNupROmmGJRoyzfG3ccAveqCBrwr/2yxQ5BVd/GTl5agOwSg==}
-    engines: {node: '>= 0.6'}
+    resolution:
+      {
+        integrity: sha512-Hrgsx+orqoygnmhFbKaHE6c296J+HTAQXoxEF6gNupROmmGJRoyzfG3ccAveqCBrwr/2yxQ5BVd/GTl5agOwSg==,
+      }
+    engines: { node: '>= 0.6' }
 
   raw-body@2.5.2:
-    resolution: {integrity: sha512-8zGqypfENjCIqGhgXToC8aB2r7YrBX+AQAfIPs/Mlk+BtPTztOvTS01NRW/3Eh60J+a48lt8qsCzirQ6loCVfA==}
-    engines: {node: '>= 0.8'}
+    resolution:
+      {
+        integrity: sha512-8zGqypfENjCIqGhgXToC8aB2r7YrBX+AQAfIPs/Mlk+BtPTztOvTS01NRW/3Eh60J+a48lt8qsCzirQ6loCVfA==,
+      }
+    engines: { node: '>= 0.8' }
 
   rc9@2.1.2:
-    resolution: {integrity: sha512-btXCnMmRIBINM2LDZoEmOogIZU7Qe7zn4BpomSKZ/ykbLObuBdvG+mFq11DL6fjH1DRwHhrlgtYWG96bJiC7Cg==}
+    resolution:
+      {
+        integrity: sha512-btXCnMmRIBINM2LDZoEmOogIZU7Qe7zn4BpomSKZ/ykbLObuBdvG+mFq11DL6fjH1DRwHhrlgtYWG96bJiC7Cg==,
+      }
 
   rc@1.2.8:
-    resolution: {integrity: sha512-y3bGgqKj3QBdxLbLkomlohkvsA8gdAiUQlSBJnBhfn+BPxg4bc62d8TcBW15wavDfgexCgccckhcZvywyQYPOw==}
+    resolution:
+      {
+        integrity: sha512-y3bGgqKj3QBdxLbLkomlohkvsA8gdAiUQlSBJnBhfn+BPxg4bc62d8TcBW15wavDfgexCgccckhcZvywyQYPOw==,
+      }
     hasBin: true
 
   react-is@18.3.1:
-    resolution: {integrity: sha512-/LLMVyas0ljjAtoYiPqYiL8VWXzUUdThrmU5+n20DZv+a+ClRoevUzw5JxU+Ieh5/c87ytoTBV9G1FiKfNJdmg==}
+    resolution:
+      {
+        integrity: sha512-/LLMVyas0ljjAtoYiPqYiL8VWXzUUdThrmU5+n20DZv+a+ClRoevUzw5JxU+Ieh5/c87ytoTBV9G1FiKfNJdmg==,
+      }
 
   readable-stream@3.6.2:
-    resolution: {integrity: sha512-9u/sniCrY3D5WdsERHzHE4G2YCXqoG5FTHUiCC4SIbr6XcLZBY05ya9EKjYek9O5xOAwjGq+1JdGBAS7Q9ScoA==}
-    engines: {node: '>= 6'}
+    resolution:
+      {
+        integrity: sha512-9u/sniCrY3D5WdsERHzHE4G2YCXqoG5FTHUiCC4SIbr6XcLZBY05ya9EKjYek9O5xOAwjGq+1JdGBAS7Q9ScoA==,
+      }
+    engines: { node: '>= 6' }
 
   readdirp@3.6.0:
-    resolution: {integrity: sha512-hOS089on8RduqdbhvQ5Z37A0ESjsqz6qnRcffsMU3495FuTdqSm+7bhJ29JvIOsBDEEnan5DPu9t3To9VRlMzA==}
-    engines: {node: '>=8.10.0'}
+    resolution:
+      {
+        integrity: sha512-hOS089on8RduqdbhvQ5Z37A0ESjsqz6qnRcffsMU3495FuTdqSm+7bhJ29JvIOsBDEEnan5DPu9t3To9VRlMzA==,
+      }
+    engines: { node: '>=8.10.0' }
 
   readdirp@4.1.2:
-    resolution: {integrity: sha512-GDhwkLfywWL2s6vEjyhri+eXmfH6j1L7JE27WhqLeYzoh/A3DBaYGEj2H/HFZCn/kMfim73FXxEJTw06WtxQwg==}
-    engines: {node: '>= 14.18.0'}
+    resolution:
+      {
+        integrity: sha512-GDhwkLfywWL2s6vEjyhri+eXmfH6j1L7JE27WhqLeYzoh/A3DBaYGEj2H/HFZCn/kMfim73FXxEJTw06WtxQwg==,
+      }
+    engines: { node: '>= 14.18.0' }
 
   reflect-metadata@0.2.2:
-    resolution: {integrity: sha512-urBwgfrvVP/eAyXx4hluJivBKzuEbSQs9rKWCrCkbSxNv8mxPcUZKeuoF3Uy4mJl3Lwprp6yy5/39VWigZ4K6Q==}
+    resolution:
+      {
+        integrity: sha512-urBwgfrvVP/eAyXx4hluJivBKzuEbSQs9rKWCrCkbSxNv8mxPcUZKeuoF3Uy4mJl3Lwprp6yy5/39VWigZ4K6Q==,
+      }
 
   relateurl@0.2.7:
-    resolution: {integrity: sha512-G08Dxvm4iDN3MLM0EsP62EDV9IuhXPR6blNz6Utcp7zyV3tr4HVNINt6MpaRWbxoOHT3Q7YN2P+jaHX8vUbgog==}
-    engines: {node: '>= 0.10'}
+    resolution:
+      {
+        integrity: sha512-G08Dxvm4iDN3MLM0EsP62EDV9IuhXPR6blNz6Utcp7zyV3tr4HVNINt6MpaRWbxoOHT3Q7YN2P+jaHX8vUbgog==,
+      }
+    engines: { node: '>= 0.10' }
 
   repeat-string@1.6.1:
-    resolution: {integrity: sha512-PV0dzCYDNfRi1jCDbJzpW7jNNDRuCOG/jI5ctQcGKt/clZD+YcPS3yIlWuTJMmESC8aevCFmWJy5wjAFgNqN6w==}
-    engines: {node: '>=0.10'}
+    resolution:
+      {
+        integrity: sha512-PV0dzCYDNfRi1jCDbJzpW7jNNDRuCOG/jI5ctQcGKt/clZD+YcPS3yIlWuTJMmESC8aevCFmWJy5wjAFgNqN6w==,
+      }
+    engines: { node: '>=0.10' }
 
   require-directory@2.1.1:
-    resolution: {integrity: sha512-fGxEI7+wsG9xrvdjsrlmL22OMTTiHRwAMroiEeMgq8gzoLC/PQr7RsRDSTLUg/bZAZtF+TVIkHc6/4RIKrui+Q==}
-    engines: {node: '>=0.10.0'}
+    resolution:
+      {
+        integrity: sha512-fGxEI7+wsG9xrvdjsrlmL22OMTTiHRwAMroiEeMgq8gzoLC/PQr7RsRDSTLUg/bZAZtF+TVIkHc6/4RIKrui+Q==,
+      }
+    engines: { node: '>=0.10.0' }
 
   require-from-string@2.0.2:
-    resolution: {integrity: sha512-Xf0nWe6RseziFMu+Ap9biiUbmplq6S9/p+7w7YXP/JBHhrUDDUhwa+vANyubuqfZWTveU//DYVGsDG7RKL/vEw==}
-    engines: {node: '>=0.10.0'}
+    resolution:
+      {
+        integrity: sha512-Xf0nWe6RseziFMu+Ap9biiUbmplq6S9/p+7w7YXP/JBHhrUDDUhwa+vANyubuqfZWTveU//DYVGsDG7RKL/vEw==,
+      }
+    engines: { node: '>=0.10.0' }
 
   resolve-cwd@3.0.0:
-    resolution: {integrity: sha512-OrZaX2Mb+rJCpH/6CpSqt9xFVpN++x01XnN2ie9g6P5/3xelLAkXWVADpdz1IHD/KFfEXyE6V0U01OQ3UO2rEg==}
-    engines: {node: '>=8'}
+    resolution:
+      {
+        integrity: sha512-OrZaX2Mb+rJCpH/6CpSqt9xFVpN++x01XnN2ie9g6P5/3xelLAkXWVADpdz1IHD/KFfEXyE6V0U01OQ3UO2rEg==,
+      }
+    engines: { node: '>=8' }
 
   resolve-from@4.0.0:
-    resolution: {integrity: sha512-pb/MYmXstAkysRFx8piNI1tGFNQIFA3vkE3Gq4EuA1dF6gHp/+vgZqsCGJapvy8N3Q+4o7FwvquPJcnZ7RYy4g==}
-    engines: {node: '>=4'}
+    resolution:
+      {
+        integrity: sha512-pb/MYmXstAkysRFx8piNI1tGFNQIFA3vkE3Gq4EuA1dF6gHp/+vgZqsCGJapvy8N3Q+4o7FwvquPJcnZ7RYy4g==,
+      }
+    engines: { node: '>=4' }
 
   resolve-from@5.0.0:
-    resolution: {integrity: sha512-qYg9KP24dD5qka9J47d0aVky0N+b4fTU89LN9iDnjB5waksiC49rvMB0PrUJQGoTmH50XPiqOvAjDfaijGxYZw==}
-    engines: {node: '>=8'}
+    resolution:
+      {
+        integrity: sha512-qYg9KP24dD5qka9J47d0aVky0N+b4fTU89LN9iDnjB5waksiC49rvMB0PrUJQGoTmH50XPiqOvAjDfaijGxYZw==,
+      }
+    engines: { node: '>=8' }
 
   resolve.exports@2.0.3:
-    resolution: {integrity: sha512-OcXjMsGdhL4XnbShKpAcSqPMzQoYkYyhbEaeSko47MjRP9NfEQMhZkXL1DoFlt9LWQn4YttrdnV6X2OiyzBi+A==}
-    engines: {node: '>=10'}
+    resolution:
+      {
+        integrity: sha512-OcXjMsGdhL4XnbShKpAcSqPMzQoYkYyhbEaeSko47MjRP9NfEQMhZkXL1DoFlt9LWQn4YttrdnV6X2OiyzBi+A==,
+      }
+    engines: { node: '>=10' }
 
   resolve@1.22.10:
-    resolution: {integrity: sha512-NPRy+/ncIMeDlTAsuqwKIiferiawhefFJtkNSW0qZJEqMEb+qBt/77B/jGeeek+F0uOeN05CDa6HXbbIgtVX4w==}
-    engines: {node: '>= 0.4'}
+    resolution:
+      {
+        integrity: sha512-NPRy+/ncIMeDlTAsuqwKIiferiawhefFJtkNSW0qZJEqMEb+qBt/77B/jGeeek+F0uOeN05CDa6HXbbIgtVX4w==,
+      }
+    engines: { node: '>= 0.4' }
     hasBin: true
 
   restore-cursor@3.1.0:
-    resolution: {integrity: sha512-l+sSefzHpj5qimhFSE5a8nufZYAM3sBSVMAPtYkmC+4EH2anSGaEMXSD0izRQbu9nfyQ9y5JrVmp7E8oZrUjvA==}
-    engines: {node: '>=8'}
+    resolution:
+      {
+        integrity: sha512-l+sSefzHpj5qimhFSE5a8nufZYAM3sBSVMAPtYkmC+4EH2anSGaEMXSD0izRQbu9nfyQ9y5JrVmp7E8oZrUjvA==,
+      }
+    engines: { node: '>=8' }
 
   reusify@1.1.0:
-    resolution: {integrity: sha512-g6QUff04oZpHs0eG5p83rFLhHeV00ug/Yf9nZM6fLeUrPguBTkTQOdpAWWspMh55TZfVQDPaN3NQJfbVRAxdIw==}
-    engines: {iojs: '>=1.0.0', node: '>=0.10.0'}
+    resolution:
+      {
+        integrity: sha512-g6QUff04oZpHs0eG5p83rFLhHeV00ug/Yf9nZM6fLeUrPguBTkTQOdpAWWspMh55TZfVQDPaN3NQJfbVRAxdIw==,
+      }
+    engines: { iojs: '>=1.0.0', node: '>=0.10.0' }
 
   rimraf@3.0.2:
-    resolution: {integrity: sha512-JZkJMZkAGFFPP2YqXZXPbMlMBgsxzE8ILs4lMIX/2o0L9UBw9O/Y3o6wFw/i9YLapcUJWwqbi3kdxIPdC62TIA==}
+    resolution:
+      {
+        integrity: sha512-JZkJMZkAGFFPP2YqXZXPbMlMBgsxzE8ILs4lMIX/2o0L9UBw9O/Y3o6wFw/i9YLapcUJWwqbi3kdxIPdC62TIA==,
+      }
     deprecated: Rimraf versions prior to v4 are no longer supported
     hasBin: true
 
   run-applescript@3.2.0:
-    resolution: {integrity: sha512-Ep0RsvAjnRcBX1p5vogbaBdAGu/8j/ewpvGqnQYunnLd9SM0vWcPJewPKNnWFggf0hF0pwIgwV5XK7qQ7UZ8Qg==}
-    engines: {node: '>=4'}
+    resolution:
+      {
+        integrity: sha512-Ep0RsvAjnRcBX1p5vogbaBdAGu/8j/ewpvGqnQYunnLd9SM0vWcPJewPKNnWFggf0hF0pwIgwV5XK7qQ7UZ8Qg==,
+      }
+    engines: { node: '>=4' }
 
   run-async@2.4.1:
-    resolution: {integrity: sha512-tvVnVv01b8c1RrA6Ep7JkStj85Guv/YrMcwqYQnwjsAS2cTmmPGBBjAjpCW7RrSodNSoE2/qg9O4bceNvUuDgQ==}
-    engines: {node: '>=0.12.0'}
+    resolution:
+      {
+        integrity: sha512-tvVnVv01b8c1RrA6Ep7JkStj85Guv/YrMcwqYQnwjsAS2cTmmPGBBjAjpCW7RrSodNSoE2/qg9O4bceNvUuDgQ==,
+      }
+    engines: { node: '>=0.12.0' }
 
   run-async@3.0.0:
-    resolution: {integrity: sha512-540WwVDOMxA6dN6We19EcT9sc3hkXPw5mzRNGM3FkdN/vtE9NFvj5lFAPNwUDmJjXidm3v7TC1cTE7t17Ulm1Q==}
-    engines: {node: '>=0.12.0'}
+    resolution:
+      {
+        integrity: sha512-540WwVDOMxA6dN6We19EcT9sc3hkXPw5mzRNGM3FkdN/vtE9NFvj5lFAPNwUDmJjXidm3v7TC1cTE7t17Ulm1Q==,
+      }
+    engines: { node: '>=0.12.0' }
 
   run-parallel@1.2.0:
-    resolution: {integrity: sha512-5l4VyZR86LZ/lDxZTR6jqL8AFE2S0IFLMP26AbjsLVADxHdhB/c0GUsH+y39UfCi3dzz8OlQuPmnaJOMoDHQBA==}
+    resolution:
+      {
+        integrity: sha512-5l4VyZR86LZ/lDxZTR6jqL8AFE2S0IFLMP26AbjsLVADxHdhB/c0GUsH+y39UfCi3dzz8OlQuPmnaJOMoDHQBA==,
+      }
 
   rxjs@7.8.1:
-    resolution: {integrity: sha512-AA3TVj+0A2iuIoQkWEK/tqFjBq2j+6PO6Y0zJcvzLAFhEFIO3HL0vls9hWLncZbAAbK0mar7oZ4V079I/qPMxg==}
+    resolution:
+      {
+        integrity: sha512-AA3TVj+0A2iuIoQkWEK/tqFjBq2j+6PO6Y0zJcvzLAFhEFIO3HL0vls9hWLncZbAAbK0mar7oZ4V079I/qPMxg==,
+      }
 
   rxjs@7.8.2:
-    resolution: {integrity: sha512-dhKf903U/PQZY6boNNtAGdWbG85WAbjT/1xYoZIC7FAY0yWapOBQVsVrDl58W86//e1VpMNBtRV4MaXfdMySFA==}
+    resolution:
+      {
+        integrity: sha512-dhKf903U/PQZY6boNNtAGdWbG85WAbjT/1xYoZIC7FAY0yWapOBQVsVrDl58W86//e1VpMNBtRV4MaXfdMySFA==,
+      }
 
   safe-buffer@5.2.1:
-    resolution: {integrity: sha512-rp3So07KcdmmKbGvgaNxQSJr7bGVSVk5S9Eq1F+ppbRo70+YeaDxkw5Dd8NPN+GD6bjnYm2VuPuCXmpuYvmCXQ==}
+    resolution:
+      {
+        integrity: sha512-rp3So07KcdmmKbGvgaNxQSJr7bGVSVk5S9Eq1F+ppbRo70+YeaDxkw5Dd8NPN+GD6bjnYm2VuPuCXmpuYvmCXQ==,
+      }
 
   safe-regex-test@1.1.0:
-    resolution: {integrity: sha512-x/+Cz4YrimQxQccJf5mKEbIa1NzeCRNI5Ecl/ekmlYaampdNLPalVyIcCZNNH3MvmqBugV5TMYZXv0ljslUlaw==}
-    engines: {node: '>= 0.4'}
+    resolution:
+      {
+        integrity: sha512-x/+Cz4YrimQxQccJf5mKEbIa1NzeCRNI5Ecl/ekmlYaampdNLPalVyIcCZNNH3MvmqBugV5TMYZXv0ljslUlaw==,
+      }
+    engines: { node: '>= 0.4' }
 
   safer-buffer@2.1.2:
-    resolution: {integrity: sha512-YZo3K82SD7Riyi0E1EQPojLz7kpepnSQI9IyPbHHg1XXXevb5dJI7tpyN2ADxGcQbHG7vcyRHk0cbwqcQriUtg==}
+    resolution:
+      {
+        integrity: sha512-YZo3K82SD7Riyi0E1EQPojLz7kpepnSQI9IyPbHHg1XXXevb5dJI7tpyN2ADxGcQbHG7vcyRHk0cbwqcQriUtg==,
+      }
 
   sax@1.2.1:
-    resolution: {integrity: sha512-8I2a3LovHTOpm7NV5yOyO8IHqgVsfK4+UuySrXU8YXkSRX7k6hCV9b3HrkKCr3nMpgj+0bmocaJJWpvp1oc7ZA==}
+    resolution:
+      {
+        integrity: sha512-8I2a3LovHTOpm7NV5yOyO8IHqgVsfK4+UuySrXU8YXkSRX7k6hCV9b3HrkKCr3nMpgj+0bmocaJJWpvp1oc7ZA==,
+      }
 
   schema-utils@3.3.0:
-    resolution: {integrity: sha512-pN/yOAvcC+5rQ5nERGuwrjLlYvLTbCibnZ1I7B1LaiAz9BRBlE9GMgE/eqV30P7aJQUf7Ddimy/RsbYO/GrVGg==}
-    engines: {node: '>= 10.13.0'}
+    resolution:
+      {
+        integrity: sha512-pN/yOAvcC+5rQ5nERGuwrjLlYvLTbCibnZ1I7B1LaiAz9BRBlE9GMgE/eqV30P7aJQUf7Ddimy/RsbYO/GrVGg==,
+      }
+    engines: { node: '>= 10.13.0' }
 
   schema-utils@4.3.2:
-    resolution: {integrity: sha512-Gn/JaSk/Mt9gYubxTtSn/QCV4em9mpAPiR1rqy/Ocu19u/G9J5WWdNoUT4SiV6mFC3y6cxyFcFwdzPM3FgxGAQ==}
-    engines: {node: '>= 10.13.0'}
+    resolution:
+      {
+        integrity: sha512-Gn/JaSk/Mt9gYubxTtSn/QCV4em9mpAPiR1rqy/Ocu19u/G9J5WWdNoUT4SiV6mFC3y6cxyFcFwdzPM3FgxGAQ==,
+      }
+    engines: { node: '>= 10.13.0' }
 
   selderee@0.11.0:
-    resolution: {integrity: sha512-5TF+l7p4+OsnP8BCCvSyZiSPc4x4//p5uPwK8TCnVPJYRmU2aYKMpOXvw8zM5a5JvuuCGN1jmsMwuU2W02ukfA==}
+    resolution:
+      {
+        integrity: sha512-5TF+l7p4+OsnP8BCCvSyZiSPc4x4//p5uPwK8TCnVPJYRmU2aYKMpOXvw8zM5a5JvuuCGN1jmsMwuU2W02ukfA==,
+      }
 
   semver@5.7.2:
-    resolution: {integrity: sha512-cBznnQ9KjJqU67B52RMC65CMarK2600WFnbkcaiwWq3xy/5haFJlshgnpjovMVJ+Hff49d8GEn0b87C5pDQ10g==}
+    resolution:
+      {
+        integrity: sha512-cBznnQ9KjJqU67B52RMC65CMarK2600WFnbkcaiwWq3xy/5haFJlshgnpjovMVJ+Hff49d8GEn0b87C5pDQ10g==,
+      }
     hasBin: true
 
   semver@6.3.1:
-    resolution: {integrity: sha512-BR7VvDCVHO+q2xBEWskxS6DJE1qRnb7DxzUrogb71CWoSficBxYsiAGd+Kl0mmq/MprG9yArRkyrQxTO6XjMzA==}
+    resolution:
+      {
+        integrity: sha512-BR7VvDCVHO+q2xBEWskxS6DJE1qRnb7DxzUrogb71CWoSficBxYsiAGd+Kl0mmq/MprG9yArRkyrQxTO6XjMzA==,
+      }
     hasBin: true
 
   semver@7.7.2:
-    resolution: {integrity: sha512-RF0Fw+rO5AMf9MAyaRXI4AV0Ulj5lMHqVxxdSgiVbixSCXoEmmX/jk0CuJw4+3SqroYO9VoUh+HcuJivvtJemA==}
-    engines: {node: '>=10'}
+    resolution:
+      {
+        integrity: sha512-RF0Fw+rO5AMf9MAyaRXI4AV0Ulj5lMHqVxxdSgiVbixSCXoEmmX/jk0CuJw4+3SqroYO9VoUh+HcuJivvtJemA==,
+      }
+    engines: { node: '>=10' }
     hasBin: true
 
   send@0.19.0:
-    resolution: {integrity: sha512-dW41u5VfLXu8SJh5bwRmyYUbAoSB3c9uQh6L8h/KtsFREPWpbX1lrljJo186Jc4nmci/sGUZ9a0a0J2zgfq2hw==}
-    engines: {node: '>= 0.8.0'}
+    resolution:
+      {
+        integrity: sha512-dW41u5VfLXu8SJh5bwRmyYUbAoSB3c9uQh6L8h/KtsFREPWpbX1lrljJo186Jc4nmci/sGUZ9a0a0J2zgfq2hw==,
+      }
+    engines: { node: '>= 0.8.0' }
 
   serialize-javascript@6.0.2:
-    resolution: {integrity: sha512-Saa1xPByTTq2gdeFZYLLo+RFE35NHZkAbqZeWNd3BpzppeVisAqpDjcp8dyf6uIvEqJRd46jemmyA4iFIeVk8g==}
+    resolution:
+      {
+        integrity: sha512-Saa1xPByTTq2gdeFZYLLo+RFE35NHZkAbqZeWNd3BpzppeVisAqpDjcp8dyf6uIvEqJRd46jemmyA4iFIeVk8g==,
+      }
 
   serve-static@1.16.2:
-    resolution: {integrity: sha512-VqpjJZKadQB/PEbEwvFdO43Ax5dFBZ2UECszz8bQ7pi7wt//PWe1P6MN7eCnjsatYtBT6EuiClbjSWP2WrIoTw==}
-    engines: {node: '>= 0.8.0'}
+    resolution:
+      {
+        integrity: sha512-VqpjJZKadQB/PEbEwvFdO43Ax5dFBZ2UECszz8bQ7pi7wt//PWe1P6MN7eCnjsatYtBT6EuiClbjSWP2WrIoTw==,
+      }
+    engines: { node: '>= 0.8.0' }
 
   set-function-length@1.2.2:
-    resolution: {integrity: sha512-pgRc4hJ4/sNjWCSS9AmnS40x3bNMDTknHgL5UaMBTMyJnU90EgWh1Rz+MC9eFu4BuN/UwZjKQuY/1v3rM7HMfg==}
-    engines: {node: '>= 0.4'}
+    resolution:
+      {
+        integrity: sha512-pgRc4hJ4/sNjWCSS9AmnS40x3bNMDTknHgL5UaMBTMyJnU90EgWh1Rz+MC9eFu4BuN/UwZjKQuY/1v3rM7HMfg==,
+      }
+    engines: { node: '>= 0.4' }
 
   setprototypeof@1.2.0:
-    resolution: {integrity: sha512-E5LDX7Wrp85Kil5bhZv46j8jOeboKq5JMmYM3gVGdGH8xFpPWXUMsNrlODCrkoxMEeNi/XZIwuRvY4XNwYMJpw==}
+    resolution:
+      {
+        integrity: sha512-E5LDX7Wrp85Kil5bhZv46j8jOeboKq5JMmYM3gVGdGH8xFpPWXUMsNrlODCrkoxMEeNi/XZIwuRvY4XNwYMJpw==,
+      }
 
   shebang-command@1.2.0:
-    resolution: {integrity: sha512-EV3L1+UQWGor21OmnvojK36mhg+TyIKDh3iFBKBohr5xeXIhNBcx8oWdgkTEEQ+BEFFYdLRuqMfd5L84N1V5Vg==}
-    engines: {node: '>=0.10.0'}
+    resolution:
+      {
+        integrity: sha512-EV3L1+UQWGor21OmnvojK36mhg+TyIKDh3iFBKBohr5xeXIhNBcx8oWdgkTEEQ+BEFFYdLRuqMfd5L84N1V5Vg==,
+      }
+    engines: { node: '>=0.10.0' }
 
   shebang-command@2.0.0:
-    resolution: {integrity: sha512-kHxr2zZpYtdmrN1qDjrrX/Z1rR1kG8Dx+gkpK1G4eXmvXswmcE1hTWBWYUzlraYw1/yZp6YuDY77YtvbN0dmDA==}
-    engines: {node: '>=8'}
+    resolution:
+      {
+        integrity: sha512-kHxr2zZpYtdmrN1qDjrrX/Z1rR1kG8Dx+gkpK1G4eXmvXswmcE1hTWBWYUzlraYw1/yZp6YuDY77YtvbN0dmDA==,
+      }
+    engines: { node: '>=8' }
 
   shebang-regex@1.0.0:
-    resolution: {integrity: sha512-wpoSFAxys6b2a2wHZ1XpDSgD7N9iVjg29Ph9uV/uaP9Ex/KXlkTZTeddxDPSYQpgvzKLGJke2UU0AzoGCjNIvQ==}
-    engines: {node: '>=0.10.0'}
+    resolution:
+      {
+        integrity: sha512-wpoSFAxys6b2a2wHZ1XpDSgD7N9iVjg29Ph9uV/uaP9Ex/KXlkTZTeddxDPSYQpgvzKLGJke2UU0AzoGCjNIvQ==,
+      }
+    engines: { node: '>=0.10.0' }
 
   shebang-regex@3.0.0:
-    resolution: {integrity: sha512-7++dFhtcx3353uBaq8DDR4NuxBetBzC7ZQOhmTQInHEd6bSrXdiEyzCvG07Z44UYdLShWUyXt5M/yhz8ekcb1A==}
-    engines: {node: '>=8'}
+    resolution:
+      {
+        integrity: sha512-7++dFhtcx3353uBaq8DDR4NuxBetBzC7ZQOhmTQInHEd6bSrXdiEyzCvG07Z44UYdLShWUyXt5M/yhz8ekcb1A==,
+      }
+    engines: { node: '>=8' }
 
   side-channel-list@1.0.0:
-    resolution: {integrity: sha512-FCLHtRD/gnpCiCHEiJLOwdmFP+wzCmDEkc9y7NsYxeF4u7Btsn1ZuwgwJGxImImHicJArLP4R0yX4c2KCrMrTA==}
-    engines: {node: '>= 0.4'}
+    resolution:
+      {
+        integrity: sha512-FCLHtRD/gnpCiCHEiJLOwdmFP+wzCmDEkc9y7NsYxeF4u7Btsn1ZuwgwJGxImImHicJArLP4R0yX4c2KCrMrTA==,
+      }
+    engines: { node: '>= 0.4' }
 
   side-channel-map@1.0.1:
-    resolution: {integrity: sha512-VCjCNfgMsby3tTdo02nbjtM/ewra6jPHmpThenkTYh8pG9ucZ/1P8So4u4FGBek/BjpOVsDCMoLA/iuBKIFXRA==}
-    engines: {node: '>= 0.4'}
+    resolution:
+      {
+        integrity: sha512-VCjCNfgMsby3tTdo02nbjtM/ewra6jPHmpThenkTYh8pG9ucZ/1P8So4u4FGBek/BjpOVsDCMoLA/iuBKIFXRA==,
+      }
+    engines: { node: '>= 0.4' }
 
   side-channel-weakmap@1.0.2:
-    resolution: {integrity: sha512-WPS/HvHQTYnHisLo9McqBHOJk2FkHO/tlpvldyrnem4aeQp4hai3gythswg6p01oSoTl58rcpiFAjF2br2Ak2A==}
-    engines: {node: '>= 0.4'}
+    resolution:
+      {
+        integrity: sha512-WPS/HvHQTYnHisLo9McqBHOJk2FkHO/tlpvldyrnem4aeQp4hai3gythswg6p01oSoTl58rcpiFAjF2br2Ak2A==,
+      }
+    engines: { node: '>= 0.4' }
 
   side-channel@1.1.0:
-    resolution: {integrity: sha512-ZX99e6tRweoUXqR+VBrslhda51Nh5MTQwou5tnUDgbtyM0dBgmhEDtWGP/xbKn6hqfPRHujUNwz5fy/wbbhnpw==}
-    engines: {node: '>= 0.4'}
+    resolution:
+      {
+        integrity: sha512-ZX99e6tRweoUXqR+VBrslhda51Nh5MTQwou5tnUDgbtyM0dBgmhEDtWGP/xbKn6hqfPRHujUNwz5fy/wbbhnpw==,
+      }
+    engines: { node: '>= 0.4' }
 
   signal-exit@3.0.7:
-    resolution: {integrity: sha512-wnD2ZE+l+SPC/uoS0vXeE9L1+0wuaMqKlfz9AMUo38JsyLSBWSFcHR1Rri62LZc12vLr1gb3jl7iwQhgwpAbGQ==}
+    resolution:
+      {
+        integrity: sha512-wnD2ZE+l+SPC/uoS0vXeE9L1+0wuaMqKlfz9AMUo38JsyLSBWSFcHR1Rri62LZc12vLr1gb3jl7iwQhgwpAbGQ==,
+      }
 
   signal-exit@4.1.0:
-    resolution: {integrity: sha512-bzyZ1e88w9O1iNJbKnOlvYTrWPDl46O1bG0D3XInv+9tkPrxrN8jUUTiFlDkkmKWgn1M6CfIA13SuGqOa9Korw==}
-    engines: {node: '>=14'}
+    resolution:
+      {
+        integrity: sha512-bzyZ1e88w9O1iNJbKnOlvYTrWPDl46O1bG0D3XInv+9tkPrxrN8jUUTiFlDkkmKWgn1M6CfIA13SuGqOa9Korw==,
+      }
+    engines: { node: '>=14' }
 
   sisteransi@1.0.5:
-    resolution: {integrity: sha512-bLGGlR1QxBcynn2d5YmDX4MGjlZvy2MRBDRNHLJ8VI6l6+9FUiyTFNJ0IveOSP0bcXgVDPRcfGqA0pjaqUpfVg==}
+    resolution:
+      {
+        integrity: sha512-bLGGlR1QxBcynn2d5YmDX4MGjlZvy2MRBDRNHLJ8VI6l6+9FUiyTFNJ0IveOSP0bcXgVDPRcfGqA0pjaqUpfVg==,
+      }
 
   slash@3.0.0:
-    resolution: {integrity: sha512-g9Q1haeby36OSStwb4ntCGGGaKsaVSjQ68fBxoQcutl5fS1vuY18H3wSt3jFyFtrkx+Kz0V1G85A4MyAdDMi2Q==}
-    engines: {node: '>=8'}
+    resolution:
+      {
+        integrity: sha512-g9Q1haeby36OSStwb4ntCGGGaKsaVSjQ68fBxoQcutl5fS1vuY18H3wSt3jFyFtrkx+Kz0V1G85A4MyAdDMi2Q==,
+      }
+    engines: { node: '>=8' }
 
   slick@1.12.2:
-    resolution: {integrity: sha512-4qdtOGcBjral6YIBCWJ0ljFSKNLz9KkhbWtuGvUyRowl1kxfuE1x/Z/aJcaiilpb3do9bl5K7/1h9XC5wWpY/A==}
+    resolution:
+      {
+        integrity: sha512-4qdtOGcBjral6YIBCWJ0ljFSKNLz9KkhbWtuGvUyRowl1kxfuE1x/Z/aJcaiilpb3do9bl5K7/1h9XC5wWpY/A==,
+      }
 
   smart-buffer@4.2.0:
-    resolution: {integrity: sha512-94hK0Hh8rPqQl2xXc3HsaBoOXKV20MToPkcXvwbISWLEs+64sBq5kFgn2kJDHb1Pry9yrP0dxrCI9RRci7RXKg==}
-    engines: {node: '>= 6.0.0', npm: '>= 3.0.0'}
+    resolution:
+      {
+        integrity: sha512-94hK0Hh8rPqQl2xXc3HsaBoOXKV20MToPkcXvwbISWLEs+64sBq5kFgn2kJDHb1Pry9yrP0dxrCI9RRci7RXKg==,
+      }
+    engines: { node: '>= 6.0.0', npm: '>= 3.0.0' }
 
   socket.io-adapter@2.5.5:
-    resolution: {integrity: sha512-eLDQas5dzPgOWCk9GuuJC2lBqItuhKI4uxGgo9aIV7MYbk2h9Q6uULEh8WBzThoI7l+qU9Ast9fVUmkqPP9wYg==}
+    resolution:
+      {
+        integrity: sha512-eLDQas5dzPgOWCk9GuuJC2lBqItuhKI4uxGgo9aIV7MYbk2h9Q6uULEh8WBzThoI7l+qU9Ast9fVUmkqPP9wYg==,
+      }
 
   socket.io-parser@4.2.4:
-    resolution: {integrity: sha512-/GbIKmo8ioc+NIWIhwdecY0ge+qVBSMdgxGygevmdHj24bsfgtCmcUUcQ5ZzcylGFHsN3k4HB4Cgkl96KVnuew==}
-    engines: {node: '>=10.0.0'}
+    resolution:
+      {
+        integrity: sha512-/GbIKmo8ioc+NIWIhwdecY0ge+qVBSMdgxGygevmdHj24bsfgtCmcUUcQ5ZzcylGFHsN3k4HB4Cgkl96KVnuew==,
+      }
+    engines: { node: '>=10.0.0' }
 
   socket.io@4.8.1:
-    resolution: {integrity: sha512-oZ7iUCxph8WYRHHcjBEc9unw3adt5CmSNlppj/5Q4k2RIrhl8Z5yY2Xr4j9zj0+wzVZ0bxmYoGSzKJnRl6A4yg==}
-    engines: {node: '>=10.2.0'}
+    resolution:
+      {
+        integrity: sha512-oZ7iUCxph8WYRHHcjBEc9unw3adt5CmSNlppj/5Q4k2RIrhl8Z5yY2Xr4j9zj0+wzVZ0bxmYoGSzKJnRl6A4yg==,
+      }
+    engines: { node: '>=10.2.0' }
 
   socks-proxy-agent@8.0.5:
-    resolution: {integrity: sha512-HehCEsotFqbPW9sJ8WVYB6UbmIMv7kUUORIF2Nncq4VQvBfNBLibW9YZR5dlYCSUhwcD628pRllm7n+E+YTzJw==}
-    engines: {node: '>= 14'}
+    resolution:
+      {
+        integrity: sha512-HehCEsotFqbPW9sJ8WVYB6UbmIMv7kUUORIF2Nncq4VQvBfNBLibW9YZR5dlYCSUhwcD628pRllm7n+E+YTzJw==,
+      }
+    engines: { node: '>= 14' }
 
   socks@2.8.7:
-    resolution: {integrity: sha512-HLpt+uLy/pxB+bum/9DzAgiKS8CX1EvbWxI4zlmgGCExImLdiad2iCwXT5Z4c9c3Eq8rP2318mPW2c+QbtjK8A==}
-    engines: {node: '>= 10.0.0', npm: '>= 3.0.0'}
+    resolution:
+      {
+        integrity: sha512-HLpt+uLy/pxB+bum/9DzAgiKS8CX1EvbWxI4zlmgGCExImLdiad2iCwXT5Z4c9c3Eq8rP2318mPW2c+QbtjK8A==,
+      }
+    engines: { node: '>= 10.0.0', npm: '>= 3.0.0' }
 
   source-map-support@0.5.13:
-    resolution: {integrity: sha512-SHSKFHadjVA5oR4PPqhtAVdcBWwRYVd6g6cAXnIbRiIwc2EhPrTuKUBdSLvlEKyIP3GCf89fltvcZiP9MMFA1w==}
+    resolution:
+      {
+        integrity: sha512-SHSKFHadjVA5oR4PPqhtAVdcBWwRYVd6g6cAXnIbRiIwc2EhPrTuKUBdSLvlEKyIP3GCf89fltvcZiP9MMFA1w==,
+      }
 
   source-map-support@0.5.21:
-    resolution: {integrity: sha512-uBHU3L3czsIyYXKX88fdrGovxdSCoTGDRZ6SYXtSRxLZUzHg5P/66Ht6uoUlHu9EZod+inXhKo3qQgwXUT/y1w==}
+    resolution:
+      {
+        integrity: sha512-uBHU3L3czsIyYXKX88fdrGovxdSCoTGDRZ6SYXtSRxLZUzHg5P/66Ht6uoUlHu9EZod+inXhKo3qQgwXUT/y1w==,
+      }
 
   source-map@0.6.1:
-    resolution: {integrity: sha512-UjgapumWlbMhkBgzT7Ykc5YXUT46F0iKu8SGXq0bcwP5dz/h0Plj6enJqjz1Zbq2l5WaqYnrVbwWOWMyF3F47g==}
-    engines: {node: '>=0.10.0'}
+    resolution:
+      {
+        integrity: sha512-UjgapumWlbMhkBgzT7Ykc5YXUT46F0iKu8SGXq0bcwP5dz/h0Plj6enJqjz1Zbq2l5WaqYnrVbwWOWMyF3F47g==,
+      }
+    engines: { node: '>=0.10.0' }
 
   source-map@0.7.4:
-    resolution: {integrity: sha512-l3BikUxvPOcn5E74dZiq5BGsTb5yEwhaTSzccU6t4sDOH8NWJCstKO5QT2CvtFoK6F0saL7p9xHAqHOlCPJygA==}
-    engines: {node: '>= 8'}
+    resolution:
+      {
+        integrity: sha512-l3BikUxvPOcn5E74dZiq5BGsTb5yEwhaTSzccU6t4sDOH8NWJCstKO5QT2CvtFoK6F0saL7p9xHAqHOlCPJygA==,
+      }
+    engines: { node: '>= 8' }
 
   source-map@0.7.6:
-    resolution: {integrity: sha512-i5uvt8C3ikiWeNZSVZNWcfZPItFQOsYTUAOkcUPGd8DqDy1uOUikjt5dG+uRlwyvR108Fb9DOd4GvXfT0N2/uQ==}
-    engines: {node: '>= 12'}
+    resolution:
+      {
+        integrity: sha512-i5uvt8C3ikiWeNZSVZNWcfZPItFQOsYTUAOkcUPGd8DqDy1uOUikjt5dG+uRlwyvR108Fb9DOd4GvXfT0N2/uQ==,
+      }
+    engines: { node: '>= 12' }
 
   sprintf-js@1.0.3:
-    resolution: {integrity: sha512-D9cPgkvLlV3t3IzL0D0YLvGA9Ahk4PcvVwUbN0dSGr1aP0Nrt4AEnTUbuGvquEC0mA64Gqt1fzirlRs5ibXx8g==}
+    resolution:
+      {
+        integrity: sha512-D9cPgkvLlV3t3IzL0D0YLvGA9Ahk4PcvVwUbN0dSGr1aP0Nrt4AEnTUbuGvquEC0mA64Gqt1fzirlRs5ibXx8g==,
+      }
 
   ssf@0.11.2:
-    resolution: {integrity: sha512-+idbmIXoYET47hH+d7dfm2epdOMUDjqcB4648sTZ+t2JwoyBFL/insLfB/racrDmsKB3diwsDA696pZMieAC5g==}
-    engines: {node: '>=0.8'}
+    resolution:
+      {
+        integrity: sha512-+idbmIXoYET47hH+d7dfm2epdOMUDjqcB4648sTZ+t2JwoyBFL/insLfB/racrDmsKB3diwsDA696pZMieAC5g==,
+      }
+    engines: { node: '>=0.8' }
 
   stack-utils@2.0.6:
-    resolution: {integrity: sha512-XlkWvfIm6RmsWtNJx+uqtKLS8eqFbxUg0ZzLXqY0caEy9l7hruX8IpiDnjsLavoBgqCCR71TqWO8MaXYheJ3RQ==}
-    engines: {node: '>=10'}
+    resolution:
+      {
+        integrity: sha512-XlkWvfIm6RmsWtNJx+uqtKLS8eqFbxUg0ZzLXqY0caEy9l7hruX8IpiDnjsLavoBgqCCR71TqWO8MaXYheJ3RQ==,
+      }
+    engines: { node: '>=10' }
 
   statuses@2.0.1:
-    resolution: {integrity: sha512-RwNA9Z/7PrK06rYLIzFMlaF+l73iwpzsqRIFgbMLbTcLD6cOao82TaWefPXQvB2fOC4AjuYSEndS7N/mTCbkdQ==}
-    engines: {node: '>= 0.8'}
+    resolution:
+      {
+        integrity: sha512-RwNA9Z/7PrK06rYLIzFMlaF+l73iwpzsqRIFgbMLbTcLD6cOao82TaWefPXQvB2fOC4AjuYSEndS7N/mTCbkdQ==,
+      }
+    engines: { node: '>= 0.8' }
 
   streamsearch@1.1.0:
-    resolution: {integrity: sha512-Mcc5wHehp9aXz1ax6bZUyY5afg9u2rv5cqQI3mRrYkGC8rW2hM02jWuwjtL++LS5qinSyhj2QfLyNsuc+VsExg==}
-    engines: {node: '>=10.0.0'}
+    resolution:
+      {
+        integrity: sha512-Mcc5wHehp9aXz1ax6bZUyY5afg9u2rv5cqQI3mRrYkGC8rW2hM02jWuwjtL++LS5qinSyhj2QfLyNsuc+VsExg==,
+      }
+    engines: { node: '>=10.0.0' }
 
   streamx@2.22.1:
-    resolution: {integrity: sha512-znKXEBxfatz2GBNK02kRnCXjV+AA4kjZIUxeWSr3UGirZMJfTE9uiwKHobnbgxWyL/JWro8tTq+vOqAK1/qbSA==}
+    resolution:
+      {
+        integrity: sha512-znKXEBxfatz2GBNK02kRnCXjV+AA4kjZIUxeWSr3UGirZMJfTE9uiwKHobnbgxWyL/JWro8tTq+vOqAK1/qbSA==,
+      }
 
   string-length@4.0.2:
-    resolution: {integrity: sha512-+l6rNN5fYHNhZZy41RXsYptCjA2Igmq4EG7kZAYFQI1E1VTXarr6ZPXBg6eq7Y6eK4FEhY6AJlyuFIb/v/S0VQ==}
-    engines: {node: '>=10'}
+    resolution:
+      {
+        integrity: sha512-+l6rNN5fYHNhZZy41RXsYptCjA2Igmq4EG7kZAYFQI1E1VTXarr6ZPXBg6eq7Y6eK4FEhY6AJlyuFIb/v/S0VQ==,
+      }
+    engines: { node: '>=10' }
 
   string-width@4.2.3:
-    resolution: {integrity: sha512-wKyQRQpjJ0sIp62ErSZdGsjMJWsap5oRNihHhu6G7JVO/9jIB6UyevL+tXuOqrng8j/cxKTWyWUwvSTriiZz/g==}
-    engines: {node: '>=8'}
+    resolution:
+      {
+        integrity: sha512-wKyQRQpjJ0sIp62ErSZdGsjMJWsap5oRNihHhu6G7JVO/9jIB6UyevL+tXuOqrng8j/cxKTWyWUwvSTriiZz/g==,
+      }
+    engines: { node: '>=8' }
 
   string-width@5.1.2:
-    resolution: {integrity: sha512-HnLOCR3vjcY8beoNLtcjZ5/nxn2afmME6lhrDrebokqMap+XbeW8n9TXpPDOqdGK5qcI3oT0GKTW6wC7EMiVqA==}
-    engines: {node: '>=12'}
+    resolution:
+      {
+        integrity: sha512-HnLOCR3vjcY8beoNLtcjZ5/nxn2afmME6lhrDrebokqMap+XbeW8n9TXpPDOqdGK5qcI3oT0GKTW6wC7EMiVqA==,
+      }
+    engines: { node: '>=12' }
 
   string_decoder@1.3.0:
-    resolution: {integrity: sha512-hkRX8U1WjJFd8LsDJ2yQ/wWWxaopEsABU1XfkM8A+j0+85JAGppt16cr1Whg6KIbb4okU6Mql6BOj+uup/wKeA==}
+    resolution:
+      {
+        integrity: sha512-hkRX8U1WjJFd8LsDJ2yQ/wWWxaopEsABU1XfkM8A+j0+85JAGppt16cr1Whg6KIbb4okU6Mql6BOj+uup/wKeA==,
+      }
 
   strip-ansi@6.0.1:
-    resolution: {integrity: sha512-Y38VPSHcqkFrCpFnQ9vuSXmquuv5oXOKpGeT6aGrr3o3Gc9AlVa6JBfUSOCnbxGGZF+/0ooI7KrPuUSztUdU5A==}
-    engines: {node: '>=8'}
+    resolution:
+      {
+        integrity: sha512-Y38VPSHcqkFrCpFnQ9vuSXmquuv5oXOKpGeT6aGrr3o3Gc9AlVa6JBfUSOCnbxGGZF+/0ooI7KrPuUSztUdU5A==,
+      }
+    engines: { node: '>=8' }
 
   strip-ansi@7.1.0:
-    resolution: {integrity: sha512-iq6eVVI64nQQTRYq2KtEg2d2uU7LElhTJwsH4YzIHZshxlgZms/wIc4VoDQTlG/IvVIrBKG06CrZnp0qv7hkcQ==}
-    engines: {node: '>=12'}
+    resolution:
+      {
+        integrity: sha512-iq6eVVI64nQQTRYq2KtEg2d2uU7LElhTJwsH4YzIHZshxlgZms/wIc4VoDQTlG/IvVIrBKG06CrZnp0qv7hkcQ==,
+      }
+    engines: { node: '>=12' }
 
   strip-bom@3.0.0:
-    resolution: {integrity: sha512-vavAMRXOgBVNF6nyEEmL3DBK19iRpDcoIwW+swQ+CbGiu7lju6t+JklA1MHweoWtadgt4ISVUsXLyDq34ddcwA==}
-    engines: {node: '>=4'}
+    resolution:
+      {
+        integrity: sha512-vavAMRXOgBVNF6nyEEmL3DBK19iRpDcoIwW+swQ+CbGiu7lju6t+JklA1MHweoWtadgt4ISVUsXLyDq34ddcwA==,
+      }
+    engines: { node: '>=4' }
 
   strip-bom@4.0.0:
-    resolution: {integrity: sha512-3xurFv5tEgii33Zi8Jtp55wEIILR9eh34FAW00PZf+JnSsTmV/ioewSgQl97JHvgjoRGwPShsWm+IdrxB35d0w==}
-    engines: {node: '>=8'}
+    resolution:
+      {
+        integrity: sha512-3xurFv5tEgii33Zi8Jtp55wEIILR9eh34FAW00PZf+JnSsTmV/ioewSgQl97JHvgjoRGwPShsWm+IdrxB35d0w==,
+      }
+    engines: { node: '>=8' }
 
   strip-eof@1.0.0:
-    resolution: {integrity: sha512-7FCwGGmx8mD5xQd3RPUvnSpUXHM3BWuzjtpD4TXsfcZ9EL4azvVVUscFYwD9nx8Kh+uCBC00XBtAykoMHwTh8Q==}
-    engines: {node: '>=0.10.0'}
+    resolution:
+      {
+        integrity: sha512-7FCwGGmx8mD5xQd3RPUvnSpUXHM3BWuzjtpD4TXsfcZ9EL4azvVVUscFYwD9nx8Kh+uCBC00XBtAykoMHwTh8Q==,
+      }
+    engines: { node: '>=0.10.0' }
 
   strip-final-newline@2.0.0:
-    resolution: {integrity: sha512-BrpvfNAE3dcvq7ll3xVumzjKjZQ5tI1sEUIKr3Uoks0XUl45St3FlatVqef9prk4jRDzhW6WZg+3bk93y6pLjA==}
-    engines: {node: '>=6'}
+    resolution:
+      {
+        integrity: sha512-BrpvfNAE3dcvq7ll3xVumzjKjZQ5tI1sEUIKr3Uoks0XUl45St3FlatVqef9prk4jRDzhW6WZg+3bk93y6pLjA==,
+      }
+    engines: { node: '>=6' }
 
   strip-json-comments@2.0.1:
-    resolution: {integrity: sha512-4gB8na07fecVVkOI6Rs4e7T6NOTki5EmL7TUduTs6bu3EdnSycntVJ4re8kgZA+wx9IueI2Y11bfbgwtzuE0KQ==}
-    engines: {node: '>=0.10.0'}
+    resolution:
+      {
+        integrity: sha512-4gB8na07fecVVkOI6Rs4e7T6NOTki5EmL7TUduTs6bu3EdnSycntVJ4re8kgZA+wx9IueI2Y11bfbgwtzuE0KQ==,
+      }
+    engines: { node: '>=0.10.0' }
 
   strip-json-comments@3.1.1:
-    resolution: {integrity: sha512-6fPc+R4ihwqP6N/aIv2f1gMH8lOVtWQHoqC4yK6oSDVVocumAsfCqjkXnqiYMhmMwS/mEHLp7Vehlt3ql6lEig==}
-    engines: {node: '>=8'}
+    resolution:
+      {
+        integrity: sha512-6fPc+R4ihwqP6N/aIv2f1gMH8lOVtWQHoqC4yK6oSDVVocumAsfCqjkXnqiYMhmMwS/mEHLp7Vehlt3ql6lEig==,
+      }
+    engines: { node: '>=8' }
 
   strnum@2.1.1:
-    resolution: {integrity: sha512-7ZvoFTiCnGxBtDqJ//Cu6fWtZtc7Y3x+QOirG15wztbdngGSkht27o2pyGWrVy0b4WAy3jbKmnoK6g5VlVNUUw==}
+    resolution:
+      {
+        integrity: sha512-7ZvoFTiCnGxBtDqJ//Cu6fWtZtc7Y3x+QOirG15wztbdngGSkht27o2pyGWrVy0b4WAy3jbKmnoK6g5VlVNUUw==,
+      }
 
   strtok3@10.3.4:
-    resolution: {integrity: sha512-KIy5nylvC5le1OdaaoCJ07L+8iQzJHGH6pWDuzS+d07Cu7n1MZ2x26P8ZKIWfbK02+XIL8Mp4RkWeqdUCrDMfg==}
-    engines: {node: '>=18'}
+    resolution:
+      {
+        integrity: sha512-KIy5nylvC5le1OdaaoCJ07L+8iQzJHGH6pWDuzS+d07Cu7n1MZ2x26P8ZKIWfbK02+XIL8Mp4RkWeqdUCrDMfg==,
+      }
+    engines: { node: '>=18' }
 
   superagent@10.2.3:
-    resolution: {integrity: sha512-y/hkYGeXAj7wUMjxRbB21g/l6aAEituGXM9Rwl4o20+SX3e8YOSV6BxFXl+dL3Uk0mjSL3kCbNkwURm8/gEDig==}
-    engines: {node: '>=14.18.0'}
+    resolution:
+      {
+        integrity: sha512-y/hkYGeXAj7wUMjxRbB21g/l6aAEituGXM9Rwl4o20+SX3e8YOSV6BxFXl+dL3Uk0mjSL3kCbNkwURm8/gEDig==,
+      }
+    engines: { node: '>=14.18.0' }
 
   supertest@7.1.4:
-    resolution: {integrity: sha512-tjLPs7dVyqgItVFirHYqe2T+MfWc2VOBQ8QFKKbWTA3PU7liZR8zoSpAi/C1k1ilm9RsXIKYf197oap9wXGVYg==}
-    engines: {node: '>=14.18.0'}
+    resolution:
+      {
+        integrity: sha512-tjLPs7dVyqgItVFirHYqe2T+MfWc2VOBQ8QFKKbWTA3PU7liZR8zoSpAi/C1k1ilm9RsXIKYf197oap9wXGVYg==,
+      }
+    engines: { node: '>=14.18.0' }
 
   supports-color@7.2.0:
-    resolution: {integrity: sha512-qpCAvRl9stuOHveKsn7HncJRvv501qIacKzQlO/+Lwxc9+0q2wLyv4Dfvt80/DPn2pqOBsJdDiogXGR9+OvwRw==}
-    engines: {node: '>=8'}
+    resolution:
+      {
+        integrity: sha512-qpCAvRl9stuOHveKsn7HncJRvv501qIacKzQlO/+Lwxc9+0q2wLyv4Dfvt80/DPn2pqOBsJdDiogXGR9+OvwRw==,
+      }
+    engines: { node: '>=8' }
 
   supports-color@8.1.1:
-    resolution: {integrity: sha512-MpUEN2OodtUzxvKQl72cUF7RQ5EiHsGvSsVG0ia9c5RbWGL2CI4C7EpPS8UTBIplnlzZiNuV56w+FuNxy3ty2Q==}
-    engines: {node: '>=10'}
+    resolution:
+      {
+        integrity: sha512-MpUEN2OodtUzxvKQl72cUF7RQ5EiHsGvSsVG0ia9c5RbWGL2CI4C7EpPS8UTBIplnlzZiNuV56w+FuNxy3ty2Q==,
+      }
+    engines: { node: '>=10' }
 
   supports-preserve-symlinks-flag@1.0.0:
-    resolution: {integrity: sha512-ot0WnXS9fgdkgIcePe6RHNk1WA8+muPa6cSjeR3V8K27q9BB1rTE3R1p7Hv0z1ZyAc8s6Vvv8DIyWf681MAt0w==}
-    engines: {node: '>= 0.4'}
+    resolution:
+      {
+        integrity: sha512-ot0WnXS9fgdkgIcePe6RHNk1WA8+muPa6cSjeR3V8K27q9BB1rTE3R1p7Hv0z1ZyAc8s6Vvv8DIyWf681MAt0w==,
+      }
+    engines: { node: '>= 0.4' }
 
   swagger-ui-dist@5.17.14:
-    resolution: {integrity: sha512-CVbSfaLpstV65OnSjbXfVd6Sta3q3F7Cj/yYuvHMp1P90LztOLs6PfUnKEVAeiIVQt9u2SaPwv0LiH/OyMjHRw==}
+    resolution:
+      {
+        integrity: sha512-CVbSfaLpstV65OnSjbXfVd6Sta3q3F7Cj/yYuvHMp1P90LztOLs6PfUnKEVAeiIVQt9u2SaPwv0LiH/OyMjHRw==,
+      }
 
   swagger-ui-dist@5.27.1:
-    resolution: {integrity: sha512-oGtpYO3lnoaqyGtlJalvryl7TwzgRuxpOVWqEHx8af0YXI+Kt+4jMpLdgMtMcmWmuQ0QTCHLKExwrBFMSxvAUA==}
+    resolution:
+      {
+        integrity: sha512-oGtpYO3lnoaqyGtlJalvryl7TwzgRuxpOVWqEHx8af0YXI+Kt+4jMpLdgMtMcmWmuQ0QTCHLKExwrBFMSxvAUA==,
+      }
 
   swagger-ui-express@5.0.1:
-    resolution: {integrity: sha512-SrNU3RiBGTLLmFU8GIJdOdanJTl4TOmT27tt3bWWHppqYmAZ6IDuEuBvMU6nZq0zLEe6b/1rACXCgLZqO6ZfrA==}
-    engines: {node: '>= v0.10.32'}
+    resolution:
+      {
+        integrity: sha512-SrNU3RiBGTLLmFU8GIJdOdanJTl4TOmT27tt3bWWHppqYmAZ6IDuEuBvMU6nZq0zLEe6b/1rACXCgLZqO6ZfrA==,
+      }
+    engines: { node: '>= v0.10.32' }
     peerDependencies:
       express: '>=4.0.0 || >=5.0.0-beta'
 
   symbol-observable@4.0.0:
-    resolution: {integrity: sha512-b19dMThMV4HVFynSAM1++gBHAbk2Tc/osgLIBZMKsyqh34jb2e8Os7T6ZW/Bt3pJFdBTd2JwAnAAEQV7rSNvcQ==}
-    engines: {node: '>=0.10'}
+    resolution:
+      {
+        integrity: sha512-b19dMThMV4HVFynSAM1++gBHAbk2Tc/osgLIBZMKsyqh34jb2e8Os7T6ZW/Bt3pJFdBTd2JwAnAAEQV7rSNvcQ==,
+      }
+    engines: { node: '>=0.10' }
 
   synckit@0.11.11:
-    resolution: {integrity: sha512-MeQTA1r0litLUf0Rp/iisCaL8761lKAZHaimlbGK4j0HysC4PLfqygQj9srcs0m2RdtDYnF8UuYyKpbjHYp7Jw==}
-    engines: {node: ^14.18.0 || >=16.0.0}
+    resolution:
+      {
+        integrity: sha512-MeQTA1r0litLUf0Rp/iisCaL8761lKAZHaimlbGK4j0HysC4PLfqygQj9srcs0m2RdtDYnF8UuYyKpbjHYp7Jw==,
+      }
+    engines: { node: ^14.18.0 || >=16.0.0 }
 
   tapable@2.2.3:
-    resolution: {integrity: sha512-ZL6DDuAlRlLGghwcfmSn9sK3Hr6ArtyudlSAiCqQ6IfE+b+HHbydbYDIG15IfS5do+7XQQBdBiubF/cV2dnDzg==}
-    engines: {node: '>=6'}
+    resolution:
+      {
+        integrity: sha512-ZL6DDuAlRlLGghwcfmSn9sK3Hr6ArtyudlSAiCqQ6IfE+b+HHbydbYDIG15IfS5do+7XQQBdBiubF/cV2dnDzg==,
+      }
+    engines: { node: '>=6' }
 
   tar-fs@3.1.0:
-    resolution: {integrity: sha512-5Mty5y/sOF1YWj1J6GiBodjlDc05CUR8PKXrsnFAiSG0xA+GHeWLovaZPYUDXkH/1iKRf2+M5+OrRgzC7O9b7w==}
+    resolution:
+      {
+        integrity: sha512-5Mty5y/sOF1YWj1J6GiBodjlDc05CUR8PKXrsnFAiSG0xA+GHeWLovaZPYUDXkH/1iKRf2+M5+OrRgzC7O9b7w==,
+      }
 
   tar-stream@3.1.7:
-    resolution: {integrity: sha512-qJj60CXt7IU1Ffyc3NJMjh6EkuCFej46zUqJ4J7pqYlThyd9bO0XBTmcOIhSzZJVWfsLks0+nle/j538YAW9RQ==}
+    resolution:
+      {
+        integrity: sha512-qJj60CXt7IU1Ffyc3NJMjh6EkuCFej46zUqJ4J7pqYlThyd9bO0XBTmcOIhSzZJVWfsLks0+nle/j538YAW9RQ==,
+      }
 
   terser-webpack-plugin@5.3.14:
-    resolution: {integrity: sha512-vkZjpUjb6OMS7dhV+tILUW6BhpDR7P2L/aQSAv+Uwk+m8KATX9EccViHTJR2qDtACKPIYndLGCyl3FMo+r2LMw==}
-    engines: {node: '>= 10.13.0'}
+    resolution:
+      {
+        integrity: sha512-vkZjpUjb6OMS7dhV+tILUW6BhpDR7P2L/aQSAv+Uwk+m8KATX9EccViHTJR2qDtACKPIYndLGCyl3FMo+r2LMw==,
+      }
+    engines: { node: '>= 10.13.0' }
     peerDependencies:
       '@swc/core': '*'
       esbuild: '*'
@@ -4380,68 +7525,119 @@
         optional: true
 
   terser@5.43.1:
-    resolution: {integrity: sha512-+6erLbBm0+LROX2sPXlUYx/ux5PyE9K/a92Wrt6oA+WDAoFTdpHE5tCYCI5PNzq2y8df4rA+QgHLJuR4jNymsg==}
-    engines: {node: '>=10'}
+    resolution:
+      {
+        integrity: sha512-+6erLbBm0+LROX2sPXlUYx/ux5PyE9K/a92Wrt6oA+WDAoFTdpHE5tCYCI5PNzq2y8df4rA+QgHLJuR4jNymsg==,
+      }
+    engines: { node: '>=10' }
     hasBin: true
 
   test-exclude@6.0.0:
-    resolution: {integrity: sha512-cAGWPIyOHU6zlmg88jwm7VRyXnMN7iV68OGAbYDk/Mh/xC/pzVPlQtY6ngoIH/5/tciuhGfvESU8GrHrcxD56w==}
-    engines: {node: '>=8'}
+    resolution:
+      {
+        integrity: sha512-cAGWPIyOHU6zlmg88jwm7VRyXnMN7iV68OGAbYDk/Mh/xC/pzVPlQtY6ngoIH/5/tciuhGfvESU8GrHrcxD56w==,
+      }
+    engines: { node: '>=8' }
 
   text-decoder@1.2.3:
-    resolution: {integrity: sha512-3/o9z3X0X0fTupwsYvR03pJ/DjWuqqrfwBgTQzdWDiQSm9KitAyz/9WqsT2JQW7KV2m+bC2ol/zqpW37NHxLaA==}
+    resolution:
+      {
+        integrity: sha512-3/o9z3X0X0fTupwsYvR03pJ/DjWuqqrfwBgTQzdWDiQSm9KitAyz/9WqsT2JQW7KV2m+bC2ol/zqpW37NHxLaA==,
+      }
 
   text-table@0.2.0:
-    resolution: {integrity: sha512-N+8UisAXDGk8PFXP4HAzVR9nbfmVJ3zYLAWiTIoqC5v5isinhr+r5uaO8+7r3BMfuNIufIsA7RdpVgacC2cSpw==}
+    resolution:
+      {
+        integrity: sha512-N+8UisAXDGk8PFXP4HAzVR9nbfmVJ3zYLAWiTIoqC5v5isinhr+r5uaO8+7r3BMfuNIufIsA7RdpVgacC2cSpw==,
+      }
 
   through@2.3.8:
-    resolution: {integrity: sha512-w89qg7PI8wAdvX60bMDP+bFoD5Dvhm9oLheFp5O4a2QF0cSBGsBX4qZmadPMvVqlLJBBci+WqGGOAPvcDeNSVg==}
+    resolution:
+      {
+        integrity: sha512-w89qg7PI8wAdvX60bMDP+bFoD5Dvhm9oLheFp5O4a2QF0cSBGsBX4qZmadPMvVqlLJBBci+WqGGOAPvcDeNSVg==,
+      }
 
   tinyexec@1.0.1:
-    resolution: {integrity: sha512-5uC6DDlmeqiOwCPmK9jMSdOuZTh8bU39Ys6yidB+UTt5hfZUPGAypSgFRiEp+jbi9qH40BLDvy85jIU88wKSqw==}
+    resolution:
+      {
+        integrity: sha512-5uC6DDlmeqiOwCPmK9jMSdOuZTh8bU39Ys6yidB+UTt5hfZUPGAypSgFRiEp+jbi9qH40BLDvy85jIU88wKSqw==,
+      }
 
   tlds@1.259.0:
-    resolution: {integrity: sha512-AldGGlDP0PNgwppe2quAvuBl18UcjuNtOnDuUkqhd6ipPqrYYBt3aTxK1QTsBVknk97lS2JcafWMghjGWFtunw==}
+    resolution:
+      {
+        integrity: sha512-AldGGlDP0PNgwppe2quAvuBl18UcjuNtOnDuUkqhd6ipPqrYYBt3aTxK1QTsBVknk97lS2JcafWMghjGWFtunw==,
+      }
     hasBin: true
 
   tmp@0.0.33:
-    resolution: {integrity: sha512-jRCJlojKnZ3addtTOjdIqoRuPEKBvNXcGYqzO6zWZX8KfKEpnGY5jfggJQ3EjKuu8D4bJRr0y+cYJFmYbImXGw==}
-    engines: {node: '>=0.6.0'}
+    resolution:
+      {
+        integrity: sha512-jRCJlojKnZ3addtTOjdIqoRuPEKBvNXcGYqzO6zWZX8KfKEpnGY5jfggJQ3EjKuu8D4bJRr0y+cYJFmYbImXGw==,
+      }
+    engines: { node: '>=0.6.0' }
 
   tmpl@1.0.5:
-    resolution: {integrity: sha512-3f0uOEAQwIqGuWW2MVzYg8fV/QNnc/IpuJNG837rLuczAaLVHslWHZQj4IGiEl5Hs3kkbhwL9Ab7Hrsmuj+Smw==}
+    resolution:
+      {
+        integrity: sha512-3f0uOEAQwIqGuWW2MVzYg8fV/QNnc/IpuJNG837rLuczAaLVHslWHZQj4IGiEl5Hs3kkbhwL9Ab7Hrsmuj+Smw==,
+      }
 
   to-regex-range@5.0.1:
-    resolution: {integrity: sha512-65P7iz6X5yEr1cwcgvQxbbIw7Uk3gOy5dIdtZ4rDveLqhrdJP+Li/Hx6tyK0NEb+2GCyneCMJiGqrADCSNk8sQ==}
-    engines: {node: '>=8.0'}
+    resolution:
+      {
+        integrity: sha512-65P7iz6X5yEr1cwcgvQxbbIw7Uk3gOy5dIdtZ4rDveLqhrdJP+Li/Hx6tyK0NEb+2GCyneCMJiGqrADCSNk8sQ==,
+      }
+    engines: { node: '>=8.0' }
 
   toidentifier@1.0.1:
-    resolution: {integrity: sha512-o5sSPKEkg/DIQNmH43V0/uerLrpzVedkUh8tGNvaeXpfpuwjKenlSox/2O/BTlZUtEe+JG7s5YhEz608PlAHRA==}
-    engines: {node: '>=0.6'}
+    resolution:
+      {
+        integrity: sha512-o5sSPKEkg/DIQNmH43V0/uerLrpzVedkUh8tGNvaeXpfpuwjKenlSox/2O/BTlZUtEe+JG7s5YhEz608PlAHRA==,
+      }
+    engines: { node: '>=0.6' }
 
   token-stream@1.0.0:
-    resolution: {integrity: sha512-VSsyNPPW74RpHwR8Fc21uubwHY7wMDeJLys2IX5zJNih+OnAnaifKHo+1LHT7DAdloQ7apeaaWg8l7qnf/TnEg==}
+    resolution:
+      {
+        integrity: sha512-VSsyNPPW74RpHwR8Fc21uubwHY7wMDeJLys2IX5zJNih+OnAnaifKHo+1LHT7DAdloQ7apeaaWg8l7qnf/TnEg==,
+      }
 
   token-types@6.1.1:
-    resolution: {integrity: sha512-kh9LVIWH5CnL63Ipf0jhlBIy0UsrMj/NJDfpsy1SqOXlLKEVyXXYrnFxFT1yOOYVGBSApeVnjPw/sBz5BfEjAQ==}
-    engines: {node: '>=14.16'}
+    resolution:
+      {
+        integrity: sha512-kh9LVIWH5CnL63Ipf0jhlBIy0UsrMj/NJDfpsy1SqOXlLKEVyXXYrnFxFT1yOOYVGBSApeVnjPw/sBz5BfEjAQ==,
+      }
+    engines: { node: '>=14.16' }
 
   tr46@0.0.3:
-    resolution: {integrity: sha512-N3WMsuqV66lT30CrXNbEjx4GEwlow3v6rr4mCcv6prnfwhS01rkgyFdjPNBYd9br7LpXV1+Emh01fHnq2Gdgrw==}
+    resolution:
+      {
+        integrity: sha512-N3WMsuqV66lT30CrXNbEjx4GEwlow3v6rr4mCcv6prnfwhS01rkgyFdjPNBYd9br7LpXV1+Emh01fHnq2Gdgrw==,
+      }
 
   tree-kill@1.2.2:
-    resolution: {integrity: sha512-L0Orpi8qGpRG//Nd+H90vFB+3iHnue1zSSGmNOOCh1GLJ7rUKVwV2HvijphGQS2UmhUZewS9VgvxYIdgr+fG1A==}
+    resolution:
+      {
+        integrity: sha512-L0Orpi8qGpRG//Nd+H90vFB+3iHnue1zSSGmNOOCh1GLJ7rUKVwV2HvijphGQS2UmhUZewS9VgvxYIdgr+fG1A==,
+      }
     hasBin: true
 
   ts-api-utils@2.1.0:
-    resolution: {integrity: sha512-CUgTZL1irw8u29bzrOD/nH85jqyc74D6SshFgujOIA7osm2Rz7dYH77agkx7H4FBNxDq7Cjf+IjaX/8zwFW+ZQ==}
-    engines: {node: '>=18.12'}
+    resolution:
+      {
+        integrity: sha512-CUgTZL1irw8u29bzrOD/nH85jqyc74D6SshFgujOIA7osm2Rz7dYH77agkx7H4FBNxDq7Cjf+IjaX/8zwFW+ZQ==,
+      }
+    engines: { node: '>=18.12' }
     peerDependencies:
       typescript: '>=4.8.4'
 
   ts-jest@29.4.1:
-    resolution: {integrity: sha512-SaeUtjfpg9Uqu8IbeDKtdaS0g8lS6FT6OzM3ezrDfErPJPHNDo/Ey+VFGP1bQIDfagYDLyRpd7O15XpG1Es2Uw==}
-    engines: {node: ^14.15.0 || ^16.10.0 || ^18.0.0 || >=20.0.0}
+    resolution:
+      {
+        integrity: sha512-SaeUtjfpg9Uqu8IbeDKtdaS0g8lS6FT6OzM3ezrDfErPJPHNDo/Ey+VFGP1bQIDfagYDLyRpd7O15XpG1Es2Uw==,
+      }
+    engines: { node: ^14.15.0 || ^16.10.0 || ^18.0.0 || >=20.0.0 }
     hasBin: true
     peerDependencies:
       '@babel/core': '>=7.0.0-beta.0 <8'
@@ -4467,14 +7663,20 @@
         optional: true
 
   ts-loader@9.5.4:
-    resolution: {integrity: sha512-nCz0rEwunlTZiy6rXFByQU1kVVpCIgUpc/psFiKVrUwrizdnIbRFu8w7bxhUF0X613DYwT4XzrZHpVyMe758hQ==}
-    engines: {node: '>=12.0.0'}
+    resolution:
+      {
+        integrity: sha512-nCz0rEwunlTZiy6rXFByQU1kVVpCIgUpc/psFiKVrUwrizdnIbRFu8w7bxhUF0X613DYwT4XzrZHpVyMe758hQ==,
+      }
+    engines: { node: '>=12.0.0' }
     peerDependencies:
       typescript: '*'
       webpack: ^5.0.0
 
   ts-node@10.9.2:
-    resolution: {integrity: sha512-f0FFpIdcHgn8zcPSbf1dRevwt047YMnaiJM3u2w2RewrB+fob/zePZcrOyQoLMMO7aBIddLcQIEK5dYjkLnGrQ==}
+    resolution:
+      {
+        integrity: sha512-f0FFpIdcHgn8zcPSbf1dRevwt047YMnaiJM3u2w2RewrB+fob/zePZcrOyQoLMMO7aBIddLcQIEK5dYjkLnGrQ==,
+      }
     hasBin: true
     peerDependencies:
       '@swc/core': '>=1.2.50'
@@ -4488,172 +7690,296 @@
         optional: true
 
   tsconfig-paths-webpack-plugin@4.2.0:
-    resolution: {integrity: sha512-zbem3rfRS8BgeNK50Zz5SIQgXzLafiHjOwUAvk/38/o1jHn/V5QAgVUcz884or7WYcPaH3N2CIfUc2u0ul7UcA==}
-    engines: {node: '>=10.13.0'}
+    resolution:
+      {
+        integrity: sha512-zbem3rfRS8BgeNK50Zz5SIQgXzLafiHjOwUAvk/38/o1jHn/V5QAgVUcz884or7WYcPaH3N2CIfUc2u0ul7UcA==,
+      }
+    engines: { node: '>=10.13.0' }
 
   tsconfig-paths@4.2.0:
-    resolution: {integrity: sha512-NoZ4roiN7LnbKn9QqE1amc9DJfzvZXxF4xDavcOWt1BPkdx+m+0gJuPM+S0vCe7zTJMYUP0R8pO2XMr+Y8oLIg==}
-    engines: {node: '>=6'}
+    resolution:
+      {
+        integrity: sha512-NoZ4roiN7LnbKn9QqE1amc9DJfzvZXxF4xDavcOWt1BPkdx+m+0gJuPM+S0vCe7zTJMYUP0R8pO2XMr+Y8oLIg==,
+      }
+    engines: { node: '>=6' }
 
   tslib@2.8.1:
-    resolution: {integrity: sha512-oJFu94HQb+KVduSUQL7wnpmqnfmLsOA/nAh6b6EH0wCEoK0/mPeXU6c3wKDV83MkOuHPRHtSXKKU99IBazS/2w==}
+    resolution:
+      {
+        integrity: sha512-oJFu94HQb+KVduSUQL7wnpmqnfmLsOA/nAh6b6EH0wCEoK0/mPeXU6c3wKDV83MkOuHPRHtSXKKU99IBazS/2w==,
+      }
 
   type-check@0.4.0:
-    resolution: {integrity: sha512-XleUoc9uwGXqjWwXaUTZAmzMcFZ5858QA2vvx1Ur5xIcixXIP+8LnFDgRplU30us6teqdlskFfu+ae4K79Ooew==}
-    engines: {node: '>= 0.8.0'}
+    resolution:
+      {
+        integrity: sha512-XleUoc9uwGXqjWwXaUTZAmzMcFZ5858QA2vvx1Ur5xIcixXIP+8LnFDgRplU30us6teqdlskFfu+ae4K79Ooew==,
+      }
+    engines: { node: '>= 0.8.0' }
 
   type-detect@4.0.8:
-    resolution: {integrity: sha512-0fr/mIH1dlO+x7TlcMy+bIDqKPsw/70tVyeHW787goQjhmqaZe10uwLujubK9q9Lg6Fiho1KUKDYz0Z7k7g5/g==}
-    engines: {node: '>=4'}
+    resolution:
+      {
+        integrity: sha512-0fr/mIH1dlO+x7TlcMy+bIDqKPsw/70tVyeHW787goQjhmqaZe10uwLujubK9q9Lg6Fiho1KUKDYz0Z7k7g5/g==,
+      }
+    engines: { node: '>=4' }
 
   type-fest@0.20.2:
-    resolution: {integrity: sha512-Ne+eE4r0/iWnpAxD852z3A+N0Bt5RN//NjJwRd2VFHEmrywxf5vsZlh4R6lixl6B+wz/8d+maTSAkN1FIkI3LQ==}
-    engines: {node: '>=10'}
+    resolution:
+      {
+        integrity: sha512-Ne+eE4r0/iWnpAxD852z3A+N0Bt5RN//NjJwRd2VFHEmrywxf5vsZlh4R6lixl6B+wz/8d+maTSAkN1FIkI3LQ==,
+      }
+    engines: { node: '>=10' }
 
   type-fest@0.21.3:
-    resolution: {integrity: sha512-t0rzBq87m3fVcduHDUFhKmyyX+9eo6WQjZvf51Ea/M0Q7+T374Jp1aUiyUl0GKxp8M/OETVHSDvmkyPgvX+X2w==}
-    engines: {node: '>=10'}
+    resolution:
+      {
+        integrity: sha512-t0rzBq87m3fVcduHDUFhKmyyX+9eo6WQjZvf51Ea/M0Q7+T374Jp1aUiyUl0GKxp8M/OETVHSDvmkyPgvX+X2w==,
+      }
+    engines: { node: '>=10' }
 
   type-fest@4.41.0:
-    resolution: {integrity: sha512-TeTSQ6H5YHvpqVwBRcnLDCBnDOHWYu7IvGbHT6N8AOymcr9PJGjc1GTtiWZTYg0NCgYwvnYWEkVChQAr9bjfwA==}
-    engines: {node: '>=16'}
+    resolution:
+      {
+        integrity: sha512-TeTSQ6H5YHvpqVwBRcnLDCBnDOHWYu7IvGbHT6N8AOymcr9PJGjc1GTtiWZTYg0NCgYwvnYWEkVChQAr9bjfwA==,
+      }
+    engines: { node: '>=16' }
 
   type-is@1.6.18:
-    resolution: {integrity: sha512-TkRKr9sUTxEH8MdfuCSP7VizJyzRNMjj2J2do2Jr3Kym598JVdEksuzPQCnlFPW4ky9Q+iA+ma9BGm06XQBy8g==}
-    engines: {node: '>= 0.6'}
+    resolution:
+      {
+        integrity: sha512-TkRKr9sUTxEH8MdfuCSP7VizJyzRNMjj2J2do2Jr3Kym598JVdEksuzPQCnlFPW4ky9Q+iA+ma9BGm06XQBy8g==,
+      }
+    engines: { node: '>= 0.6' }
 
   typed-query-selector@2.12.0:
-    resolution: {integrity: sha512-SbklCd1F0EiZOyPiW192rrHZzZ5sBijB6xM+cpmrwDqObvdtunOHHIk9fCGsoK5JVIYXoyEp4iEdE3upFH3PAg==}
+    resolution:
+      {
+        integrity: sha512-SbklCd1F0EiZOyPiW192rrHZzZ5sBijB6xM+cpmrwDqObvdtunOHHIk9fCGsoK5JVIYXoyEp4iEdE3upFH3PAg==,
+      }
 
   typedarray@0.0.6:
-    resolution: {integrity: sha512-/aCDEGatGvZ2BIk+HmLf4ifCJFwvKFNb9/JeZPMulfgFracn9QFcAf5GO8B/mweUjSoblS5In0cWhqpfs/5PQA==}
+    resolution:
+      {
+        integrity: sha512-/aCDEGatGvZ2BIk+HmLf4ifCJFwvKFNb9/JeZPMulfgFracn9QFcAf5GO8B/mweUjSoblS5In0cWhqpfs/5PQA==,
+      }
 
   typescript@5.7.2:
-    resolution: {integrity: sha512-i5t66RHxDvVN40HfDd1PsEThGNnlMCMT3jMUuoh9/0TaqWevNontacunWyN02LA9/fIbEWlcHZcgTKb9QoaLfg==}
-    engines: {node: '>=14.17'}
+    resolution:
+      {
+        integrity: sha512-i5t66RHxDvVN40HfDd1PsEThGNnlMCMT3jMUuoh9/0TaqWevNontacunWyN02LA9/fIbEWlcHZcgTKb9QoaLfg==,
+      }
+    engines: { node: '>=14.17' }
     hasBin: true
 
   typescript@5.9.2:
-    resolution: {integrity: sha512-CWBzXQrc/qOkhidw1OzBTQuYRbfyxDXJMVJ1XNwUHGROVmuaeiEm3OslpZ1RV96d7SKKjZKrSJu3+t/xlw3R9A==}
-    engines: {node: '>=14.17'}
+    resolution:
+      {
+        integrity: sha512-CWBzXQrc/qOkhidw1OzBTQuYRbfyxDXJMVJ1XNwUHGROVmuaeiEm3OslpZ1RV96d7SKKjZKrSJu3+t/xlw3R9A==,
+      }
+    engines: { node: '>=14.17' }
     hasBin: true
 
   uc.micro@2.1.0:
-    resolution: {integrity: sha512-ARDJmphmdvUk6Glw7y9DQ2bFkKBHwQHLi2lsaH6PPmz/Ka9sFOBsBluozhDltWmnv9u/cF6Rt87znRTPV+yp/A==}
+    resolution:
+      {
+        integrity: sha512-ARDJmphmdvUk6Glw7y9DQ2bFkKBHwQHLi2lsaH6PPmz/Ka9sFOBsBluozhDltWmnv9u/cF6Rt87znRTPV+yp/A==,
+      }
 
   uglify-js@3.19.3:
-    resolution: {integrity: sha512-v3Xu+yuwBXisp6QYTcH4UbH+xYJXqnq2m/LtQVWKWzYc1iehYnLixoQDN9FH6/j9/oybfd6W9Ghwkl8+UMKTKQ==}
-    engines: {node: '>=0.8.0'}
+    resolution:
+      {
+        integrity: sha512-v3Xu+yuwBXisp6QYTcH4UbH+xYJXqnq2m/LtQVWKWzYc1iehYnLixoQDN9FH6/j9/oybfd6W9Ghwkl8+UMKTKQ==,
+      }
+    engines: { node: '>=0.8.0' }
     hasBin: true
 
   uid@2.0.2:
-    resolution: {integrity: sha512-u3xV3X7uzvi5b1MncmZo3i2Aw222Zk1keqLA1YkHldREkAhAqi65wuPfe7lHx8H/Wzy+8CE7S7uS3jekIM5s8g==}
-    engines: {node: '>=8'}
+    resolution:
+      {
+        integrity: sha512-u3xV3X7uzvi5b1MncmZo3i2Aw222Zk1keqLA1YkHldREkAhAqi65wuPfe7lHx8H/Wzy+8CE7S7uS3jekIM5s8g==,
+      }
+    engines: { node: '>=8' }
 
   uint8array-extras@1.5.0:
-    resolution: {integrity: sha512-rvKSBiC5zqCCiDZ9kAOszZcDvdAHwwIKJG33Ykj43OKcWsnmcBRL09YTU4nOeHZ8Y2a7l1MgTd08SBe9A8Qj6A==}
-    engines: {node: '>=18'}
+    resolution:
+      {
+        integrity: sha512-rvKSBiC5zqCCiDZ9kAOszZcDvdAHwwIKJG33Ykj43OKcWsnmcBRL09YTU4nOeHZ8Y2a7l1MgTd08SBe9A8Qj6A==,
+      }
+    engines: { node: '>=18' }
 
   undici-types@6.21.0:
-    resolution: {integrity: sha512-iwDZqg0QAGrg9Rav5H4n0M64c3mkR59cJ6wQp+7C4nI0gsmExaedaYLNO44eT4AtBBwjbTiGPMlt2Md0T9H9JQ==}
+    resolution:
+      {
+        integrity: sha512-iwDZqg0QAGrg9Rav5H4n0M64c3mkR59cJ6wQp+7C4nI0gsmExaedaYLNO44eT4AtBBwjbTiGPMlt2Md0T9H9JQ==,
+      }
 
   universalify@2.0.1:
-    resolution: {integrity: sha512-gptHNQghINnc/vTGIk0SOFGFNXw7JVrlRUtConJRlvaw6DuX0wO5Jeko9sWrMBhh+PsYAZ7oXAiOnf/UKogyiw==}
-    engines: {node: '>= 10.0.0'}
+    resolution:
+      {
+        integrity: sha512-gptHNQghINnc/vTGIk0SOFGFNXw7JVrlRUtConJRlvaw6DuX0wO5Jeko9sWrMBhh+PsYAZ7oXAiOnf/UKogyiw==,
+      }
+    engines: { node: '>= 10.0.0' }
 
   unpipe@1.0.0:
-    resolution: {integrity: sha512-pjy2bYhSsufwWlKwPc+l3cN7+wuJlK6uz0YdJEOlQDbl6jo/YlPi4mb8agUkVC8BF7V8NuzeyPNqRksA3hztKQ==}
-    engines: {node: '>= 0.8'}
+    resolution:
+      {
+        integrity: sha512-pjy2bYhSsufwWlKwPc+l3cN7+wuJlK6uz0YdJEOlQDbl6jo/YlPi4mb8agUkVC8BF7V8NuzeyPNqRksA3hztKQ==,
+      }
+    engines: { node: '>= 0.8' }
 
   update-browserslist-db@1.1.3:
-    resolution: {integrity: sha512-UxhIZQ+QInVdunkDAaiazvvT/+fXL5Osr0JZlJulepYu6Jd7qJtDZjlur0emRlT71EN3ScPoE7gvsuIKKNavKw==}
+    resolution:
+      {
+        integrity: sha512-UxhIZQ+QInVdunkDAaiazvvT/+fXL5Osr0JZlJulepYu6Jd7qJtDZjlur0emRlT71EN3ScPoE7gvsuIKKNavKw==,
+      }
     hasBin: true
     peerDependencies:
       browserslist: '>= 4.21.0'
 
   upper-case@1.1.3:
-    resolution: {integrity: sha512-WRbjgmYzgXkCV7zNVpy5YgrHgbBv126rMALQQMrmzOVC4GM2waQ9x7xtm8VU+1yF2kWyPzI9zbZ48n4vSxwfSA==}
+    resolution:
+      {
+        integrity: sha512-WRbjgmYzgXkCV7zNVpy5YgrHgbBv126rMALQQMrmzOVC4GM2waQ9x7xtm8VU+1yF2kWyPzI9zbZ48n4vSxwfSA==,
+      }
 
   uri-js@4.4.1:
-    resolution: {integrity: sha512-7rKUyy33Q1yc98pQ1DAmLtwX109F7TIfWlW1Ydo8Wl1ii1SeHieeh0HHfPeL2fMXK6z0s8ecKs9frCuLJvndBg==}
+    resolution:
+      {
+        integrity: sha512-7rKUyy33Q1yc98pQ1DAmLtwX109F7TIfWlW1Ydo8Wl1ii1SeHieeh0HHfPeL2fMXK6z0s8ecKs9frCuLJvndBg==,
+      }
 
   url@0.10.3:
-    resolution: {integrity: sha512-hzSUW2q06EqL1gKM/a+obYHLIO6ct2hwPuviqTTOcfFVc61UbfJ2Q32+uGL/HCPxKqrdGB5QUwIe7UqlDgwsOQ==}
+    resolution:
+      {
+        integrity: sha512-hzSUW2q06EqL1gKM/a+obYHLIO6ct2hwPuviqTTOcfFVc61UbfJ2Q32+uGL/HCPxKqrdGB5QUwIe7UqlDgwsOQ==,
+      }
 
   util-deprecate@1.0.2:
-    resolution: {integrity: sha512-EPD5q1uXyFxJpCrLnCc1nHnq3gOa6DZBocAIiI2TaSCA7VCJ1UJDMagCzIkXNsUYfD1daK//LTEQ8xiIbrHtcw==}
+    resolution:
+      {
+        integrity: sha512-EPD5q1uXyFxJpCrLnCc1nHnq3gOa6DZBocAIiI2TaSCA7VCJ1UJDMagCzIkXNsUYfD1daK//LTEQ8xiIbrHtcw==,
+      }
 
   util@0.12.5:
-    resolution: {integrity: sha512-kZf/K6hEIrWHI6XqOFUiiMa+79wE/D8Q+NCNAWclkyg3b4d2k7s0QGepNjiABc+aR3N1PAyHL7p6UcLY6LmrnA==}
+    resolution:
+      {
+        integrity: sha512-kZf/K6hEIrWHI6XqOFUiiMa+79wE/D8Q+NCNAWclkyg3b4d2k7s0QGepNjiABc+aR3N1PAyHL7p6UcLY6LmrnA==,
+      }
 
   utils-merge@1.0.1:
-    resolution: {integrity: sha512-pMZTvIkT1d+TFGvDOqodOclx0QWkkgi6Tdoa8gC8ffGAAqz9pzPTZWAybbsHHoED/ztMtkv/VoYTYyShUn81hA==}
-    engines: {node: '>= 0.4.0'}
-
-<<<<<<< HEAD
-  uuid@13.0.0:
-    resolution: {integrity: sha512-XQegIaBTVUjSHliKqcnFqYypAd4S+WCYt5NIeRs6w/UAry7z8Y9j5ZwRRL4kzq9U3sD6v+85er9FvkEaBpji2w==}
-=======
+    resolution:
+      {
+        integrity: sha512-pMZTvIkT1d+TFGvDOqodOclx0QWkkgi6Tdoa8gC8ffGAAqz9pzPTZWAybbsHHoED/ztMtkv/VoYTYyShUn81hA==,
+      }
+    engines: { node: '>= 0.4.0' }
+
   uuid@8.0.0:
-    resolution: {integrity: sha512-jOXGuXZAWdsTH7eZLtyXMqUb9EcWMGZNbL9YcGBJl4MH4nrxHmZJhEHvyLFrkxo+28uLb/NYRcStH48fnD0Vzw==}
->>>>>>> 48d250ac
+    resolution:
+      {
+        integrity: sha512-jOXGuXZAWdsTH7eZLtyXMqUb9EcWMGZNbL9YcGBJl4MH4nrxHmZJhEHvyLFrkxo+28uLb/NYRcStH48fnD0Vzw==,
+      }
     hasBin: true
 
   uuid@9.0.1:
-    resolution: {integrity: sha512-b+1eJOlsR9K8HJpow9Ok3fiWOWSIcIzXodvv0rQjVoOVNpWMpxf1wZNpt4y9h10odCNrqnYp1OBzRktckBe3sA==}
+    resolution:
+      {
+        integrity: sha512-b+1eJOlsR9K8HJpow9Ok3fiWOWSIcIzXodvv0rQjVoOVNpWMpxf1wZNpt4y9h10odCNrqnYp1OBzRktckBe3sA==,
+      }
     hasBin: true
 
   v8-compile-cache-lib@3.0.1:
-    resolution: {integrity: sha512-wa7YjyUGfNZngI/vtK0UHAN+lgDCxBPCylVXGp0zu59Fz5aiGtNXaq3DhIov063MorB+VfufLh3JlF2KdTK3xg==}
+    resolution:
+      {
+        integrity: sha512-wa7YjyUGfNZngI/vtK0UHAN+lgDCxBPCylVXGp0zu59Fz5aiGtNXaq3DhIov063MorB+VfufLh3JlF2KdTK3xg==,
+      }
 
   v8-to-istanbul@9.3.0:
-    resolution: {integrity: sha512-kiGUalWN+rgBJ/1OHZsBtU4rXZOfj/7rKQxULKlIzwzQSvMJUUNgPwJEEh7gU6xEVxC0ahoOBvN2YI8GH6FNgA==}
-    engines: {node: '>=10.12.0'}
+    resolution:
+      {
+        integrity: sha512-kiGUalWN+rgBJ/1OHZsBtU4rXZOfj/7rKQxULKlIzwzQSvMJUUNgPwJEEh7gU6xEVxC0ahoOBvN2YI8GH6FNgA==,
+      }
+    engines: { node: '>=10.12.0' }
 
   valid-data-url@3.0.1:
-    resolution: {integrity: sha512-jOWVmzVceKlVVdwjNSenT4PbGghU0SBIizAev8ofZVgivk/TVHXSbNL8LP6M3spZvkR9/QolkyJavGSX5Cs0UA==}
-    engines: {node: '>=10'}
+    resolution:
+      {
+        integrity: sha512-jOWVmzVceKlVVdwjNSenT4PbGghU0SBIizAev8ofZVgivk/TVHXSbNL8LP6M3spZvkR9/QolkyJavGSX5Cs0UA==,
+      }
+    engines: { node: '>=10' }
 
   validator@13.15.15:
-    resolution: {integrity: sha512-BgWVbCI72aIQy937xbawcs+hrVaN/CZ2UwutgaJ36hGqRrLNM+f5LUT/YPRbo8IV/ASeFzXszezV+y2+rq3l8A==}
-    engines: {node: '>= 0.10'}
+    resolution:
+      {
+        integrity: sha512-BgWVbCI72aIQy937xbawcs+hrVaN/CZ2UwutgaJ36hGqRrLNM+f5LUT/YPRbo8IV/ASeFzXszezV+y2+rq3l8A==,
+      }
+    engines: { node: '>= 0.10' }
 
   vary@1.1.2:
-    resolution: {integrity: sha512-BNGbWLfd0eUPabhkXUVm0j8uuvREyTh5ovRa/dyow/BqAbZJyC+5fU+IzQOzmAKzYqYRAISoRhdQr3eIZ/PXqg==}
-    engines: {node: '>= 0.8'}
+    resolution:
+      {
+        integrity: sha512-BNGbWLfd0eUPabhkXUVm0j8uuvREyTh5ovRa/dyow/BqAbZJyC+5fU+IzQOzmAKzYqYRAISoRhdQr3eIZ/PXqg==,
+      }
+    engines: { node: '>= 0.8' }
 
   void-elements@3.1.0:
-    resolution: {integrity: sha512-Dhxzh5HZuiHQhbvTW9AMetFfBHDMYpo23Uo9btPXgdYP+3T5S+p+jgNy7spra+veYhBP2dCSgxR/i2Y02h5/6w==}
-    engines: {node: '>=0.10.0'}
+    resolution:
+      {
+        integrity: sha512-Dhxzh5HZuiHQhbvTW9AMetFfBHDMYpo23Uo9btPXgdYP+3T5S+p+jgNy7spra+veYhBP2dCSgxR/i2Y02h5/6w==,
+      }
+    engines: { node: '>=0.10.0' }
 
   walker@1.0.8:
-    resolution: {integrity: sha512-ts/8E8l5b7kY0vlWLewOkDXMmPdLcVV4GmOQLyxuSswIJsweeFZtAsMF7k1Nszz+TYBQrlYRmzOnr398y1JemQ==}
+    resolution:
+      {
+        integrity: sha512-ts/8E8l5b7kY0vlWLewOkDXMmPdLcVV4GmOQLyxuSswIJsweeFZtAsMF7k1Nszz+TYBQrlYRmzOnr398y1JemQ==,
+      }
 
   watchpack@2.4.4:
-    resolution: {integrity: sha512-c5EGNOiyxxV5qmTtAB7rbiXxi1ooX1pQKMLX/MIabJjRA0SJBQOjKF+KSVfHkr9U1cADPon0mRiVe/riyaiDUA==}
-    engines: {node: '>=10.13.0'}
+    resolution:
+      {
+        integrity: sha512-c5EGNOiyxxV5qmTtAB7rbiXxi1ooX1pQKMLX/MIabJjRA0SJBQOjKF+KSVfHkr9U1cADPon0mRiVe/riyaiDUA==,
+      }
+    engines: { node: '>=10.13.0' }
 
   wcwidth@1.0.1:
-    resolution: {integrity: sha512-XHPEwS0q6TaxcvG85+8EYkbiCux2XtWG2mkc47Ng2A77BQu9+DqIOJldST4HgPkuea7dvKSj5VgX3P1d4rW8Tg==}
+    resolution:
+      {
+        integrity: sha512-XHPEwS0q6TaxcvG85+8EYkbiCux2XtWG2mkc47Ng2A77BQu9+DqIOJldST4HgPkuea7dvKSj5VgX3P1d4rW8Tg==,
+      }
 
   web-resource-inliner@6.0.1:
-    resolution: {integrity: sha512-kfqDxt5dTB1JhqsCUQVFDj0rmY+4HLwGQIsLPbyrsN9y9WV/1oFDSx3BQ4GfCv9X+jVeQ7rouTqwK53rA/7t8A==}
-    engines: {node: '>=10.0.0'}
+    resolution:
+      {
+        integrity: sha512-kfqDxt5dTB1JhqsCUQVFDj0rmY+4HLwGQIsLPbyrsN9y9WV/1oFDSx3BQ4GfCv9X+jVeQ7rouTqwK53rA/7t8A==,
+      }
+    engines: { node: '>=10.0.0' }
 
   webidl-conversions@3.0.1:
-    resolution: {integrity: sha512-2JAn3z8AR6rjK8Sm8orRC0h/bcl/DqL7tRPdGZ4I1CjdF+EaMLmYxBHyXuKL849eucPFhvBoxMsflfOb8kxaeQ==}
+    resolution:
+      {
+        integrity: sha512-2JAn3z8AR6rjK8Sm8orRC0h/bcl/DqL7tRPdGZ4I1CjdF+EaMLmYxBHyXuKL849eucPFhvBoxMsflfOb8kxaeQ==,
+      }
 
   webpack-node-externals@3.0.0:
-    resolution: {integrity: sha512-LnL6Z3GGDPht/AigwRh2dvL9PQPFQ8skEpVrWZXLWBYmqcaojHNN0onvHzie6rq7EWKrrBfPYqNEzTJgiwEQDQ==}
-    engines: {node: '>=6'}
+    resolution:
+      {
+        integrity: sha512-LnL6Z3GGDPht/AigwRh2dvL9PQPFQ8skEpVrWZXLWBYmqcaojHNN0onvHzie6rq7EWKrrBfPYqNEzTJgiwEQDQ==,
+      }
+    engines: { node: '>=6' }
 
   webpack-sources@3.3.3:
-    resolution: {integrity: sha512-yd1RBzSGanHkitROoPFd6qsrxt+oFhg/129YzheDGqeustzX0vTZJZsSsQjVQC4yzBQ56K55XU8gaNCtIzOnTg==}
-    engines: {node: '>=10.13.0'}
+    resolution:
+      {
+        integrity: sha512-yd1RBzSGanHkitROoPFd6qsrxt+oFhg/129YzheDGqeustzX0vTZJZsSsQjVQC4yzBQ56K55XU8gaNCtIzOnTg==,
+      }
+    engines: { node: '>=10.13.0' }
 
   webpack@5.101.3:
-    resolution: {integrity: sha512-7b0dTKR3Ed//AD/6kkx/o7duS8H3f1a4w3BYpIriX4BzIhjkn4teo05cptsxvLesHFKK5KObnadmCHBwGc+51A==}
-    engines: {node: '>=10.13.0'}
+    resolution:
+      {
+        integrity: sha512-7b0dTKR3Ed//AD/6kkx/o7duS8H3f1a4w3BYpIriX4BzIhjkn4teo05cptsxvLesHFKK5KObnadmCHBwGc+51A==,
+      }
+    engines: { node: '>=10.13.0' }
     hasBin: true
     peerDependencies:
       webpack-cli: '*'
@@ -4662,8 +7988,11 @@
         optional: true
 
   webpack@5.97.1:
-    resolution: {integrity: sha512-EksG6gFY3L1eFMROS/7Wzgrii5mBAFe4rIr3r2BTfo7bcc+DWwFZ4OJ/miOuHJO/A85HwyI4eQ0F6IKXesO7Fg==}
-    engines: {node: '>=10.13.0'}
+    resolution:
+      {
+        integrity: sha512-EksG6gFY3L1eFMROS/7Wzgrii5mBAFe4rIr3r2BTfo7bcc+DWwFZ4OJ/miOuHJO/A85HwyI4eQ0F6IKXesO7Fg==,
+      }
+    engines: { node: '>=10.13.0' }
     hasBin: true
     peerDependencies:
       webpack-cli: '*'
@@ -4672,62 +8001,107 @@
         optional: true
 
   whatwg-url@5.0.0:
-    resolution: {integrity: sha512-saE57nupxk6v3HY35+jzBwYa0rKSy0XR8JSxZPwgLr7ys0IBzhGviA1/TUGJLmSVqs8pb9AnvICXEuOHLprYTw==}
+    resolution:
+      {
+        integrity: sha512-saE57nupxk6v3HY35+jzBwYa0rKSy0XR8JSxZPwgLr7ys0IBzhGviA1/TUGJLmSVqs8pb9AnvICXEuOHLprYTw==,
+      }
 
   which-typed-array@1.1.19:
-    resolution: {integrity: sha512-rEvr90Bck4WZt9HHFC4DJMsjvu7x+r6bImz0/BrbWb7A2djJ8hnZMrWnHo9F8ssv0OMErasDhftrfROTyqSDrw==}
-    engines: {node: '>= 0.4'}
+    resolution:
+      {
+        integrity: sha512-rEvr90Bck4WZt9HHFC4DJMsjvu7x+r6bImz0/BrbWb7A2djJ8hnZMrWnHo9F8ssv0OMErasDhftrfROTyqSDrw==,
+      }
+    engines: { node: '>= 0.4' }
 
   which@1.3.1:
-    resolution: {integrity: sha512-HxJdYWq1MTIQbJ3nw0cqssHoTNU267KlrDuGZ1WYlxDStUtKUhOaJmh112/TZmHxxUfuJqPXSOm7tDyas0OSIQ==}
+    resolution:
+      {
+        integrity: sha512-HxJdYWq1MTIQbJ3nw0cqssHoTNU267KlrDuGZ1WYlxDStUtKUhOaJmh112/TZmHxxUfuJqPXSOm7tDyas0OSIQ==,
+      }
     hasBin: true
 
   which@2.0.2:
-    resolution: {integrity: sha512-BLI3Tl1TW3Pvl70l3yq3Y64i+awpwXqsGBYWkkqMtnbXgrMD+yj7rhW0kuEDxzJaYXGjEW5ogapKNMEKNMjibA==}
-    engines: {node: '>= 8'}
+    resolution:
+      {
+        integrity: sha512-BLI3Tl1TW3Pvl70l3yq3Y64i+awpwXqsGBYWkkqMtnbXgrMD+yj7rhW0kuEDxzJaYXGjEW5ogapKNMEKNMjibA==,
+      }
+    engines: { node: '>= 8' }
     hasBin: true
 
   with@7.0.2:
-    resolution: {integrity: sha512-RNGKj82nUPg3g5ygxkQl0R937xLyho1J24ItRCBTr/m1YnZkzJy1hUiHUJrc/VlsDQzsCnInEGSg3bci0Lmd4w==}
-    engines: {node: '>= 10.0.0'}
+    resolution:
+      {
+        integrity: sha512-RNGKj82nUPg3g5ygxkQl0R937xLyho1J24ItRCBTr/m1YnZkzJy1hUiHUJrc/VlsDQzsCnInEGSg3bci0Lmd4w==,
+      }
+    engines: { node: '>= 10.0.0' }
 
   wmf@1.0.2:
-    resolution: {integrity: sha512-/p9K7bEh0Dj6WbXg4JG0xvLQmIadrner1bi45VMJTfnbVHsc7yIajZyoSoK60/dtVBs12Fm6WkUI5/3WAVsNMw==}
-    engines: {node: '>=0.8'}
+    resolution:
+      {
+        integrity: sha512-/p9K7bEh0Dj6WbXg4JG0xvLQmIadrner1bi45VMJTfnbVHsc7yIajZyoSoK60/dtVBs12Fm6WkUI5/3WAVsNMw==,
+      }
+    engines: { node: '>=0.8' }
 
   word-wrap@1.2.5:
-    resolution: {integrity: sha512-BN22B5eaMMI9UMtjrGd5g5eCYPpCPDUy0FJXbYsaT5zYxjFOckS53SQDE3pWkVoWpHXVb3BrYcEN4Twa55B5cA==}
-    engines: {node: '>=0.10.0'}
+    resolution:
+      {
+        integrity: sha512-BN22B5eaMMI9UMtjrGd5g5eCYPpCPDUy0FJXbYsaT5zYxjFOckS53SQDE3pWkVoWpHXVb3BrYcEN4Twa55B5cA==,
+      }
+    engines: { node: '>=0.10.0' }
 
   word@0.3.0:
-    resolution: {integrity: sha512-OELeY0Q61OXpdUfTp+oweA/vtLVg5VDOXh+3he3PNzLGG/y0oylSOC1xRVj0+l4vQ3tj/bB1HVHv1ocXkQceFA==}
-    engines: {node: '>=0.8'}
+    resolution:
+      {
+        integrity: sha512-OELeY0Q61OXpdUfTp+oweA/vtLVg5VDOXh+3he3PNzLGG/y0oylSOC1xRVj0+l4vQ3tj/bB1HVHv1ocXkQceFA==,
+      }
+    engines: { node: '>=0.8' }
 
   wordwrap@1.0.0:
-    resolution: {integrity: sha512-gvVzJFlPycKc5dZN4yPkP8w7Dc37BtP1yczEneOb4uq34pXZcvrtRTmWV8W+Ume+XCxKgbjM+nevkyFPMybd4Q==}
+    resolution:
+      {
+        integrity: sha512-gvVzJFlPycKc5dZN4yPkP8w7Dc37BtP1yczEneOb4uq34pXZcvrtRTmWV8W+Ume+XCxKgbjM+nevkyFPMybd4Q==,
+      }
 
   wrap-ansi@6.2.0:
-    resolution: {integrity: sha512-r6lPcBGxZXlIcymEu7InxDMhdW0KDxpLgoFLcguasxCaJ/SOIZwINatK9KY/tf+ZrlywOKU0UDj3ATXUBfxJXA==}
-    engines: {node: '>=8'}
+    resolution:
+      {
+        integrity: sha512-r6lPcBGxZXlIcymEu7InxDMhdW0KDxpLgoFLcguasxCaJ/SOIZwINatK9KY/tf+ZrlywOKU0UDj3ATXUBfxJXA==,
+      }
+    engines: { node: '>=8' }
 
   wrap-ansi@7.0.0:
-    resolution: {integrity: sha512-YVGIj2kamLSTxw6NsZjoBxfSwsn0ycdesmc4p+Q21c5zPuZ1pl+NfxVdxPtdHvmNVOQ6XSYG4AUtyt/Fi7D16Q==}
-    engines: {node: '>=10'}
+    resolution:
+      {
+        integrity: sha512-YVGIj2kamLSTxw6NsZjoBxfSwsn0ycdesmc4p+Q21c5zPuZ1pl+NfxVdxPtdHvmNVOQ6XSYG4AUtyt/Fi7D16Q==,
+      }
+    engines: { node: '>=10' }
 
   wrap-ansi@8.1.0:
-    resolution: {integrity: sha512-si7QWI6zUMq56bESFvagtmzMdGOtoxfR+Sez11Mobfc7tm+VkUckk9bW2UeffTGVUbOksxmSw0AA2gs8g71NCQ==}
-    engines: {node: '>=12'}
+    resolution:
+      {
+        integrity: sha512-si7QWI6zUMq56bESFvagtmzMdGOtoxfR+Sez11Mobfc7tm+VkUckk9bW2UeffTGVUbOksxmSw0AA2gs8g71NCQ==,
+      }
+    engines: { node: '>=12' }
 
   wrappy@1.0.2:
-    resolution: {integrity: sha512-l4Sp/DRseor9wL6EvV2+TuQn63dMkPjZ/sp9XkghTEbV9KlPS1xUsZ3u7/IQO4wxtcFB4bgpQPRcR3QCvezPcQ==}
+    resolution:
+      {
+        integrity: sha512-l4Sp/DRseor9wL6EvV2+TuQn63dMkPjZ/sp9XkghTEbV9KlPS1xUsZ3u7/IQO4wxtcFB4bgpQPRcR3QCvezPcQ==,
+      }
 
   write-file-atomic@4.0.2:
-    resolution: {integrity: sha512-7KxauUdBmSdWnmpaGFg+ppNjKF8uNLry8LyzjauQDOVONfFLNKrKvQOxZ/VuTIcS/gge/YNahf5RIIQWTSarlg==}
-    engines: {node: ^12.13.0 || ^14.15.0 || >=16.0.0}
+    resolution:
+      {
+        integrity: sha512-7KxauUdBmSdWnmpaGFg+ppNjKF8uNLry8LyzjauQDOVONfFLNKrKvQOxZ/VuTIcS/gge/YNahf5RIIQWTSarlg==,
+      }
+    engines: { node: ^12.13.0 || ^14.15.0 || >=16.0.0 }
 
   ws@8.17.1:
-    resolution: {integrity: sha512-6XQFvXTkbfUOZOKKILFG1PDK2NDQs4azKQl26T0YS5CxqWLgXajbPZ+h4gZekJyRqFU8pvnbAbbs/3TgRPy+GQ==}
-    engines: {node: '>=10.0.0'}
+    resolution:
+      {
+        integrity: sha512-6XQFvXTkbfUOZOKKILFG1PDK2NDQs4azKQl26T0YS5CxqWLgXajbPZ+h4gZekJyRqFU8pvnbAbbs/3TgRPy+GQ==,
+      }
+    engines: { node: '>=10.0.0' }
     peerDependencies:
       bufferutil: ^4.0.1
       utf-8-validate: '>=5.0.2'
@@ -4738,8 +8112,11 @@
         optional: true
 
   ws@8.18.3:
-    resolution: {integrity: sha512-PEIGCY5tSlUt50cqyMXfCzX+oOPqN0vuGqWzbcJ2xvnkzkq46oOpz7dQaTDBdfICb4N14+GARUDw2XV2N4tvzg==}
-    engines: {node: '>=10.0.0'}
+    resolution:
+      {
+        integrity: sha512-PEIGCY5tSlUt50cqyMXfCzX+oOPqN0vuGqWzbcJ2xvnkzkq46oOpz7dQaTDBdfICb4N14+GARUDw2XV2N4tvzg==,
+      }
+    engines: { node: '>=10.0.0' }
     peerDependencies:
       bufferutil: ^4.0.1
       utf-8-validate: '>=5.0.2'
@@ -4750,53 +8127,88 @@
         optional: true
 
   xlsx@0.18.5:
-    resolution: {integrity: sha512-dmg3LCjBPHZnQp5/F/+nnTa+miPJxUXB6vtk42YjBBKayDNagxGEeIdWApkYPOf3Z3pm3k62Knjzp7lMeTEtFQ==}
-    engines: {node: '>=0.8'}
+    resolution:
+      {
+        integrity: sha512-dmg3LCjBPHZnQp5/F/+nnTa+miPJxUXB6vtk42YjBBKayDNagxGEeIdWApkYPOf3Z3pm3k62Knjzp7lMeTEtFQ==,
+      }
+    engines: { node: '>=0.8' }
     hasBin: true
 
   xml2js@0.6.2:
-    resolution: {integrity: sha512-T4rieHaC1EXcES0Kxxj4JWgaUQHDk+qwHcYOCFHfiwKz7tOVPLq7Hjq9dM1WCMhylqMEfP7hMcOIChvotiZegA==}
-    engines: {node: '>=4.0.0'}
+    resolution:
+      {
+        integrity: sha512-T4rieHaC1EXcES0Kxxj4JWgaUQHDk+qwHcYOCFHfiwKz7tOVPLq7Hjq9dM1WCMhylqMEfP7hMcOIChvotiZegA==,
+      }
+    engines: { node: '>=4.0.0' }
 
   xmlbuilder@11.0.1:
-    resolution: {integrity: sha512-fDlsI/kFEx7gLvbecc0/ohLG50fugQp8ryHzMTuW9vSa1GJ0XYWKnhsUx7oie3G98+r56aTQIUB4kht42R3JvA==}
-    engines: {node: '>=4.0'}
+    resolution:
+      {
+        integrity: sha512-fDlsI/kFEx7gLvbecc0/ohLG50fugQp8ryHzMTuW9vSa1GJ0XYWKnhsUx7oie3G98+r56aTQIUB4kht42R3JvA==,
+      }
+    engines: { node: '>=4.0' }
 
   xtend@4.0.2:
-    resolution: {integrity: sha512-LKYU1iAXJXUgAXn9URjiu+MWhyUXHsvfp7mcuYm9dSUKK0/CjtrUwFAxD82/mCWbtLsGjFIad0wIsod4zrTAEQ==}
-    engines: {node: '>=0.4'}
+    resolution:
+      {
+        integrity: sha512-LKYU1iAXJXUgAXn9URjiu+MWhyUXHsvfp7mcuYm9dSUKK0/CjtrUwFAxD82/mCWbtLsGjFIad0wIsod4zrTAEQ==,
+      }
+    engines: { node: '>=0.4' }
 
   y18n@5.0.8:
-    resolution: {integrity: sha512-0pfFzegeDWJHJIAmTLRP2DwHjdF5s7jo9tuztdQxAhINCdvS+3nGINqPd00AphqJR/0LhANUS6/+7SCb98YOfA==}
-    engines: {node: '>=10'}
+    resolution:
+      {
+        integrity: sha512-0pfFzegeDWJHJIAmTLRP2DwHjdF5s7jo9tuztdQxAhINCdvS+3nGINqPd00AphqJR/0LhANUS6/+7SCb98YOfA==,
+      }
+    engines: { node: '>=10' }
 
   yallist@3.1.1:
-    resolution: {integrity: sha512-a4UGQaWPH59mOXUYnAG2ewncQS4i4F43Tv3JoAM+s2VDAmS9NsK8GpDMLrCHPksFT7h3K6TOoUNn2pb7RoXx4g==}
+    resolution:
+      {
+        integrity: sha512-a4UGQaWPH59mOXUYnAG2ewncQS4i4F43Tv3JoAM+s2VDAmS9NsK8GpDMLrCHPksFT7h3K6TOoUNn2pb7RoXx4g==,
+      }
 
   yargs-parser@21.1.1:
-    resolution: {integrity: sha512-tVpsJW7DdjecAiFpbIB1e3qxIQsE6NoPc5/eTdrbbIC4h0LVsWhnoa3g+m2HclBIujHzsxZ4VJVA+GUuc2/LBw==}
-    engines: {node: '>=12'}
+    resolution:
+      {
+        integrity: sha512-tVpsJW7DdjecAiFpbIB1e3qxIQsE6NoPc5/eTdrbbIC4h0LVsWhnoa3g+m2HclBIujHzsxZ4VJVA+GUuc2/LBw==,
+      }
+    engines: { node: '>=12' }
 
   yargs@17.7.2:
-    resolution: {integrity: sha512-7dSzzRQ++CKnNI/krKnYRV7JKKPUXMEh61soaHKg9mrWEhzFWhFnxPxGl+69cD1Ou63C13NUPCnmIcrvqCuM6w==}
-    engines: {node: '>=12'}
+    resolution:
+      {
+        integrity: sha512-7dSzzRQ++CKnNI/krKnYRV7JKKPUXMEh61soaHKg9mrWEhzFWhFnxPxGl+69cD1Ou63C13NUPCnmIcrvqCuM6w==,
+      }
+    engines: { node: '>=12' }
 
   yauzl@2.10.0:
-    resolution: {integrity: sha512-p4a9I6X6nu6IhoGmBqAcbJy1mlC4j27vEPZX9F4L4/vZT3Lyq1VkFHw/V/PUcB9Buo+DG3iHkT0x3Qya58zc3g==}
+    resolution:
+      {
+        integrity: sha512-p4a9I6X6nu6IhoGmBqAcbJy1mlC4j27vEPZX9F4L4/vZT3Lyq1VkFHw/V/PUcB9Buo+DG3iHkT0x3Qya58zc3g==,
+      }
 
   yn@3.1.1:
-    resolution: {integrity: sha512-Ux4ygGWsu2c7isFWe8Yu1YluJmqVhxqK2cLXNQA5AcC3QfbGNpM7fu0Y8b/z16pXLnFxZYvWhd3fhBY9DLmC6Q==}
-    engines: {node: '>=6'}
+    resolution:
+      {
+        integrity: sha512-Ux4ygGWsu2c7isFWe8Yu1YluJmqVhxqK2cLXNQA5AcC3QfbGNpM7fu0Y8b/z16pXLnFxZYvWhd3fhBY9DLmC6Q==,
+      }
+    engines: { node: '>=6' }
 
   yocto-queue@0.1.0:
-    resolution: {integrity: sha512-rVksvsnNCdJ/ohGc6xgPwyN8eheCxsiLM8mxuE/t/mOVqJewPuO1miLpTHQiRgTKCLexL4MeAFVagts7HmNZ2Q==}
-    engines: {node: '>=10'}
+    resolution:
+      {
+        integrity: sha512-rVksvsnNCdJ/ohGc6xgPwyN8eheCxsiLM8mxuE/t/mOVqJewPuO1miLpTHQiRgTKCLexL4MeAFVagts7HmNZ2Q==,
+      }
+    engines: { node: '>=10' }
 
   zod@3.25.76:
-    resolution: {integrity: sha512-gzUt/qt81nXsFGKIFcC3YnfEAx5NkunCfnDlvuBSSFS02bcXu4Lmea0AFIUwbLWxWPx3d9p8S5QoaujKcNQxcQ==}
+    resolution:
+      {
+        integrity: sha512-gzUt/qt81nXsFGKIFcC3YnfEAx5NkunCfnDlvuBSSFS02bcXu4Lmea0AFIUwbLWxWPx3d9p8S5QoaujKcNQxcQ==,
+      }
 
 snapshots:
-
   '@ampproject/remapping@2.3.0':
     dependencies:
       '@jridgewell/gen-mapping': 0.3.13
@@ -6043,7 +9455,8 @@
 
   '@prisma/debug@6.14.0': {}
 
-  '@prisma/engines-version@6.14.0-25.717184b7b35ea05dfa71a3236b7af656013e1e49': {}
+  '@prisma/engines-version@6.14.0-25.717184b7b35ea05dfa71a3236b7af656013e1e49':
+    {}
 
   '@prisma/engines@6.14.0':
     dependencies:
@@ -10615,11 +14028,7 @@
 
   utils-merge@1.0.1: {}
 
-<<<<<<< HEAD
   uuid@13.0.0: {}
-=======
-  uuid@8.0.0: {}
->>>>>>> 48d250ac
 
   uuid@9.0.1: {}
 

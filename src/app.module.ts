--- conflicted
+++ resolved
@@ -9,11 +9,7 @@
 import { LevelModule } from './level/level.module';
 import { AppController } from './app.controller';
 import { AppService } from './app.service';
-<<<<<<< HEAD
-import { AssetsModule } from './assets/asset.module';
-=======
 import { AssetModule } from './assets/asset.module';
->>>>>>> 9a4fc875
 
 @Module({
   imports: [
@@ -24,11 +20,7 @@
     ConfigModule.forRoot({ isGlobal: true }),
     DepartmentModule,
     LevelModule,
-<<<<<<< HEAD
-    AssetsModule,
-=======
     AssetModule,
->>>>>>> 9a4fc875
   ],
   controllers: [AppController],
   providers: [AppService],

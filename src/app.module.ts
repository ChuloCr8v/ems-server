import { Module } from '@nestjs/common';

import { UserModule } from './user/user.module';
import { InviteModule } from './invite/invite.module';
import { AuthModule } from './auth/auth.module';
import { PrismaModule } from './prisma/prisma.module';
import { ConfigModule } from '@nestjs/config';
import { DepartmentModule } from './department/department.module';
import { LevelModule } from './level/level.module';
import { AppController } from './app.controller';
import { AppService } from './app.service';
import { AssetModule } from './assets/asset.module';
import { UploadsController } from './uploads/uploads.controller';
import { UploadsService } from './uploads/uploads.service';
import { UploadsModule } from './uploads/uploads.module';
import { NotificationService } from './notification/notification.service';
import { NotificationController } from './notification/notification.controller';
import { NotificationModule } from './notification/notification.module';
import { EventEmitterModule } from '@nestjs/event-emitter';
import { CloudinaryModule } from './cloudinary/cloudinary.module';
import { EntitlementModule } from './entitlement/entitlement.module';
import { LeaveModule } from './leave/leave.module';
import { ApproverModule } from './approver/approver.module';
import { ClaimsModule } from './claims/claims.module';
import { PayrollModule } from './payroll/payroll.module';
import { ContactsModule } from './contacts/contacts.module';
import { BankModule } from './bank/bank.module';
<<<<<<< HEAD
import { TasksModule } from './tasks/tasks.module';
import { CategoryController } from './category/category.controller';
import { CategoryModule } from './category/category.module';
import { CategoryService } from './category/category.service';
=======
import { AppraisalModule } from './appraisal/appraisal.module';
import { KpiModule } from './kpi/kpi.module';
>>>>>>> 45be2904

@Module({
  imports: [
    EventEmitterModule.forRoot(),
    UserModule,
    InviteModule,
    AuthModule,
    PrismaModule,
    ConfigModule.forRoot({ isGlobal: true }),
    DepartmentModule,
    LevelModule,
    AssetModule,
    UploadsModule,
    NotificationModule,
    CloudinaryModule,
    EntitlementModule,
    LeaveModule,
    ApproverModule,
    ClaimsModule,
    PayrollModule,
    ContactsModule,
    BankModule,
<<<<<<< HEAD
    TasksModule,
    CategoryModule
=======
    AppraisalModule,
    KpiModule,
>>>>>>> 45be2904
  ],
  controllers: [AppController, UploadsController, NotificationController, CategoryController],
  providers: [AppService, UploadsService, NotificationService, CategoryService],
})
export class AppModule { }<|MERGE_RESOLUTION|>--- conflicted
+++ resolved
@@ -25,15 +25,12 @@
 import { PayrollModule } from './payroll/payroll.module';
 import { ContactsModule } from './contacts/contacts.module';
 import { BankModule } from './bank/bank.module';
-<<<<<<< HEAD
 import { TasksModule } from './tasks/tasks.module';
 import { CategoryController } from './category/category.controller';
 import { CategoryModule } from './category/category.module';
 import { CategoryService } from './category/category.service';
-=======
 import { AppraisalModule } from './appraisal/appraisal.module';
 import { KpiModule } from './kpi/kpi.module';
->>>>>>> 45be2904
 
 @Module({
   imports: [
@@ -56,13 +53,10 @@
     PayrollModule,
     ContactsModule,
     BankModule,
-<<<<<<< HEAD
     TasksModule,
     CategoryModule
-=======
     AppraisalModule,
     KpiModule,
->>>>>>> 45be2904
   ],
   controllers: [AppController, UploadsController, NotificationController, CategoryController],
   providers: [AppService, UploadsService, NotificationService, CategoryService],

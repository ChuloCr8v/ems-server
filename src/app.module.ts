--- conflicted
+++ resolved
@@ -22,13 +22,9 @@
 import { EntitlementModule } from './entitlement/entitlement.module';
 import { LeaveModule } from './leave/leave.module';
 import { ApproverModule } from './approver/approver.module';
-<<<<<<< HEAD
 import { ClaimsModule } from './claims/claims.module';
 import { TasksModule } from './tasks/tasks.module';
-
-=======
 import { PayrollModule } from './payroll/payroll.module';
->>>>>>> 3e4fb9b6
 
 @Module({
   imports: [
@@ -48,12 +44,9 @@
     EntitlementModule,
     LeaveModule,
     ApproverModule,
-<<<<<<< HEAD
     ClaimsModule,
-    TasksModule
-=======
-    PayrollModule
->>>>>>> 3e4fb9b6
+    TasksModule,
+    PayrollModule,
   ],
   controllers: [AppController, UploadsController, NotificationController],
   providers: [AppService, UploadsService, NotificationService],

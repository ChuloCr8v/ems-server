import {
  Controller,
  Get,
  Param,
  Post,
  Body,
  NotFoundException,
  UseGuards,
  Put,
  Res,
  UseInterceptors,
  UploadedFiles,
  Patch,
  UsePipes,
  BadRequestException,
  Req,
} from '@nestjs/common';
import { UserService } from './user.service';
import { AddEmployeeDto, ApproveUserDto, CreateUserDto, PartialCreateUserDto, UpdateUserDto, UpdateUserInfo } from './dto/user.dto';
import { Response } from 'express';
import { FileFieldsInterceptor, FilesInterceptor } from '@nestjs/platform-express';
import { diskStorage } from 'multer';
import { extname } from 'path';
import { validate } from 'class-validator';
import { plainToInstance } from 'class-transformer';


@Controller('users')
export class UserController {
  constructor(private readonly userService: UserService) { }

  @Post('invite/:id')
  @UseInterceptors(FilesInterceptor('uploads'))
  async createUser(@Param('id') id: string, @Body() data: PartialCreateUserDto, @UploadedFiles() upload: Express.Multer.File[], @Res() res: Response) {
    const user = await this.userService.createUser(id, data, upload);
    return res.status(200).json({ message: `A User Has Sent His/Her Details`, user });
  }

  @Get()
  async findAllUsers() {
    return await this.userService.findAllUsers();
  }

  @Put('approve/:id')
  async approveUser(@Param('id') id: string, @Body() data: ApproveUserDto, @Res() res: Response) {
    const user = await this.userService.approveUser(id, data);
    return res.status(200).json({ message: `User has been Approved`, user })
  }

  // @Auth([Role.ADMIN, Role.SUPERADMIN])
  @Post('info/:id')
  async updateUserInfo(@Param('id') id: string, @Body() comment: UpdateUserInfo, @Res() res: Response) {
    const user = await this.userService.updateUserInfo(id, comment);
    return res.status(200).json({ message: `Update Info Request Sent`, user });
  }

  @Patch(':id')
  @UseInterceptors(FileFieldsInterceptor([{ name: 'uploads', maxCount: 10 }]))
  async updateUser(@Param('id') id: string, @Body() data: UpdateUserDto, @UploadedFiles() uploads: { uploads?: Express.Multer.File[] }, @Res() res: Response) {

    const user = await this.userService.updateUser(id, data, uploads?.uploads || []);
    return res.status(200).json({ message: `User Details Has Been Updated`, user })
  }

  @Post('add')
  @UseInterceptors(
    FilesInterceptor('files', 5, {
      storage: diskStorage({
        destination: './uploads/employees',
        filename: (req, file, callback) => {
          const uniqueSuffix =
            Date.now() + '-' + Math.round(Math.random() * 1e9);
          const ext = extname(file.originalname);
          callback(null, `${uniqueSuffix}${ext}`);
        },
      }),
      fileFilter: (req, file, callback) => {
        if (
          !file.originalname.match(
            /\.(jpg|jpeg|png|gif|pdf|doc|docx|xls|xlsx)$/i,
          )
        ) {
          return callback(
            new Error('Only image, PDF and document files are allowed!'),
            false,
          );
        }
        callback(null, true);
      },
      limits: {
        fileSize: 5 * 1024 * 1024, // 5MB
      },
    }),
  )
  // async addEmployee(
  //   @Body() body: AddEmployeeDto,
  //   @UploadedFiles() files: Express.Multer.File[],
  //   @Req() req: Request,
  // ) {
  //   try {
  //     // Validate contract duration if job type is CONTRACT
  //     if (body.jobType === 'CONTRACT' && !body.duration) {
  //       throw new BadRequestException(
  //         'Duration is required for contract employees',
  //       );
  //     }

  //     // Check if email already exists
  //     const existingEmployee = await this.userService.findByEmail(
  //       body.email,
  //     );
  //     if (existingEmployee) {
  //       throw new BadRequestException('Email already exists');
  //     }

  //     // Process file paths
  //     const filePaths = files?.map((file) => ({
  //       path: file.path,
  //       originalname: file.originalname,
  //       mimetype: file.mimetype,
  //       size: file.size,
  //     }));

  //     // Create employee with file references
  //     // const employee = await this.userService.create({
  //     //   ...body,
  //     //   files: filePaths,
  //     // });

  //     // return {
  //     //   success: true,
  //     //   data: employee,
  //     //   message: 'Employee created successfully',
  //     // };
  //   } catch (error) {
  //     // Clean up uploaded files if error occurs
  //     // if (files?.length) {
  //     //   await this.userService.cleanupFiles(files);
  //     // }
  //     throw new BadRequestException(
  //       error.message || 'Failed to create employee',
  //     );
  //   }
  // }

  async addEmployee(
<<<<<<< HEAD
    @Body() body: any,
    @UploadedFiles() files: Express.Multer.File[]
  ) {
    try {
      // Parse nested JSON strings
      const parsedBody = {
        ...body,
        emergencyContact: JSON.parse(body.emergencyContact),
        guarantorContact: JSON.parse(body.guarantorContact),
      };

      // Validate using class-validator
      const dto = plainToInstance(AddEmployeeDto, parsedBody);
      const errors = await validate(dto);

      if (errors.length > 0) {
        throw new BadRequestException(errors);
      }

      // return this.userService.addEmployee(dto, files);
    } catch (error) {
      if (error instanceof BadRequestException) {
        throw error;
      }
      throw new BadRequestException('Invalid request format');
=======
  @Body() body: any,
  @UploadedFiles() files: Express.Multer.File[]
) {
  try {
    // Parse nested JSON strings
    const parsedBody = {
      ...body,
      emergencyContact: JSON.parse(body.emergencyContact),
      guarantorContact: JSON.parse(body.guarantorContact),
    };

    // Validate using class-validator
    const dto = plainToInstance(AddEmployeeDto, parsedBody);
    const errors = await validate(dto);

    if (errors.length > 0) {
      throw new BadRequestException(errors);
    }

    return this.userService.addEmployee(dto, files);
  } catch (error) {
    if (error instanceof BadRequestException) {
      throw error;
>>>>>>> 6c7d0d5c
    }
  }

}<|MERGE_RESOLUTION|>--- conflicted
+++ resolved
@@ -144,7 +144,6 @@
   // }
 
   async addEmployee(
-<<<<<<< HEAD
     @Body() body: any,
     @UploadedFiles() files: Express.Multer.File[]
   ) {
@@ -164,37 +163,12 @@
         throw new BadRequestException(errors);
       }
 
-      // return this.userService.addEmployee(dto, files);
+      return this.userService.addEmployee(dto, files);
     } catch (error) {
       if (error instanceof BadRequestException) {
         throw error;
       }
       throw new BadRequestException('Invalid request format');
-=======
-  @Body() body: any,
-  @UploadedFiles() files: Express.Multer.File[]
-) {
-  try {
-    // Parse nested JSON strings
-    const parsedBody = {
-      ...body,
-      emergencyContact: JSON.parse(body.emergencyContact),
-      guarantorContact: JSON.parse(body.guarantorContact),
-    };
-
-    // Validate using class-validator
-    const dto = plainToInstance(AddEmployeeDto, parsedBody);
-    const errors = await validate(dto);
-
-    if (errors.length > 0) {
-      throw new BadRequestException(errors);
-    }
-
-    return this.userService.addEmployee(dto, files);
-  } catch (error) {
-    if (error instanceof BadRequestException) {
-      throw error;
->>>>>>> 6c7d0d5c
     }
   }
 

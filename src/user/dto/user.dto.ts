import { JobType, MaritalStatus, Role } from '@prisma/client';
import { Transform, Type } from 'class-transformer';
import { IsDate, IsDateString, IsEmail, IsEnum, IsNotEmpty, IsOptional, IsString, ValidateIf, ValidateNested } from 'class-validator';
import { PartialType } from '@nestjs/mapped-types';

export class EmergencyContactDto {
  @IsNotEmpty({ message: 'First Name is Required' })
  @IsString()
  firstName: string;

  @IsNotEmpty({ message: 'Last Name is Required' })
  @IsString()
  lastName: string;

  @IsNotEmpty({ message: 'Email is Required' })
  @IsEmail()
  email: string;

  @IsNotEmpty({ message: 'Phone Number is Required' })
  @IsString()
  phone: string;
}


export class GuarantorContactDto {
  @IsNotEmpty({ message: 'First Name is Required' })
  @IsString()
  firstName: string;

  @IsNotEmpty({ message: 'Last Name is Required' })
  @IsString()
  lastName: string;

  @IsNotEmpty({ message: 'Email is Required' })
  @IsEmail()
  email: string;

  @IsNotEmpty({ message: 'Phone Number is Required' })
  @IsString()
  phone: string;
}


export class CreateUserDto {
  @IsNotEmpty({ message: 'First Name is Required' })
  @IsString()
  firstName: string;

  @IsNotEmpty({ message: 'Last Name is Required' })
  @IsString()
  lastName: string;

  @IsNotEmpty({ message: 'Phone Number is Required' })
  @IsString()
  phone: string;

  @IsNotEmpty({ message: 'Role is Required' })
  @IsString()
  role: string

  @IsNotEmpty({ message: 'Job Type is Required' })
  @IsEnum(JobType, { each: true, message: 'Job Type must be one of the following: FULL_TIME, CONTRACT' })
  jobType: JobType;

  @IsNotEmpty({ message: 'Gender is Required' })
  @IsString()
  gender: string;

<<<<<<< HEAD
    // @IsNotEmpty({ message: 'Duration is Required' })
    @IsOptional()
    @IsString()
    duration: string;
=======
  @IsNotEmpty({ message: 'Duration is Required' })
  @IsString()
  duration: string;
>>>>>>> 68458dd1

  @IsNotEmpty({ message: 'Start Date is Required' })
  @IsString()
  startDate: Date;

  @ValidateNested()
  @Type(() => GuarantorContactDto)
  guarantor: GuarantorContactDto;

  @ValidateNested()
  @Type(() => EmergencyContactDto)
  emergency: EmergencyContactDto;

  @IsNotEmpty({ message: 'Marital Status is Required' })
  @IsEnum(MaritalStatus, { each: true, message: 'Marital Status must be one of the following: SINGLE, MARRIED' })
  maritalStatus: MaritalStatus;

  @IsString()
  @IsNotEmpty({ message: 'Address is Required' })
  address: string;

  @IsString()
  @IsNotEmpty({ message: 'Country is Required' })
  country: string;

  @IsString()
  @IsNotEmpty({ message: 'State is Required' })
  state: string;
}

export class UpdateUserDto extends CreateUserDto { }

export class PartialCreateUserDto extends PartialType(CreateUserDto) { }

export class ApproveUserDto {
  @IsEmail()
  @IsNotEmpty({ message: 'Work Email is Required' })
  email: string;

  @IsString()
  @IsNotEmpty({ message: 'Work Phone Number is Required' })
  workPhone: string;

  @IsString()
  @IsNotEmpty({ message: 'Level is Required' })
  levelId: string;

<<<<<<< HEAD
    @IsNotEmpty({ message: 'Employee ID Number is Required' })
    @IsString()
    eId: string;
=======
  @IsString()
  @IsNotEmpty({ message: 'Employee ID Number is Required' })
  eId: string;
>>>>>>> 68458dd1

  @IsEnum(Role, { each: true })
  @IsNotEmpty({ message: 'User Role is Required' })
  userRole: Role;
}


export class UpdateUserInfo {
  @IsString()
  @IsNotEmpty()
  comment: string;
}

// add-employee.dto.ts

export class AddEmployeeDto {
  @IsNotEmpty()
  @IsString()
  firstName: string;

  @IsNotEmpty()
  @IsString()
  lastName: string;

  @IsNotEmpty()
  @IsEmail()
  email: string;

  @IsNotEmpty()
  @IsString()
  phone: string;

  @IsNotEmpty()
  @IsString()
  gender: string;

  @IsNotEmpty()
  @IsString()
  departmentId: string;

  @IsNotEmpty()
  @IsString()
  levelId: string;

  @IsNotEmpty()
  @IsEnum(JobType)
  jobType: JobType;

  @IsNotEmpty()
  @IsString()
  role: string;

  @IsNotEmpty()
  @IsEnum(Role)
  userRole: Role;

  //    @IsNotEmpty()
  //   @IsEnum(Dept)
  //   dept: Dept;  

  //   @IsOptional()
  //   @IsEnum(Rank)
  //   rank?: Rank;  

  @IsNotEmpty()
  @IsString()
  country: string;

  @IsNotEmpty()
  @IsString()
  state: string;

  @IsNotEmpty()
  @IsEnum(MaritalStatus)
  maritalStatus: MaritalStatus;

  @IsNotEmpty()
  @IsString()
  address: string;

  @IsNotEmpty()
  @IsDate()
  @Transform(({ value }) => new Date(value))
  startDate: Date;

  @ValidateNested()
  @Type(() => EmergencyContactDto)
  emergencyContact: EmergencyContactDto;

  @ValidateNested()
  @Type(() => EmergencyContactDto)
  guarantorContact: EmergencyContactDto;

  @IsOptional()
  @IsString()
  workPhone?: string;

  //   @IsOptional()
  //   @IsString()
  //   levelId?: string;

  @IsOptional()
  @IsString()
  eId?: string;

  @IsOptional()
  @IsString()
  duration?: string;
}<|MERGE_RESOLUTION|>--- conflicted
+++ resolved
@@ -66,16 +66,10 @@
   @IsString()
   gender: string;
 
-<<<<<<< HEAD
     // @IsNotEmpty({ message: 'Duration is Required' })
     @IsOptional()
     @IsString()
     duration: string;
-=======
-  @IsNotEmpty({ message: 'Duration is Required' })
-  @IsString()
-  duration: string;
->>>>>>> 68458dd1
 
   @IsNotEmpty({ message: 'Start Date is Required' })
   @IsString()
@@ -123,15 +117,9 @@
   @IsNotEmpty({ message: 'Level is Required' })
   levelId: string;
 
-<<<<<<< HEAD
-    @IsNotEmpty({ message: 'Employee ID Number is Required' })
-    @IsString()
-    eId: string;
-=======
   @IsString()
   @IsNotEmpty({ message: 'Employee ID Number is Required' })
   eId: string;
->>>>>>> 68458dd1
 
   @IsEnum(Role, { each: true })
   @IsNotEmpty({ message: 'User Role is Required' })

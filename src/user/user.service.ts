import { BadRequestException, Injectable, NotFoundException, Logger, ConflictException } from '@nestjs/common';
import { PrismaService } from '../prisma/prisma.service';
import { AssetStatus, JobType, Prisma, Role, Status } from '@prisma/client';
import { AddEmployeeDto, ApproveUserDto, PartialCreateUserDto, UpdateUserDto, UpdateUserInfo } from './dto/user.dto';
import { bad, mustHave } from 'src/utils/error.utils';
import { MailService } from 'src/mail/mail.service';
import { EmploymentApprovedEvent } from 'src/events/employment.event';
import { EventEmitter2 } from '@nestjs/event-emitter';

@Injectable()
export class UserService {
    private readonly logger = new Logger(UserService.name);

    constructor(
        private readonly prisma: PrismaService,
        private readonly mail: MailService,
        private eventEmitter: EventEmitter2
    ) { }


    async updateUserData(
        id: string,
        data: PartialCreateUserDto
    ) {
        const { jobType, duration } = data;

        try {
            const invite = await this.prisma.invite.findUnique({
                where: { id },
                include: {
                    prospect: {
                        include: {
                            user: true,
                        },
                    },
                },
            });

            if (!invite) mustHave(invite, "invitation not found", 404);

            const existingUser = invite.prospect.user;
            if (!existingUser) mustHave(existingUser, "user not found for prospect", 404);

            const result = await this.prisma.$transaction(async (prisma) => {
                const user = await prisma.user.update({
                    where: { id: existingUser.id },
                    data: {
                        // only update provided fields
                        ...(data.country !== undefined ? { country: data.country } : {}),
                        ...(data.state !== undefined ? { state: data.state } : {}),
                        ...(data.address !== undefined ? { address: data.address } : {}),
                        ...(data.maritalStatus !== undefined ? { maritalStatus: data.maritalStatus } : {}),
                        ...(jobType === JobType.CONTRACT && duration ? { duration } : {}),

                        ...(data.userDocuments?.length
                            ? {
                                userDocuments: {
                                    connect: data.userDocuments.map((docId: string) => ({ id: docId })),
                                },
                            }
                            : {}),
                    },
                    include: { contacts: true, prospect: true },
                });

                // Update or create contacts if passed
                if (data.guarantor || data.emergency) {
                    await prisma.contacts.upsert({
                        where: { userId: user.id },
                        update: {
                            ...(data.guarantor ? { guarantor: { upsert: { update: data.guarantor, create: data.guarantor } } } : {}),
                            ...(data.emergency ? { emergency: { upsert: { update: data.emergency, create: data.emergency } } } : {}),
                        },
                        create: {
                            userId: user.id,
                            ...(data.guarantor ? { guarantor: { create: data.guarantor } } : {}),
                            ...(data.emergency ? { emergency: { create: data.emergency } } : {}),
                        },
                    });
                }

                return { user };
            });

            return result;
        } catch (error) {
            bad(error);
        }
    }


    async updateEmployeeData(
        id: string,
        data: { eId: string; workEmail: string; workPhone: string }
    ) {
        const { workEmail, workPhone, eId } = data;
        try {
            const user = await this.prisma.user.findUnique({ where: { id } });
            !user && mustHave(user, "User not found", 404);

            const existingEId = await this.prisma.user.findFirst({
                where: {
                    eId,
                    NOT: { id },
                },
            });
            if (existingEId)
                bad(`Employee ID "${eId}" is already assigned to another employee`);

            const existingWorkPhone = await this.prisma.user.findFirst({
                where: {
                    workPhone,
                    NOT: { id },
                },
            });
            if (existingWorkPhone)
                bad(`Work phone "${workPhone}" is already assigned to another employee`);

            const existingWorkEmail = await this.prisma.user.findFirst({
                where: {
                    workEmail,
                    NOT: { id },
                },
            });
            if (existingWorkEmail)
                bad(`Work email "${workEmail}" is already assigned to another employee`);

            const updateEmployee = await this.prisma.user.update({
                where: { id },
                data: { workEmail, workPhone, eId },
            });

            return updateEmployee;
        } catch (error) {
            console.error(error);
            bad(error);
        }
    }

    async assignAssets(id: string, assetIds: string[]) {
        try {
            const user = await this.__findUserById(id);
            mustHave(user, "User not found!", 404);

            const assets = await this.prisma.asset.findMany({
                where: { id: { in: assetIds } }
            });

            if (!assets.length) mustHave(null, "Assets not found", 404);
            if (assets.length !== assetIds.length) {
                mustHave(null, "One or more assets not found", 404);
            }

            const alreadyAssigned = await this.prisma.assignment.findMany({
                where: {
                    assetId: { in: assetIds },
                    NOT: {
                        userId: undefined
                    }
                },
                include: { asset: true }
            });

            // if (alreadyAssigned.length > 0) {
            //     const names = alreadyAssigned.map(a => a.asset.name).join(", ");
            //     mustHave(null, `Assets already assigned: ${names}`, 400);
            // }

            const assignedAssets = await this.prisma.assignment.createMany({
                data: assetIds.map(assetId => ({
                    userId: id,
                    assetId,
                    status: "ASSIGNED",
                    assignedAt: new Date(),
                })),
                skipDuplicates: true,
            });

            await this.prisma.asset.updateMany({
                where: {
                    id: { in: assetIds },
                },
                data: {
                    status: "ASSIGNED", // 👈 must match AssetStatus enum
                },
            });


            const assigned = await this.prisma.user.findUnique({
                where: { id },
                include: {
                    assignments: {
                        include: { asset: true }
                    }
                }
            });

            return assigned;
        } catch (error) {
            console.error(error);
            bad(error);
        }
    }

    async approveUser(id: string, data: ApproveUserDto) {
        const { userRole, levelId } = data;
        try {
            const user = await this.__findUserById(id);

            if (user.status === Status.ACTIVE) {
                bad("User is already ACTIVE")
            }

            const approveUser = await this.prisma.user.update({
                where: { id: user.id },
                data: {
                    userRole,
                    level: {
                        connect: {
                            id: levelId,
                        },
                    },
                    status: Status.ACTIVE,
                },
            });

            const recipients = await this.prisma.user.findMany({
                where: {
                    userRole: {
                        in: [Role.ADMIN, Role.FACILITY]
                    }
                }
            })

            const recipientIds = recipients.map(r => r.id)

            this.eventEmitter.emit(
                'employment.approved',
                new EmploymentApprovedEvent(approveUser.id, recipientIds),
            );

            return approveUser;
        } catch (error) {
      if (error instanceof BadRequestException || 
          error instanceof NotFoundException || 
          error instanceof ConflictException) {
        throw error;
      }
      throw new BadRequestException('Failed to approve user');
      }
    }

    async updateUserInfo(id: string, data: UpdateUserInfo) {
        const { comment } = data;
        try {
            //Find Existing User
            const user = await this.__findUserById(id);
            const editUser = await this.prisma.comment.create({
                data: {
                    comment,
                    user: {
                        connect: {
                            id: user.id
                        },
                    },
                },
            });

            const frontendUrl = process.env.CLIENT_URL || 'http://localhost:5173';
            const link = `${frontendUrl}/onboarding/invitation?id=${id}`;

            await this.mail.sendProspectUpdateMail({
                email: user.email,
                name: `${user.firstName}`,
                comment: editUser.comment,
                link: link,
            });

            return editUser;
        } catch (error) {
              if (error instanceof BadRequestException || 
                  error instanceof NotFoundException || 
                  error instanceof ConflictException) {
                throw error;
              }
              throw new BadRequestException('Failed to update user info');
              }
    }

    async updateUser(id: string, data: UpdateUserDto, uploads: Express.Multer.File[]) {
        const { duration, jobType } = data;
        try {
             const user = await this.__findUserById(id);

        const updateUser = await this.prisma.$transaction(async (tx) => {
            const updatedUser = await tx.user.update({
                where: { id },
                data: {
                    firstName: data.firstName,
                    lastName: data.lastName,
                    gender: data.gender,
                    phone: data.phone,
                    role: data.role,
                    country: data.country,
                    address: data.address,
                    maritalStatus: data.maritalStatus,
                    state: data.state,
                    department: {
                        connect: { id: user.departmentId },
                    },
                    ...(jobType === JobType.CONTRACT ? { duration } : {}),

                    // ✅ Update userDocuments safely
                    ...(data.userDocuments?.length
                        ? {
                            userDocuments: {
                                set: data.userDocuments.map((docId: string) => ({ id: docId })),
                            },
                        }
                        : {}),

                    contacts: {
                        update: {
                            emergency: {
                                upsert: {
                                    where: { contactId: user.contacts.id },
                                    update: {
                                        firstName: data.emergency.firstName,
                                        lastName: data.emergency.lastName,
                                        email: data.emergency.email,
                                        phone: data.emergency.phone,
                                    },
                                    create: {
                                        firstName: data.emergency.firstName,
                                        lastName: data.emergency.lastName,
                                        email: data.emergency.email,
                                        phone: data.emergency.phone,
                                    },
                                },
                            },
                            guarantor: {
                                upsert: {
                                    where: { contactId: user.contacts.id },
                                    update: {
                                        firstName: data.guarantor.firstName,
                                        lastName: data.guarantor.lastName,
                                        email: data.guarantor.email,
                                        phone: data.guarantor.phone,
                                    },
                                    create: {
                                        firstName: data.guarantor.firstName,
                                        lastName: data.guarantor.lastName,
                                        email: data.guarantor.email,
                                        phone: data.guarantor.phone,
                                    },
                                },
                            },
                        },
                    },
                },
                include: {
                    contacts: {
                        include: {
                            emergency: true,
                            guarantor: true,
                        },
                    },
                    userDocuments: {
                        select: { name: true },
                    },
                },
            });

            return updatedUser;
        });

        return updateUser;
        } catch (error) {
              if (error instanceof BadRequestException || 
                  error instanceof NotFoundException || 
                  error instanceof ConflictException) {
                throw error;
              }
              throw new BadRequestException('Failed to update user');
        }
       
    }

    async findAllUsers() {
        return this.prisma.user.findMany({
            include: {
                assignments: true,
                userDocuments: {
                    select: {
                        id: true,
                        name: true,
                        size: true,
                        type: true
                    }
                },
                level: true,
                department: true,
                contacts: {
                    include: {
                        emergency: true,
                        guarantor: true,
                    }
                },
                comment: true,
                invite: true,
            },
            orderBy: {
                createdAt: "desc"
            }
        });
    }

    async getUser(id: string) {
        try {

            const user = await this.prisma.user.findUnique({
                where: {
                    id
                },
                include: {
                    prospect: true,
                    userDocuments: {
                        select: {
                            id: true,
                            name: true,
                            size: true,
                            type: true
                        }
                    },
                    level: true,
                    department: true,
                    contacts: {
                        include: {
                            emergency: true,
                            guarantor: true,
                        }
                    },
                    comment: true,
                    invite: true,
                    assignments: {
                        include: {
                            asset: true
                        },
                        orderBy: {
                            assignedAt: "desc"
                        }

                    }
                }
            })

            if (!user) mustHave(user, "User not found", 404)
            return user

        } catch (error) {
            console.log(error)
            bad(error)
        }

    }

        async addEmployee(data: AddEmployeeDto, files?: Express.Multer.File[]) {
    const {
        jobType,
        duration,
        email,
        firstName,
        lastName,
        phone,
        departmentId,
        levelId,
        // dept,
        role, // Position (string)
        userRole, // System role (enum)
        startDate,
        country,
        state,
        maritalStatus,
        address,
        emergencyContact,
        guarantorContact,
        workPhone,
        // rank,
        eId,
    } = data;

    try {
        if (jobType === JobType.CONTRACT && !duration) {
            throw new BadRequestException('Duration is required for contract employees');
        }

        const existingUser = await this.findByEmail(email);
        if (existingUser) {
            throw new BadRequestException('Email already exists in the system');
        }
        if (!departmentId) {
            throw new BadRequestException('departmentId is required');
        }
        const departmentExists = await this.prisma.department.findUnique({
            where: { id: departmentId }
        });

        if (!departmentExists) {
            throw new BadRequestException('Department not found');
        }
        if (levelId) {
            const levelExists = await this.prisma.level.findUnique({
                where: { id: levelId }
            });

            if (!levelExists) {
                throw new BadRequestException('Level not found');
            }
        }

        const result = await this.prisma.$transaction(async (prisma) => {
            const user = await prisma.user.create({
                data: {
                    firstName,
                    lastName,
                    phone,
                    workPhone,
                    gender: data.gender,
                    role, // Position (string)
                    userRole, // System role (enum)
                    jobType,
                    startDate: new Date(startDate),
                    duration: jobType === JobType.CONTRACT ? duration : null,
                    department: {
                        connect: { id: departmentId },
                    },
                    level: {
                        connect: { id: levelId },
                    },

                    // dept,
                    // rank,
                    country,
                    state,
                    address,
                    maritalStatus,
                    email,
                    eId,
                    status: Status.ACTIVE,
                    contacts: {
                        create: {
                            emergency: {
                                create: {
                                    firstName: emergencyContact.firstName,
                                    lastName: emergencyContact.lastName,
                                    phone: emergencyContact.phone,
                                    email: emergencyContact.email,
                                },
                            },
                            guarantor: {
                                create: {
                                    firstName: guarantorContact.firstName,
                                    lastName: guarantorContact.lastName,
                                    phone: guarantorContact.phone,
                                    email: guarantorContact.email,
                                },
                            },
                        },
                    },
                },
                include: {
                    contacts: true,
                    department: true,
                    level: true,
                },
            });

            // Handle file uploads if any
            if (files?.length) {
                const uploads = files.map((file) => ({
                    name: file.originalname,
                    size: file.size,
                    type: file.mimetype,
                    bytes: file.buffer,
                    userId: user.id,
                }));

                await prisma.upload.createMany({
                    data: uploads,
                });
            }

            return { user };
        });

        // Send welcome email
        await this.mail.sendWelcomeEmail({
            email: result.user.email,
            name: `${result.user.firstName} ${result.user.lastName}`,
            loginLink: 'https://yourportal.com/login',
            temporaryPassword: 'initial123',
            //   userRole: result.user.userRole // Include role in email if needed
        });

        return {
            success: true,
            data: result.user,
            message: 'Employee added successfully',
        };
    } catch (error) {
      if (error instanceof BadRequestException || 
          error instanceof NotFoundException || 
          error instanceof ConflictException) {
        throw error;
      }
      throw new BadRequestException('Failed to add employee');
      }
    }



    //////////////////////////////// HELPER METHODS ////////////////////////////////

    async __findUserById(id: string) {
        try {
            const user = await this.prisma.user.findUnique({
                where: { id, },
                include: {
                    level: true,
                    userDocuments: true,
                    contacts: true,
                    department: true,
                    prospect: true,
                },
            });
            if (!user) {
                throw new NotFoundException("User Not Found");
            };
            return user;
        } catch (error) {
            bad("Unable to find user")
        }

    }

    async handleUserUploads(userId: string, uploads: Express.Multer.File[]) {
        if (!uploads?.length) {
            this.logger.debug('No files to upload');
            return;
        }
        return await this.prisma.$transaction(async (tx) => {
            //First delete the uploads that are being replaced
            const filenames = uploads.map(u => u.originalname);
            await tx.upload.deleteMany({
                where: {
                    userId,
                    name: { in: filenames }
                }
            });

            //Add all the new uploads
            await tx.upload.createMany({
                data: uploads.map(upload => ({
                    name: upload.originalname,
                    size: upload.size,
                    type: upload.mimetype,
                    bytes: upload.buffer,
                    userId
                }))
            });
        });
    }

    async findByEmail(email: string) {
        return this.prisma.user.findUnique({
            where: { email },
        });
    }

<<<<<<< HEAD
    async addEmployee(data: AddEmployeeDto[]) {
        try {
            const isBulk = data.length > 1;

            const createdEmployees = await Promise.all(
                data.map(async (e) => {
                    const {
                        jobType,
                        duration,
                        department,
                        level,
                        firstName,
                        lastName,
                        workEmail,
                        workPhone,
                        gender,
                        role,
                        // userRole,
                        eId,
                        phone,
                        email,
                    } = e;

                    // ✅ Basic required field validation
                    if (!firstName || !lastName) bad("First name and last name are required");
                    if (!gender) bad("Gender is required");
                    if (!department) bad("Department is required");
                    // if (!level) bad("Level is required");
                    if (jobType === "CONTRACT" && !duration) bad("Duration is required for contract employees");

                    // ✅ Duplicate checks
                    if (workEmail) {
                        const existingWorkEmail = await this.prisma.user.findUnique({ where: { workEmail } });
                        if (existingWorkEmail) {
                            bad(`Work email ${workEmail} already belongs to ${existingWorkEmail.firstName} ${existingWorkEmail.lastName}`);
                        }
                    }
                    if (email) {
                        const existingEmail = await this.prisma.user.findUnique({ where: { email } });
                        if (existingEmail) {
                            bad(`Email ${email} already belongs to ${existingEmail.firstName} ${existingEmail.lastName}`);
                        }
                    }
                    if (workPhone) {
                        const existingWorkPhone = await this.prisma.user.findFirst({ where: { workPhone: workPhone.toString() } });
                        if (existingWorkPhone) {
                            bad(`Work phone ${workPhone} already belongs to ${existingWorkPhone.firstName} ${existingWorkPhone.lastName}`);
                        }
                    }
                    if (phone) {
                        const existingPhone = await this.prisma.user.findFirst({ where: { phone: phone.toString() } });
                        if (existingPhone) {
                            bad(`Phone ${phone} already belongs to ${existingPhone.firstName} ${existingPhone.lastName}`);
                        }
                    }
                    if (eId) {
                        const existingEid = await this.prisma.user.findUnique({ where: { eId } });
                        if (existingEid) {
                            bad(`Employee ID ${eId} already belongs to ${existingEid.firstName} ${existingEid.lastName}`);
                        }
                    }

                    let departmentConnect: { id: string };
                    // let levelConnect: { id: string };
                    if (isBulk) {
                        // connect by name
                        const dept = await this.prisma.department.findUnique({ where: { name: department } });
                        if (!dept) bad(`Department '${department}' does not exist`);
                        departmentConnect = { id: dept.id };

                        // const lvl = await this.prisma.level.findUnique({ where: { name: level.toLowerCase() } });
                        // if (!lvl) bad(`Level '${level}' does not exist`);
                        // levelConnect = { id: lvl.id };
                    } else {
                        // connect by ID
                        departmentConnect = { id: department };
                        // levelConnect = { id: level };
                    }

                    // ✅ Transaction to create employee
                    const result = await this.prisma.$transaction(async (prisma) => {
                        const employee = await prisma.user.create({
                            data: {
                                firstName,
                                lastName,
                                workEmail,
                                // email,
                                // workPhone: workPhone.toString(),
                                // phone: phone.toString(),
                                gender,
                                role,
                                // userRole,
                                eId,
                                department: { connect: departmentConnect },
                                // level: { connect: levelConnect },
                                jobType: "FULL_TIME",
                                duration: jobType === "CONTRACT" ? duration.toString() : null,
                                status: "ACTIVE",
                            },
                        });

                        return employee;
                    });

                    // // ✅ Send welcome email
                    // await this.mail.sendWelcomeEmail({
                    //     email: result.workEmail ?? result.email,
                    //     name: `${result.firstName} ${result.lastName}`,
                    // });

                    return result;
                })
            );

            return {
                success: true,
                data: createdEmployees,
                message: "Employees added successfully",
            };
        } catch (error) {
            this.logger.error("Failed to add employees", error.stack);
            if (error instanceof Prisma.PrismaClientKnownRequestError) {
                bad("Database error: " + error.message, 500);
            } else {
                bad(error.message || "Failed to add employee");
            }
        }
    }

    async deleteUser(ids: string[]) {
        try {
            await this.prisma.user.deleteMany({
                where: {
                    id: { in: ids },
                },
            })

            return {
                message: "users deleted successfully"
            }
        } catch (e) {
            bad(e)
        }
    }



=======
>>>>>>> 077852d0
}
<|MERGE_RESOLUTION|>--- conflicted
+++ resolved
@@ -241,13 +241,13 @@
 
             return approveUser;
         } catch (error) {
-      if (error instanceof BadRequestException || 
-          error instanceof NotFoundException || 
-          error instanceof ConflictException) {
-        throw error;
-      }
-      throw new BadRequestException('Failed to approve user');
-      }
+            if (error instanceof BadRequestException ||
+                error instanceof NotFoundException ||
+                error instanceof ConflictException) {
+                throw error;
+            }
+            throw new BadRequestException('Failed to approve user');
+        }
     }
 
     async updateUserInfo(id: string, data: UpdateUserInfo) {
@@ -278,152 +278,109 @@
 
             return editUser;
         } catch (error) {
-              if (error instanceof BadRequestException || 
-                  error instanceof NotFoundException || 
-                  error instanceof ConflictException) {
+            if (error instanceof BadRequestException ||
+                error instanceof NotFoundException ||
+                error instanceof ConflictException) {
                 throw error;
-              }
-              throw new BadRequestException('Failed to update user info');
-              }
+            }
+            throw new BadRequestException('Failed to update user info');
+        }
     }
 
     async updateUser(id: string, data: UpdateUserDto, uploads: Express.Multer.File[]) {
         const { duration, jobType } = data;
         try {
-             const user = await this.__findUserById(id);
-
-        const updateUser = await this.prisma.$transaction(async (tx) => {
-            const updatedUser = await tx.user.update({
-                where: { id },
-                data: {
-                    firstName: data.firstName,
-                    lastName: data.lastName,
-                    gender: data.gender,
-                    phone: data.phone,
-                    role: data.role,
-                    country: data.country,
-                    address: data.address,
-                    maritalStatus: data.maritalStatus,
-                    state: data.state,
-                    department: {
-                        connect: { id: user.departmentId },
-                    },
-                    ...(jobType === JobType.CONTRACT ? { duration } : {}),
-
-                    // ✅ Update userDocuments safely
-                    ...(data.userDocuments?.length
-                        ? {
-                            userDocuments: {
-                                set: data.userDocuments.map((docId: string) => ({ id: docId })),
-                            },
-                        }
-                        : {}),
-
-                    contacts: {
-                        update: {
-                            emergency: {
-                                upsert: {
-                                    where: { contactId: user.contacts.id },
-                                    update: {
-                                        firstName: data.emergency.firstName,
-                                        lastName: data.emergency.lastName,
-                                        email: data.emergency.email,
-                                        phone: data.emergency.phone,
+            const user = await this.__findUserById(id);
+
+            const updateUser = await this.prisma.$transaction(async (tx) => {
+                const updatedUser = await tx.user.update({
+                    where: { id },
+                    data: {
+                        firstName: data.firstName,
+                        lastName: data.lastName,
+                        gender: data.gender,
+                        phone: data.phone,
+                        role: data.role,
+                        country: data.country,
+                        address: data.address,
+                        maritalStatus: data.maritalStatus,
+                        state: data.state,
+                        department: {
+                            connect: { id: user.departmentId },
+                        },
+                        ...(jobType === JobType.CONTRACT ? { duration } : {}),
+
+                        // ✅ Update userDocuments safely
+                        ...(data.userDocuments?.length
+                            ? {
+                                userDocuments: {
+                                    set: data.userDocuments.map((docId: string) => ({ id: docId })),
+                                },
+                            }
+                            : {}),
+
+                        contacts: {
+                            update: {
+                                emergency: {
+                                    upsert: {
+                                        where: { contactId: user.contacts.id },
+                                        update: {
+                                            firstName: data.emergency.firstName,
+                                            lastName: data.emergency.lastName,
+                                            email: data.emergency.email,
+                                            phone: data.emergency.phone,
+                                        },
+                                        create: {
+                                            firstName: data.emergency.firstName,
+                                            lastName: data.emergency.lastName,
+                                            email: data.emergency.email,
+                                            phone: data.emergency.phone,
+                                        },
                                     },
-                                    create: {
-                                        firstName: data.emergency.firstName,
-                                        lastName: data.emergency.lastName,
-                                        email: data.emergency.email,
-                                        phone: data.emergency.phone,
+                                },
+                                guarantor: {
+                                    upsert: {
+                                        where: { contactId: user.contacts.id },
+                                        update: {
+                                            firstName: data.guarantor.firstName,
+                                            lastName: data.guarantor.lastName,
+                                            email: data.guarantor.email,
+                                            phone: data.guarantor.phone,
+                                        },
+                                        create: {
+                                            firstName: data.guarantor.firstName,
+                                            lastName: data.guarantor.lastName,
+                                            email: data.guarantor.email,
+                                            phone: data.guarantor.phone,
+                                        },
                                     },
                                 },
                             },
-                            guarantor: {
-                                upsert: {
-                                    where: { contactId: user.contacts.id },
-                                    update: {
-                                        firstName: data.guarantor.firstName,
-                                        lastName: data.guarantor.lastName,
-                                        email: data.guarantor.email,
-                                        phone: data.guarantor.phone,
-                                    },
-                                    create: {
-                                        firstName: data.guarantor.firstName,
-                                        lastName: data.guarantor.lastName,
-                                        email: data.guarantor.email,
-                                        phone: data.guarantor.phone,
-                                    },
-                                },
+                        },
+                    },
+                    include: {
+                        contacts: {
+                            include: {
+                                emergency: true,
+                                guarantor: true,
                             },
                         },
-                    },
-                },
+                        userDocuments: {
+                            select: { name: true },
+                        },
+                    },
+                });
+
+                return updatedUser;
+            });
+
+            return updateUser;
+        }
+
+    async findAllUsers() {
+            return this.prisma.user.findMany({
                 include: {
-                    contacts: {
-                        include: {
-                            emergency: true,
-                            guarantor: true,
-                        },
-                    },
-                    userDocuments: {
-                        select: { name: true },
-                    },
-                },
-            });
-
-            return updatedUser;
-        });
-
-        return updateUser;
-        } catch (error) {
-              if (error instanceof BadRequestException || 
-                  error instanceof NotFoundException || 
-                  error instanceof ConflictException) {
-                throw error;
-              }
-              throw new BadRequestException('Failed to update user');
-        }
-       
-    }
-
-    async findAllUsers() {
-        return this.prisma.user.findMany({
-            include: {
-                assignments: true,
-                userDocuments: {
-                    select: {
-                        id: true,
-                        name: true,
-                        size: true,
-                        type: true
-                    }
-                },
-                level: true,
-                department: true,
-                contacts: {
-                    include: {
-                        emergency: true,
-                        guarantor: true,
-                    }
-                },
-                comment: true,
-                invite: true,
-            },
-            orderBy: {
-                createdAt: "desc"
-            }
-        });
-    }
-
-    async getUser(id: string) {
-        try {
-
-            const user = await this.prisma.user.findUnique({
-                where: {
-                    id
-                },
-                include: {
-                    prospect: true,
+                    assignments: true,
                     userDocuments: {
                         select: {
                             id: true,
@@ -442,389 +399,267 @@
                     },
                     comment: true,
                     invite: true,
-                    assignments: {
-                        include: {
-                            asset: true
-                        },
-                        orderBy: {
-                            assignedAt: "desc"
-                        }
-
+                },
+                orderBy: {
+                    createdAt: "desc"
+                }
+            });
+        }
+
+    async getUser(id: string) {
+            try {
+
+                const user = await this.prisma.user.findUnique({
+                    where: {
+                        id
+                    },
+                    include: {
+                        prospect: true,
+                        userDocuments: {
+                            select: {
+                                id: true,
+                                name: true,
+                                size: true,
+                                type: true
+                            }
+                        },
+                        level: true,
+                        department: true,
+                        contacts: {
+                            include: {
+                                emergency: true,
+                                guarantor: true,
+                            }
+                        },
+                        comment: true,
+                        invite: true,
+                        assignments: {
+                            include: {
+                                asset: true
+                            },
+                            orderBy: {
+                                assignedAt: "desc"
+                            }
+
+                        }
                     }
+                })
+
+                if (!user) mustHave(user, "User not found", 404)
+                return user
+
+            } catch (error) {
+                console.log(error)
+                bad(error)
+            }
+
+        }
+
+
+
+    //////////////////////////////// HELPER METHODS ////////////////////////////////
+
+    async __findUserById(id: string) {
+            try {
+                const user = await this.prisma.user.findUnique({
+                    where: { id, },
+                    include: {
+                        level: true,
+                        userDocuments: true,
+                        contacts: true,
+                        department: true,
+                        prospect: true,
+                    },
+                });
+                if (!user) {
+                    throw new NotFoundException("User Not Found");
+                };
+                return user;
+            } catch (error) {
+                bad("Unable to find user")
+            }
+
+        }
+
+    async handleUserUploads(userId: string, uploads: Express.Multer.File[]) {
+            if (!uploads?.length) {
+                this.logger.debug('No files to upload');
+                return;
+            }
+            return await this.prisma.$transaction(async (tx) => {
+                //First delete the uploads that are being replaced
+                const filenames = uploads.map(u => u.originalname);
+                await tx.upload.deleteMany({
+                    where: {
+                        userId,
+                        name: { in: filenames }
+                    }
+                });
+
+                //Add all the new uploads
+                await tx.upload.createMany({
+                    data: uploads.map(upload => ({
+                        name: upload.originalname,
+                        size: upload.size,
+                        type: upload.mimetype,
+                        bytes: upload.buffer,
+                        userId
+                    }))
+                });
+            });
+        }
+
+    async findByEmail(email: string) {
+            return this.prisma.user.findUnique({
+                where: { email },
+            });
+        }
+
+    async addEmployee(data: AddEmployeeDto[]) {
+            try {
+                const isBulk = data.length > 1;
+
+                const createdEmployees = await Promise.all(
+                    data.map(async (e) => {
+                        const {
+                            jobType,
+                            duration,
+                            department,
+                            level,
+                            firstName,
+                            lastName,
+                            workEmail,
+                            workPhone,
+                            gender,
+                            role,
+                            // userRole,
+                            eId,
+                            phone,
+                            email,
+                        } = e;
+
+                        // ✅ Basic required field validation
+                        if (!firstName || !lastName) bad("First name and last name are required");
+                        if (!gender) bad("Gender is required");
+                        if (!department) bad("Department is required");
+                        // if (!level) bad("Level is required");
+                        if (jobType === "CONTRACT" && !duration) bad("Duration is required for contract employees");
+
+                        // ✅ Duplicate checks
+                        if (workEmail) {
+                            const existingWorkEmail = await this.prisma.user.findUnique({ where: { workEmail } });
+                            if (existingWorkEmail) {
+                                bad(`Work email ${workEmail} already belongs to ${existingWorkEmail.firstName} ${existingWorkEmail.lastName}`);
+                            }
+                        }
+                        if (email) {
+                            const existingEmail = await this.prisma.user.findUnique({ where: { email } });
+                            if (existingEmail) {
+                                bad(`Email ${email} already belongs to ${existingEmail.firstName} ${existingEmail.lastName}`);
+                            }
+                        }
+                        if (workPhone) {
+                            const existingWorkPhone = await this.prisma.user.findFirst({ where: { workPhone: workPhone.toString() } });
+                            if (existingWorkPhone) {
+                                bad(`Work phone ${workPhone} already belongs to ${existingWorkPhone.firstName} ${existingWorkPhone.lastName}`);
+                            }
+                        }
+                        if (phone) {
+                            const existingPhone = await this.prisma.user.findFirst({ where: { phone: phone.toString() } });
+                            if (existingPhone) {
+                                bad(`Phone ${phone} already belongs to ${existingPhone.firstName} ${existingPhone.lastName}`);
+                            }
+                        }
+                        if (eId) {
+                            const existingEid = await this.prisma.user.findUnique({ where: { eId } });
+                            if (existingEid) {
+                                bad(`Employee ID ${eId} already belongs to ${existingEid.firstName} ${existingEid.lastName}`);
+                            }
+                        }
+
+                        let departmentConnect: { id: string };
+                        // let levelConnect: { id: string };
+                        if (isBulk) {
+                            // connect by name
+                            const dept = await this.prisma.department.findUnique({ where: { name: department } });
+                            if (!dept) bad(`Department '${department}' does not exist`);
+                            departmentConnect = { id: dept.id };
+
+                            // const lvl = await this.prisma.level.findUnique({ where: { name: level.toLowerCase() } });
+                            // if (!lvl) bad(`Level '${level}' does not exist`);
+                            // levelConnect = { id: lvl.id };
+                        } else {
+                            // connect by ID
+                            departmentConnect = { id: department };
+                            // levelConnect = { id: level };
+                        }
+
+                        // ✅ Transaction to create employee
+                        const result = await this.prisma.$transaction(async (prisma) => {
+                            const employee = await prisma.user.create({
+                                data: {
+                                    firstName,
+                                    lastName,
+                                    workEmail,
+                                    // email,
+                                    // workPhone: workPhone.toString(),
+                                    // phone: phone.toString(),
+                                    gender,
+                                    role,
+                                    // userRole,
+                                    eId,
+                                    department: { connect: departmentConnect },
+                                    // level: { connect: levelConnect },
+                                    jobType: "FULL_TIME",
+                                    duration: jobType === "CONTRACT" ? duration.toString() : null,
+                                    status: "ACTIVE",
+                                },
+                            });
+
+                            return employee;
+                        });
+
+                        // // ✅ Send welcome email
+                        // await this.mail.sendWelcomeEmail({
+                        //     email: result.workEmail ?? result.email,
+                        //     name: `${result.firstName} ${result.lastName}`,
+                        // });
+
+                        return result;
+                    })
+                );
+
+                return {
+                    success: true,
+                    data: createdEmployees,
+                    message: "Employees added successfully",
+                };
+            } catch (error) {
+                this.logger.error("Failed to add employees", error.stack);
+                if (error instanceof Prisma.PrismaClientKnownRequestError) {
+                    bad("Database error: " + error.message, 500);
+                } else {
+                    bad(error.message || "Failed to add employee");
                 }
-            })
-
-            if (!user) mustHave(user, "User not found", 404)
-            return user
-
-        } catch (error) {
-            console.log(error)
-            bad(error)
-        }
+            }
+        }
+
+    async deleteUser(ids: string[]) {
+            try {
+                await this.prisma.user.deleteMany({
+                    where: {
+                        id: { in: ids },
+                    },
+                })
+
+                return {
+                    message: "users deleted successfully"
+                }
+            } catch (e) {
+                bad(e)
+            }
+        }
+
+
 
     }
-
-        async addEmployee(data: AddEmployeeDto, files?: Express.Multer.File[]) {
-    const {
-        jobType,
-        duration,
-        email,
-        firstName,
-        lastName,
-        phone,
-        departmentId,
-        levelId,
-        // dept,
-        role, // Position (string)
-        userRole, // System role (enum)
-        startDate,
-        country,
-        state,
-        maritalStatus,
-        address,
-        emergencyContact,
-        guarantorContact,
-        workPhone,
-        // rank,
-        eId,
-    } = data;
-
-    try {
-        if (jobType === JobType.CONTRACT && !duration) {
-            throw new BadRequestException('Duration is required for contract employees');
-        }
-
-        const existingUser = await this.findByEmail(email);
-        if (existingUser) {
-            throw new BadRequestException('Email already exists in the system');
-        }
-        if (!departmentId) {
-            throw new BadRequestException('departmentId is required');
-        }
-        const departmentExists = await this.prisma.department.findUnique({
-            where: { id: departmentId }
-        });
-
-        if (!departmentExists) {
-            throw new BadRequestException('Department not found');
-        }
-        if (levelId) {
-            const levelExists = await this.prisma.level.findUnique({
-                where: { id: levelId }
-            });
-
-            if (!levelExists) {
-                throw new BadRequestException('Level not found');
-            }
-        }
-
-        const result = await this.prisma.$transaction(async (prisma) => {
-            const user = await prisma.user.create({
-                data: {
-                    firstName,
-                    lastName,
-                    phone,
-                    workPhone,
-                    gender: data.gender,
-                    role, // Position (string)
-                    userRole, // System role (enum)
-                    jobType,
-                    startDate: new Date(startDate),
-                    duration: jobType === JobType.CONTRACT ? duration : null,
-                    department: {
-                        connect: { id: departmentId },
-                    },
-                    level: {
-                        connect: { id: levelId },
-                    },
-
-                    // dept,
-                    // rank,
-                    country,
-                    state,
-                    address,
-                    maritalStatus,
-                    email,
-                    eId,
-                    status: Status.ACTIVE,
-                    contacts: {
-                        create: {
-                            emergency: {
-                                create: {
-                                    firstName: emergencyContact.firstName,
-                                    lastName: emergencyContact.lastName,
-                                    phone: emergencyContact.phone,
-                                    email: emergencyContact.email,
-                                },
-                            },
-                            guarantor: {
-                                create: {
-                                    firstName: guarantorContact.firstName,
-                                    lastName: guarantorContact.lastName,
-                                    phone: guarantorContact.phone,
-                                    email: guarantorContact.email,
-                                },
-                            },
-                        },
-                    },
-                },
-                include: {
-                    contacts: true,
-                    department: true,
-                    level: true,
-                },
-            });
-
-            // Handle file uploads if any
-            if (files?.length) {
-                const uploads = files.map((file) => ({
-                    name: file.originalname,
-                    size: file.size,
-                    type: file.mimetype,
-                    bytes: file.buffer,
-                    userId: user.id,
-                }));
-
-                await prisma.upload.createMany({
-                    data: uploads,
-                });
-            }
-
-            return { user };
-        });
-
-        // Send welcome email
-        await this.mail.sendWelcomeEmail({
-            email: result.user.email,
-            name: `${result.user.firstName} ${result.user.lastName}`,
-            loginLink: 'https://yourportal.com/login',
-            temporaryPassword: 'initial123',
-            //   userRole: result.user.userRole // Include role in email if needed
-        });
-
-        return {
-            success: true,
-            data: result.user,
-            message: 'Employee added successfully',
-        };
-    } catch (error) {
-      if (error instanceof BadRequestException || 
-          error instanceof NotFoundException || 
-          error instanceof ConflictException) {
-        throw error;
-      }
-      throw new BadRequestException('Failed to add employee');
-      }
-    }
-
-
-
-    //////////////////////////////// HELPER METHODS ////////////////////////////////
-
-    async __findUserById(id: string) {
-        try {
-            const user = await this.prisma.user.findUnique({
-                where: { id, },
-                include: {
-                    level: true,
-                    userDocuments: true,
-                    contacts: true,
-                    department: true,
-                    prospect: true,
-                },
-            });
-            if (!user) {
-                throw new NotFoundException("User Not Found");
-            };
-            return user;
-        } catch (error) {
-            bad("Unable to find user")
-        }
-
-    }
-
-    async handleUserUploads(userId: string, uploads: Express.Multer.File[]) {
-        if (!uploads?.length) {
-            this.logger.debug('No files to upload');
-            return;
-        }
-        return await this.prisma.$transaction(async (tx) => {
-            //First delete the uploads that are being replaced
-            const filenames = uploads.map(u => u.originalname);
-            await tx.upload.deleteMany({
-                where: {
-                    userId,
-                    name: { in: filenames }
-                }
-            });
-
-            //Add all the new uploads
-            await tx.upload.createMany({
-                data: uploads.map(upload => ({
-                    name: upload.originalname,
-                    size: upload.size,
-                    type: upload.mimetype,
-                    bytes: upload.buffer,
-                    userId
-                }))
-            });
-        });
-    }
-
-    async findByEmail(email: string) {
-        return this.prisma.user.findUnique({
-            where: { email },
-        });
-    }
-
-<<<<<<< HEAD
-    async addEmployee(data: AddEmployeeDto[]) {
-        try {
-            const isBulk = data.length > 1;
-
-            const createdEmployees = await Promise.all(
-                data.map(async (e) => {
-                    const {
-                        jobType,
-                        duration,
-                        department,
-                        level,
-                        firstName,
-                        lastName,
-                        workEmail,
-                        workPhone,
-                        gender,
-                        role,
-                        // userRole,
-                        eId,
-                        phone,
-                        email,
-                    } = e;
-
-                    // ✅ Basic required field validation
-                    if (!firstName || !lastName) bad("First name and last name are required");
-                    if (!gender) bad("Gender is required");
-                    if (!department) bad("Department is required");
-                    // if (!level) bad("Level is required");
-                    if (jobType === "CONTRACT" && !duration) bad("Duration is required for contract employees");
-
-                    // ✅ Duplicate checks
-                    if (workEmail) {
-                        const existingWorkEmail = await this.prisma.user.findUnique({ where: { workEmail } });
-                        if (existingWorkEmail) {
-                            bad(`Work email ${workEmail} already belongs to ${existingWorkEmail.firstName} ${existingWorkEmail.lastName}`);
-                        }
-                    }
-                    if (email) {
-                        const existingEmail = await this.prisma.user.findUnique({ where: { email } });
-                        if (existingEmail) {
-                            bad(`Email ${email} already belongs to ${existingEmail.firstName} ${existingEmail.lastName}`);
-                        }
-                    }
-                    if (workPhone) {
-                        const existingWorkPhone = await this.prisma.user.findFirst({ where: { workPhone: workPhone.toString() } });
-                        if (existingWorkPhone) {
-                            bad(`Work phone ${workPhone} already belongs to ${existingWorkPhone.firstName} ${existingWorkPhone.lastName}`);
-                        }
-                    }
-                    if (phone) {
-                        const existingPhone = await this.prisma.user.findFirst({ where: { phone: phone.toString() } });
-                        if (existingPhone) {
-                            bad(`Phone ${phone} already belongs to ${existingPhone.firstName} ${existingPhone.lastName}`);
-                        }
-                    }
-                    if (eId) {
-                        const existingEid = await this.prisma.user.findUnique({ where: { eId } });
-                        if (existingEid) {
-                            bad(`Employee ID ${eId} already belongs to ${existingEid.firstName} ${existingEid.lastName}`);
-                        }
-                    }
-
-                    let departmentConnect: { id: string };
-                    // let levelConnect: { id: string };
-                    if (isBulk) {
-                        // connect by name
-                        const dept = await this.prisma.department.findUnique({ where: { name: department } });
-                        if (!dept) bad(`Department '${department}' does not exist`);
-                        departmentConnect = { id: dept.id };
-
-                        // const lvl = await this.prisma.level.findUnique({ where: { name: level.toLowerCase() } });
-                        // if (!lvl) bad(`Level '${level}' does not exist`);
-                        // levelConnect = { id: lvl.id };
-                    } else {
-                        // connect by ID
-                        departmentConnect = { id: department };
-                        // levelConnect = { id: level };
-                    }
-
-                    // ✅ Transaction to create employee
-                    const result = await this.prisma.$transaction(async (prisma) => {
-                        const employee = await prisma.user.create({
-                            data: {
-                                firstName,
-                                lastName,
-                                workEmail,
-                                // email,
-                                // workPhone: workPhone.toString(),
-                                // phone: phone.toString(),
-                                gender,
-                                role,
-                                // userRole,
-                                eId,
-                                department: { connect: departmentConnect },
-                                // level: { connect: levelConnect },
-                                jobType: "FULL_TIME",
-                                duration: jobType === "CONTRACT" ? duration.toString() : null,
-                                status: "ACTIVE",
-                            },
-                        });
-
-                        return employee;
-                    });
-
-                    // // ✅ Send welcome email
-                    // await this.mail.sendWelcomeEmail({
-                    //     email: result.workEmail ?? result.email,
-                    //     name: `${result.firstName} ${result.lastName}`,
-                    // });
-
-                    return result;
-                })
-            );
-
-            return {
-                success: true,
-                data: createdEmployees,
-                message: "Employees added successfully",
-            };
-        } catch (error) {
-            this.logger.error("Failed to add employees", error.stack);
-            if (error instanceof Prisma.PrismaClientKnownRequestError) {
-                bad("Database error: " + error.message, 500);
-            } else {
-                bad(error.message || "Failed to add employee");
-            }
-        }
-    }
-
-    async deleteUser(ids: string[]) {
-        try {
-            await this.prisma.user.deleteMany({
-                where: {
-                    id: { in: ids },
-                },
-            })
-
-            return {
-                message: "users deleted successfully"
-            }
-        } catch (e) {
-            bad(e)
-        }
-    }
-
-
-
-=======
->>>>>>> 077852d0
-}

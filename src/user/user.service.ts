--- conflicted
+++ resolved
@@ -586,11 +586,6 @@
             input: AddEmployeeDto;
         }[] = [];
 
-<<<<<<< HEAD
-=======
-
-
->>>>>>> 4cb7df65
         for (const e of data) {
             try {
                 if (!e.firstName || !e.lastName) throw new Error("First name and last name are required");

import { BadRequestException, Injectable, NotFoundException, Logger, ConflictException } from '@nestjs/common';
import { PrismaService } from '../prisma/prisma.service';
import { AssetStatus, JobType, Role, Status } from '@prisma/client';
import { AddEmployeeDto, ApproveUserDto, PartialCreateUserDto, UpdateUserDto, UpdateUserInfo } from './dto/user.dto';
import { bad, mustHave } from 'src/utils/error.utils';
import { MailService } from 'src/mail/mail.service';
import { EmploymentApprovedEvent } from 'src/events/employment.event';
import { EventEmitter2 } from '@nestjs/event-emitter';

@Injectable()
export class UserService {
    private readonly logger = new Logger(UserService.name);

    constructor(
        private readonly prisma: PrismaService,
        private readonly mail: MailService,
        private eventEmitter: EventEmitter2
    ) { }


    async updateUserData(
        id: string,
        data: PartialCreateUserDto
    ) {
        const { jobType, duration } = data;

        try {
            const invite = await this.prisma.invite.findUnique({
                where: { id },
                include: {
                    prospect: {
                        include: {
                            user: true,
                        },
                    },
                },
            });

            if (!invite) mustHave(invite, "invitation not found", 404);

            const existingUser = invite.prospect.user;
            if (!existingUser) mustHave(existingUser, "user not found for prospect", 404);

            const result = await this.prisma.$transaction(async (prisma) => {
                const user = await prisma.user.update({
                    where: { id: existingUser.id },
                    data: {
                        // only update provided fields
                        ...(data.country !== undefined ? { country: data.country } : {}),
                        ...(data.state !== undefined ? { state: data.state } : {}),
                        ...(data.address !== undefined ? { address: data.address } : {}),
                        ...(data.maritalStatus !== undefined ? { maritalStatus: data.maritalStatus } : {}),
                        ...(jobType === JobType.CONTRACT && duration ? { duration } : {}),

                        ...(data.userDocuments?.length
                            ? {
                                userDocuments: {
                                    connect: data.userDocuments.map((docId: string) => ({ id: docId })),
                                },
                            }
                            : {}),
                    },
                    include: { contacts: true, prospect: true },
                });

                // Update or create contacts if passed
                if (data.guarantor || data.emergency) {
                    await prisma.contacts.upsert({
                        where: { userId: user.id },
                        update: {
                            ...(data.guarantor ? { guarantor: { upsert: { update: data.guarantor, create: data.guarantor } } } : {}),
                            ...(data.emergency ? { emergency: { upsert: { update: data.emergency, create: data.emergency } } } : {}),
                        },
                        create: {
                            userId: user.id,
                            ...(data.guarantor ? { guarantor: { create: data.guarantor } } : {}),
                            ...(data.emergency ? { emergency: { create: data.emergency } } : {}),
                        },
                    });
                }

                return { user };
            });

            return result;
        } catch (error) {
            bad(error);
        }
    }


    async updateEmployeeData(
        id: string,
        data: { eId: string; workEmail: string; workPhone: string }
    ) {
        const { workEmail, workPhone, eId } = data;
        try {
            const user = await this.prisma.user.findUnique({ where: { id } });
            !user && mustHave(user, "User not found", 404);

            const existingEId = await this.prisma.user.findFirst({
                where: {
                    eId,
                    NOT: { id },
                },
            });
            if (existingEId)
                bad(`Employee ID "${eId}" is already assigned to another employee`);

            const existingWorkPhone = await this.prisma.user.findFirst({
                where: {
                    workPhone,
                    NOT: { id },
                },
            });
            if (existingWorkPhone)
                bad(`Work phone "${workPhone}" is already assigned to another employee`);

            const existingWorkEmail = await this.prisma.user.findFirst({
                where: {
                    workEmail,
                    NOT: { id },
                },
            });
            if (existingWorkEmail)
                bad(`Work email "${workEmail}" is already assigned to another employee`);

            const updateEmployee = await this.prisma.user.update({
                where: { id },
                data: { workEmail, workPhone, eId },
            });

            return updateEmployee;
        } catch (error) {
<<<<<<< HEAD
      if (error instanceof BadRequestException || 
          error instanceof NotFoundException || 
          error instanceof ConflictException) {
        throw error;
      }
      throw new BadRequestException('Failed to create user');
      }
=======
            console.error(error);
            bad(error);
        }
>>>>>>> 7b87da98
    }

    async assignAssets(id: string, assetIds: string[]) {
        try {
            const user = await this.__findUserById(id);
            mustHave(user, "User not found!", 404);

            const assets = await this.prisma.asset.findMany({
                where: { id: { in: assetIds } }
            });

            if (!assets.length) mustHave(null, "Assets not found", 404);
            if (assets.length !== assetIds.length) {
                mustHave(null, "One or more assets not found", 404);
            }

            const alreadyAssigned = await this.prisma.assignment.findMany({
                where: {
                    assetId: { in: assetIds },
                    NOT: {
                        userId: undefined
                    }
                },
                include: { asset: true }
            });

            // if (alreadyAssigned.length > 0) {
            //     const names = alreadyAssigned.map(a => a.asset.name).join(", ");
            //     mustHave(null, `Assets already assigned: ${names}`, 400);
            // }

            const assignedAssets = await this.prisma.assignment.createMany({
                data: assetIds.map(assetId => ({
                    userId: id,
                    assetId,
                    status: "ASSIGNED",
                    assignedAt: new Date(),
                })),
                skipDuplicates: true,
            });

            await this.prisma.asset.updateMany({
                where: {
                    id: { in: assetIds },
                },
                data: {
                    status: "ASSIGNED", // 👈 must match AssetStatus enum
                },
            });


            const assigned = await this.prisma.user.findUnique({
                where: { id },
                include: {
                    assignments: {
                        include: { asset: true }
                    }
                }
            });

            return assigned;
        } catch (error) {
            console.error(error);
            bad(error);
        }
    }

    async approveUser(id: string, data: ApproveUserDto) {
        const { userRole, levelId } = data;
        try {
            const user = await this.__findUserById(id);

            if (user.status === Status.ACTIVE) {
                bad("User is already ACTIVE")
            }

            const approveUser = await this.prisma.user.update({
                where: { id: user.id },
                data: {
                    userRole,
                    level: {
                        connect: {
                            id: levelId,
                        },
                    },
                    status: Status.ACTIVE,
                },
            });

            const recipients = await this.prisma.user.findMany({
                where: {
                    userRole: {
                        in: [Role.ADMIN, Role.FACILITY]
                    }
                }
            })

            const recipientIds = recipients.map(r => r.id)

            this.eventEmitter.emit(
                'employment.approved',
                new EmploymentApprovedEvent(approveUser.id, recipientIds),
            );

            return approveUser;
        } catch (error) {
      if (error instanceof BadRequestException || 
          error instanceof NotFoundException || 
          error instanceof ConflictException) {
        throw error;
      }
      throw new BadRequestException('Failed to approve user');
      }
    }

    async updateUserInfo(id: string, data: UpdateUserInfo) {
        const { comment } = data;
        try {
            //Find Existing User
            const user = await this.__findUserById(id);
            const editUser = await this.prisma.comment.create({
                data: {
                    comment,
                    user: {
                        connect: {
                            id: user.id
                        },
                    },
                },
            });

            const frontendUrl = process.env.CLIENT_URL || 'http://localhost:5173';
            const link = `${frontendUrl}/onboarding/invitation?id=${id}`;

            await this.mail.sendProspectUpdateMail({
                email: user.email,
                name: `${user.firstName}`,
                comment: editUser.comment,
                link: link,
            });

            return editUser;
        } catch (error) {
              if (error instanceof BadRequestException || 
                  error instanceof NotFoundException || 
                  error instanceof ConflictException) {
                throw error;
              }
              throw new BadRequestException('Failed to update user info');
              }
    }

    async updateUser(id: string, data: UpdateUserDto, uploads: Express.Multer.File[]) {
        const { duration, jobType } = data;
        try {
             const user = await this.__findUserById(id);

        const updateUser = await this.prisma.$transaction(async (tx) => {
            const updatedUser = await tx.user.update({
                where: { id },
                data: {
                    firstName: data.firstName,
                    lastName: data.lastName,
                    gender: data.gender,
                    phone: data.phone,
                    role: data.role,
                    country: data.country,
                    address: data.address,
                    maritalStatus: data.maritalStatus,
                    state: data.state,
                    department: {
                        connect: { id: user.departmentId },
                    },
                    ...(jobType === JobType.CONTRACT ? { duration } : {}),

                    // ✅ Update userDocuments safely
                    ...(data.userDocuments?.length
                        ? {
                            userDocuments: {
                                set: data.userDocuments.map((docId: string) => ({ id: docId })),
                            },
                        }
                        : {}),

                    contacts: {
                        update: {
                            emergency: {
                                upsert: {
                                    where: { contactId: user.contacts.id },
                                    update: {
                                        firstName: data.emergency.firstName,
                                        lastName: data.emergency.lastName,
                                        email: data.emergency.email,
                                        phone: data.emergency.phone,
                                    },
                                    create: {
                                        firstName: data.emergency.firstName,
                                        lastName: data.emergency.lastName,
                                        email: data.emergency.email,
                                        phone: data.emergency.phone,
                                    },
                                },
                            },
                            guarantor: {
                                upsert: {
                                    where: { contactId: user.contacts.id },
                                    update: {
                                        firstName: data.guarantor.firstName,
                                        lastName: data.guarantor.lastName,
                                        email: data.guarantor.email,
                                        phone: data.guarantor.phone,
                                    },
                                    create: {
                                        firstName: data.guarantor.firstName,
                                        lastName: data.guarantor.lastName,
                                        email: data.guarantor.email,
                                        phone: data.guarantor.phone,
                                    },
                                },
                            },
                        },
                    },
                },
                include: {
                    contacts: {
                        include: {
                            emergency: true,
                            guarantor: true,
                        },
                    },
                    userDocuments: {
                        select: { name: true },
                    },
                },
            });

            return updatedUser;
        });

        return updateUser;
        } catch (error) {
              if (error instanceof BadRequestException || 
                  error instanceof NotFoundException || 
                  error instanceof ConflictException) {
                throw error;
              }
              throw new BadRequestException('Failed to update user');
        }
       
    }


    async findAllUsers() {
        return this.prisma.user.findMany({
            include: {
                // prospect: true,
                userDocuments: {
                    select: {
                        id: true,
                        name: true,
                        size: true,
                        type: true
                    }
                },
                level: true,
                department: true,
                contacts: {
                    include: {
                        emergency: true,
                        guarantor: true,
                    }
                },
                comment: true,
                invite: true,
            },
            orderBy: {
                createdAt: "desc"
            }
        });
    }

    async getUser(id: string) {
        try {

            const user = await this.prisma.user.findUnique({
                where: {
                    id
                },
                include: {
                    prospect: true,
                    userDocuments: {
                        select: {
                            id: true,
                            name: true,
                            size: true,
                            type: true
                        }
                    },
                    level: true,
                    department: true,
                    contacts: {
                        include: {
                            emergency: true,
                            guarantor: true,
                        }
                    },
                    comment: true,
                    invite: true,
                    assignments: {
                        include: {
                            asset: true
                        }
                    }
                }
            })

            if (!user) mustHave(user, "User not found", 404)
            return user

        } catch (error) {
            console.log(error)
            bad(error)
        }

    }

        async addEmployee(data: AddEmployeeDto, files?: Express.Multer.File[]) {
    const {
        jobType,
        duration,
        email,
        firstName,
        lastName,
        phone,
        departmentId,
        levelId,
        // dept,
        role, // Position (string)
        userRole, // System role (enum)
        startDate,
        country,
        state,
        maritalStatus,
        address,
        emergencyContact,
        guarantorContact,
        workPhone,
        // rank,
        eId,
    } = data;

    try {
        if (jobType === JobType.CONTRACT && !duration) {
            throw new BadRequestException('Duration is required for contract employees');
        }

        const existingUser = await this.findByEmail(email);
        if (existingUser) {
            throw new BadRequestException('Email already exists in the system');
        }
        if (!departmentId) {
            throw new BadRequestException('departmentId is required');
        }
        const departmentExists = await this.prisma.department.findUnique({
            where: { id: departmentId }
        });

        if (!departmentExists) {
            throw new BadRequestException('Department not found');
        }
        if (levelId) {
            const levelExists = await this.prisma.level.findUnique({
                where: { id: levelId }
            });

            if (!levelExists) {
                throw new BadRequestException('Level not found');
            }
        }

        const result = await this.prisma.$transaction(async (prisma) => {
            const user = await prisma.user.create({
                data: {
                    firstName,
                    lastName,
                    phone,
                    workPhone,
                    gender: data.gender,
                    role, // Position (string)
                    userRole, // System role (enum)
                    jobType,
                    startDate: new Date(startDate),
                    duration: jobType === JobType.CONTRACT ? duration : null,
                    department: {
                        connect: { id: departmentId },
                    },
                    level: {
                        connect: { id: levelId },
                    },

                    // dept,
                    // rank,
                    country,
                    state,
                    address,
                    maritalStatus,
                    email,
                    eId,
                    status: Status.ACTIVE,
                    contacts: {
                        create: {
                            emergency: {
                                create: {
                                    firstName: emergencyContact.firstName,
                                    lastName: emergencyContact.lastName,
                                    phone: emergencyContact.phone,
                                    email: emergencyContact.email,
                                },
                            },
                            guarantor: {
                                create: {
                                    firstName: guarantorContact.firstName,
                                    lastName: guarantorContact.lastName,
                                    phone: guarantorContact.phone,
                                    email: guarantorContact.email,
                                },
                            },
                        },
                    },
                },
                include: {
                    contacts: true,
                    department: true,
                    level: true,
                },
            });

            // Handle file uploads if any
            if (files?.length) {
                const uploads = files.map((file) => ({
                    name: file.originalname,
                    size: file.size,
                    type: file.mimetype,
                    bytes: file.buffer,
                    userId: user.id,
                }));

                await prisma.upload.createMany({
                    data: uploads,
                });
            }

            return { user };
        });

        // Send welcome email
        await this.mail.sendWelcomeEmail({
            email: result.user.email,
            name: `${result.user.firstName} ${result.user.lastName}`,
            loginLink: 'https://yourportal.com/login',
            temporaryPassword: 'initial123',
            //   userRole: result.user.userRole // Include role in email if needed
        });

        return {
            success: true,
            data: result.user,
            message: 'Employee added successfully',
        };
    } catch (error) {
      if (error instanceof BadRequestException || 
          error instanceof NotFoundException || 
          error instanceof ConflictException) {
        throw error;
      }
      throw new BadRequestException('Failed to add employee');
      }
    }



    //////////////////////////////// HELPER METHODS ////////////////////////////////

    async __findUserById(id: string) {
        try {
            const user = await this.prisma.user.findUnique({
                where: { id, },
                include: {
                    level: true,
                    userDocuments: true,
                    contacts: true,
                    department: true,
                    prospect: true,
                },
            });
            if (!user) {
                throw new NotFoundException("User Not Found");
            };
            return user;
        } catch (error) {
            bad("Unable to find user")
        }

    }

    async handleUserUploads(userId: string, uploads: Express.Multer.File[]) {
        if (!uploads?.length) {
            this.logger.debug('No files to upload');
            return;
        }
        return await this.prisma.$transaction(async (tx) => {
            //First delete the uploads that are being replaced
            const filenames = uploads.map(u => u.originalname);
            await tx.upload.deleteMany({
                where: {
                    userId,
                    name: { in: filenames }
                }
            });

            //Add all the new uploads
            await tx.upload.createMany({
                data: uploads.map(upload => ({
                    name: upload.originalname,
                    size: upload.size,
                    type: upload.mimetype,
                    bytes: upload.buffer,
                    userId
                }))
            });
        });
    }

    // user.service.ts

    async findByEmail(email: string) {
        return this.prisma.user.findUnique({
            where: { email },
        });
    }

}
<|MERGE_RESOLUTION|>--- conflicted
+++ resolved
@@ -132,19 +132,9 @@
 
             return updateEmployee;
         } catch (error) {
-<<<<<<< HEAD
-      if (error instanceof BadRequestException || 
-          error instanceof NotFoundException || 
-          error instanceof ConflictException) {
-        throw error;
-      }
-      throw new BadRequestException('Failed to create user');
-      }
-=======
             console.error(error);
             bad(error);
         }
->>>>>>> 7b87da98
     }
 
     async assignAssets(id: string, assetIds: string[]) {

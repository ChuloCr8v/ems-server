--- conflicted
+++ resolved
@@ -4,14 +4,11 @@
 import { PrismaModule } from 'src/prisma/prisma.module';
 import { TaxService } from './tax.service';
 import { PayslipTemplateService } from './template.service';
+import { PayslipTemplateService } from './template.service';
 
 @Module({
   imports: [PrismaModule],
   controllers: [PayrollController],
-<<<<<<< HEAD
   providers: [PayrollService, TaxService, PayslipTemplateService,],
-=======
-  providers: [PayrollService, TaxService, PayslipTemplateService],
->>>>>>> 45be2904
 })
 export class PayrollModule { }
--- conflicted
+++ resolved
@@ -1,21 +1,13 @@
 import { BadRequestException, ConflictException, Injectable, NotFoundException } from '@nestjs/common';
 import { PrismaService } from 'src/prisma/prisma.service';
 import { STATIC_DEDUCTION_COMPONENTS, STATIC_EARNING_COMPONENTS } from 'src/constants/static-components';
-<<<<<<< HEAD
+import { ComponentCategory, Payroll, PayrollComponent, SalaryCalculationType, SalaryType, TaxStatus, User } from '@prisma/client';
+import { AddComponentDto, PayrollDto, UpdatePayrollDto } from './dto/payroll.dto';
 import { ComponentCategory, SalaryCalculationType, SalaryType, TaxStatus } from '@prisma/client';
 import { AddComponentDto, CalculateComponentDto, PayrollDto, UpdatePayrollDto } from './dto/payroll.dto';
 import { bad } from 'src/utils/error.utils';
 import { TaxService } from './tax.service';
 import { connect } from 'http2';
-
-@Injectable()
-export class PayrollService {
-    constructor(private readonly prisma: PrismaService, private readonly taxService: TaxService,) { }
-=======
-import { ComponentCategory, Payroll, PayrollComponent, SalaryCalculationType, SalaryType, TaxStatus, User } from '@prisma/client';
-import { AddComponentDto, PayrollDto, UpdatePayrollDto } from './dto/payroll.dto';
-import { bad } from 'src/utils/error.utils';
-import { TaxService } from './tax.service';
 import puppeteer, { Browser } from 'puppeteer';
 import { resolve } from 'path';
 import { ToWords } from 'to-words';
@@ -39,11 +31,11 @@
         },
     });
     constructor(
-        private readonly prisma: PrismaService, 
+        private readonly prisma: PrismaService,
         private readonly taxService: TaxService,
         private readonly payslipTemplate: PayslipTemplateService
-    ) {}
->>>>>>> 7503b525
+    ) { }
+    constructor(private readonly prisma: PrismaService, private readonly taxService: TaxService,) { }
 
     async calculatePayRoll(data: PayrollDto) {
         console.log(data.components)
@@ -133,33 +125,8 @@
                     calculations: SalaryCalculationType.FIXED,
                     category: ComponentCategory.STATIC_DEDUCTION
 
-<<<<<<< HEAD
                 },
             ];
-=======
-    async createStaticComponents(
-        salary: number, existingComponents?: any[]
-    ): Promise<{ gross: number, net: number, deductions: number, components: any[] }>{
-        // console.log('createStaticComponents called with salary:', salary);
-        // console.log('existingComponents:', existingComponents);
-        try {
-            let gross = 0;
-            let deductions = 0;
-            const components = [];
-
-        //Use existing components if provided, otherwise create new ones
-        const staticEarningComponents = existingComponents
-        ? existingComponents.filter(comp => comp.type === SalaryType.EARNING)
-        : STATIC_EARNING_COMPONENTS.map(comp => ({
-            amount: comp.amount,
-            type: comp.type,
-            category: comp.category,
-            title: comp.title,
-            calculations: comp.calculations,
-            monthlyAmount: this.calculateComponentAmounts(salary, comp.amount, comp.calculations).monthlyAmount,
-            annualAmount: this.calculateComponentAmounts(salary, comp.amount, comp.calculations).annualAmount,
-        }));
->>>>>>> 7503b525
 
             const response = {
                 earningComponents,
@@ -671,6 +638,117 @@
                 "Failed to update payroll: " + error.message,
             );
         }
+
+    }
+
+    async generatePayslips(): Promise<{ success: boolean; message: string }> {
+        try {
+            const { start, end } = getMonthDateRange();
+            //Check for existing payslips for the month
+            const existingPayslip = await this.prisma.payslip.findFirst({
+                where: {
+                    createdAt: {
+                        gte: start,
+                        lte: end,
+                    },
+                },
+            });
+            if (existingPayslip) {
+                throw bad('Payslip have already been generated for this month');
+            }
+
+            //Get all payrolls
+            const payrolls = await this.prisma.payroll.findMany({
+                include: {
+                    user: true,
+                    component: true,
+                },
+            });
+            if (payrolls.length === 0) {
+                throw bad('No payrolls found to generate payslips');
+            }
+            //Generate payslip for each payroll
+            const generatePromises = payrolls.map(payroll =>
+                this.generatePayslip(payroll, payroll.user, payroll.component)
+            );
+
+            await Promise.all(generatePromises);
+
+            return { success: true, message: `Successfully generated ${payrolls.length} payslips` };
+        } catch (error) {
+            if (error instanceof BadRequestException ||
+                error instanceof NotFoundException ||
+                error instanceof ConflictException) {
+                throw error;
+            }
+            throw new BadRequestException('Failed to generate payslip:' + error.message);
+        }
+    }
+
+    async generatePayslipForUser(userId: string): Promise<{ success: boolean; message: string }> {
+        const payroll = await this.prisma.payroll.findFirst({
+            where: { userId },
+            include: {
+                user: true,
+                component: true,
+            },
+        });
+        if (!payroll) {
+            throw bad("Payroll not found for user");
+        }
+        await this.generatePayslip(payroll, payroll.user, payroll.component);
+        return { success: true, message: `Payslip generated for ${payroll.user.firstName}` };
+    }
+
+    async getPayslips(userId?: string) {
+        try {
+            const where = userId ? { userId } : {};
+
+            return this.prisma.payslip.findMany({
+                where,
+                include: {
+                    user: {
+                        select: {
+                            id: true,
+                            firstName: true,
+                            lastName: true,
+                            eId: true,
+                        },
+                    },
+                },
+                orderBy: { createdAt: 'desc' }
+            })
+        } catch (error) {
+            if (error instanceof BadRequestException ||
+                error instanceof NotFoundException ||
+                error instanceof ConflictException) {
+                throw error;
+            }
+            throw new BadRequestException('Failed to get payslip:' + error.message);
+        }
+    }
+
+    async downloadPayslip(payslipId: string, res: any): Promise<void> {
+        const payslip = await this.prisma.payslip.findUnique({
+            where: { id: payslipId },
+            include: { user: true },
+        });
+
+        if (!payslip) throw new NotFoundException('Payslip not found');
+
+        // Convert Uint8Array to Buffer
+        const pdfBuffer = Buffer.from(payslip.data);
+
+        // Validate the PDF
+        this.validatePDFBuffer(pdfBuffer);
+
+        // Set response headers
+        res.setHeader('Content-Type', 'application/pdf');
+        res.setHeader('Content-Length', pdfBuffer.length);
+        res.setHeader('Content-Disposition', `attachment; filename="${payslip.name}.pdf"`);
+
+        // Send the PDF buffer
+        res.send(pdfBuffer);
     }
 
 
@@ -761,175 +839,10 @@
                 }
             });
         } catch (error) {
-<<<<<<< HEAD
             if (error instanceof BadRequestException ||
                 error instanceof NotFoundException ||
                 error instanceof ConflictException) {
                 throw error;
-=======
-            if (error instanceof BadRequestException || 
-                      error instanceof NotFoundException || 
-                      error instanceof ConflictException) {
-                    throw error;
-                }
-                throw new BadRequestException('Failed to find update payroll:' + error.message);
-        }
-        
-    }
-
-    async generatePayslips(): Promise<{ success: boolean; message: string }> {
-        try {
-            const { start, end } = getMonthDateRange();
-            //Check for existing payslips for the month
-            const existingPayslip = await this.prisma.payslip.findFirst({
-                where: {
-                    createdAt: {
-                        gte: start,
-                        lte: end,
-                    },
-                },
-            });
-            if (existingPayslip) {
-                throw bad('Payslip have already been generated for this month');
-            }
-
-            //Get all payrolls
-            const payrolls = await this.prisma.payroll.findMany({
-                include: {
-                    user: true,
-                    component: true,
-                },
-            });
-            if(payrolls.length === 0) {
-                throw bad('No payrolls found to generate payslips');
-            }
-            //Generate payslip for each payroll
-            const generatePromises = payrolls.map(payroll =>
-                 this.generatePayslip(payroll, payroll.user, payroll.component)
-            );
-
-            await Promise.all(generatePromises);
-
-            return { success: true, message: `Successfully generated ${payrolls.length} payslips` };
-        } catch (error) {
-            if (error instanceof BadRequestException || 
-                      error instanceof NotFoundException || 
-                      error instanceof ConflictException) {
-                    throw error;
-                }
-                throw new BadRequestException('Failed to generate payslip:' + error.message);
-        }
-    }
-
-    async generatePayslipForUser(userId: string): Promise<{ success: boolean; message: string }> {
-        const payroll = await this.prisma.payroll.findFirst({
-            where: { userId },
-            include: {
-                user: true,
-                component: true,
-            },
-        });
-        if(!payroll) {
-            throw bad("Payroll not found for user");
-        }
-        await this.generatePayslip(payroll, payroll.user, payroll.component);
-        return { success: true, message: `Payslip generated for ${payroll.user.firstName}` };
-    }
-
-    async getPayslips(userId?: string) {
-        try {
-            const where = userId ? { userId }: {};
-
-            return this.prisma.payslip.findMany({
-                where,
-                include: {
-                    user: {
-                        select: {
-                            id: true,
-                            firstName: true,
-                            lastName: true,
-                            eId: true,
-                        },
-                    },
-                },
-                orderBy: { createdAt: 'desc'}
-            })
-        } catch (error) {
-            if (error instanceof BadRequestException || 
-                      error instanceof NotFoundException || 
-                      error instanceof ConflictException) {
-                    throw error;
-                }
-                throw new BadRequestException('Failed to get payslip:' + error.message);
-        }
-    }
-
-    async downloadPayslip(payslipId: string, res: any): Promise<void> {
-    const payslip = await this.prisma.payslip.findUnique({
-        where: { id: payslipId },
-        include: { user: true },
-    });
-
-    if (!payslip) throw new NotFoundException('Payslip not found');
-
-    // Convert Uint8Array to Buffer
-    const pdfBuffer = Buffer.from(payslip.data);
-    
-    // Validate the PDF
-    this.validatePDFBuffer(pdfBuffer);
-
-    // Set response headers
-    res.setHeader('Content-Type', 'application/pdf');
-    res.setHeader('Content-Length', pdfBuffer.length);
-    res.setHeader('Content-Disposition', `attachment; filename="${payslip.name}.pdf"`);
-    
-    // Send the PDF buffer
-    res.send(pdfBuffer);
-}
-
-
-    //////////////////////////////////////// HELPER FUNCTIONS  /////////////////////////////
-
-    private calculateComponentAmounts(
-        salary: number, 
-        amount: number, 
-        calculation: SalaryCalculationType
-    ) {
-        let monthlyAmount = 0;
-        let annualAmount = 0;
-
-        if(calculation === SalaryCalculationType.PERCENTAGE) {
-            monthlyAmount = (salary / 12) * (amount / 100);
-            annualAmount = salary * (amount / 100);
-        } else {
-            monthlyAmount = amount;
-            annualAmount = amount * 12;
-        }
-
-        return { monthlyAmount, annualAmount };
-    }
-
-    private async recalculatePayrollTotals(payrollId: string) {
-        try {
-        const payroll = await this.findPayroll(payrollId);
-        //Recalculate Nigerian Taxes
-        const taxResults = await this.calculateNigerianTaxes(payroll.component, payroll.gross);
-
-        //Update tax related componenets
-        await this.updateTaxComponents(payrollId, taxResults);
-
-        //Recalculate totals
-        let gross = 0;
-        let deductions = 0;
-
-        for(const component of payroll.component) {
-            if(component.type === SalaryType.EARNING){
-                gross += component.annualAmount;
-            } else {
-                if(!['Pension Contribution', 'NHF Contribution', 'PAYE Tax'].includes(component.title)){
-                    deductions += component.annualAmount;
-                }
->>>>>>> 7503b525
             }
             throw new BadRequestException('Failed to recalculate payroll totals:' + error.message);
         }
@@ -1021,7 +934,6 @@
 
     private async findPayroll(payrollId: string) {
         try {
-<<<<<<< HEAD
             const payroll = await this.prisma.payroll.findUnique({
                 where: { id: payrollId },
                 include: {
@@ -1042,28 +954,6 @@
                 throw bad("Payroll Not Found");
             }
             return payroll;
-=======
-             const payroll = await this.prisma.payroll.findUnique({
-            where: { id: payrollId },
-            include: {
-                component: true,
-                  user: { select: {
-                    id: true,
-                    eId: true,
-                    firstName: true,
-                    lastName: true,
-                    jobType: true,
-                    workEmail: true,
-                    // departments: true,
-                    departments: { select: { id: true}}
-                }, }, 
-            },
-        });
-        if (!payroll) {
-            throw bad("Payroll Not Found");
-        }
-        return payroll;
->>>>>>> 7503b525
         } catch (error) {
             if (error instanceof BadRequestException ||
                 error instanceof NotFoundException ||
@@ -1074,74 +964,71 @@
         }
     }
 
-<<<<<<< HEAD
-}
-=======
     private async launchBrowser() {
-    try {
-        // Use the full puppeteer package instead of puppeteer-core
-        const puppeteer = await import('puppeteer');
-        
-        const launchOptions: any = {
-            headless: true, // Use true instead of 'shell' for better compatibility
-            args: [
-                '--no-sandbox',
-                '--disable-setuid-sandbox',
-                '--disable-dev-shm-usage',
-                '--disable-accelerated-2d-canvas',
-                '--no-first-run',
-                '--no-zygote',
-                '--disable-gpu',
-                '--disable-web-security',
-                '--disable-features=VizDisplayCompositor'
-            ],
-            timeout: 30000,
-        };
-
-        // Try to find Chrome executable
-        const possiblePaths = [
-            process.env.CHROME_PATH,
-            '/usr/bin/google-chrome',
-            '/usr/bin/chromium-browser',
-            'C:/Program Files/Google/Chrome/Application/chrome.exe',
-            'C:/Program Files (x86)/Google/Chrome/Application/chrome.exe',
-        ];
-
-        for (const path of possiblePaths) {
-            if (path) {
-                try {
-                    const fs = require('fs');
-                    if (fs.existsSync(path)) {
-                        launchOptions.executablePath = path;
-                        this.logger.log(`Using Chrome at: ${path}`);
-                        break;
+        try {
+            // Use the full puppeteer package instead of puppeteer-core
+            const puppeteer = await import('puppeteer');
+
+            const launchOptions: any = {
+                headless: true, // Use true instead of 'shell' for better compatibility
+                args: [
+                    '--no-sandbox',
+                    '--disable-setuid-sandbox',
+                    '--disable-dev-shm-usage',
+                    '--disable-accelerated-2d-canvas',
+                    '--no-first-run',
+                    '--no-zygote',
+                    '--disable-gpu',
+                    '--disable-web-security',
+                    '--disable-features=VizDisplayCompositor'
+                ],
+                timeout: 30000,
+            };
+
+            // Try to find Chrome executable
+            const possiblePaths = [
+                process.env.CHROME_PATH,
+                '/usr/bin/google-chrome',
+                '/usr/bin/chromium-browser',
+                'C:/Program Files/Google/Chrome/Application/chrome.exe',
+                'C:/Program Files (x86)/Google/Chrome/Application/chrome.exe',
+            ];
+
+            for (const path of possiblePaths) {
+                if (path) {
+                    try {
+                        const fs = require('fs');
+                        if (fs.existsSync(path)) {
+                            launchOptions.executablePath = path;
+                            this.logger.log(`Using Chrome at: ${path}`);
+                            break;
+                        }
+                    } catch (error) {
+                        // Continue to next path
                     }
-                } catch (error) {
-                    // Continue to next path
                 }
             }
-        }
-
-        this.logger.log('Launching browser with options:', launchOptions);
-        const browser = await puppeteer.launch(launchOptions);
-        this.logger.log('Browser launched successfully');
-        return browser;
-
-    } catch (error) {
-        this.logger.error('Browser launch failed:', error);
-        
-        // Fallback: try with different options
-        try {
-            const puppeteer = await import('puppeteer');
-            const browser = await puppeteer.launch({
-                headless: true,
-                args: ['--no-sandbox', '--disable-setuid-sandbox']
-            });
+
+            this.logger.log('Launching browser with options:', launchOptions);
+            const browser = await puppeteer.launch(launchOptions);
+            this.logger.log('Browser launched successfully');
             return browser;
-        } catch (fallbackError) {
-            throw new Error(`All browser launch attempts failed: ${error.message}`);
-        }
-    }
+
+        } catch (error) {
+            this.logger.error('Browser launch failed:', error);
+
+            // Fallback: try with different options
+            try {
+                const puppeteer = await import('puppeteer');
+                const browser = await puppeteer.launch({
+                    headless: true,
+                    args: ['--no-sandbox', '--disable-setuid-sandbox']
+                });
+                return browser;
+            } catch (fallbackError) {
+                throw new Error(`All browser launch attempts failed: ${error.message}`);
+            }
+        }
     }
 
     private validatePDFBuffer(buffer: any): void {
@@ -1150,7 +1037,7 @@
         }
 
         let pdfBuffer: Buffer;
-        
+
         // Handle different buffer types
         if (Buffer.isBuffer(buffer)) {
             pdfBuffer = buffer;
@@ -1173,37 +1060,37 @@
         }
     }
 
-  private async generatePayslip(payroll: Payroll, user: User, components: PayrollComponent[]): Promise<void> {
-    const browser = await this.launchBrowser();
-    
-    try {
-      const page = await browser.newPage();
-      const html = this.payslipTemplate.generateHTML(payroll, user, components);
-      
-      await page.setContent(html, { waitUntil: 'networkidle0', timeout: 30000 });
-      
-      const pdfBuffer = await page.pdf({
-        format: 'A4',
-        printBackground: true,
-        preferCSSPageSize: true,
-        timeout: 30000,
-      });
-
-      this.validatePDFBuffer(pdfBuffer);
-
-      await this.savePayslip(Buffer.from(pdfBuffer), payroll, user);
-
-    } finally {
-      await browser.close();
-    }
-  }
-
- private async savePayslip(pdfBuffer: Buffer, payroll: Payroll, user: User): Promise<void> {
+    private async generatePayslip(payroll: Payroll, user: User, components: PayrollComponent[]): Promise<void> {
+        const browser = await this.launchBrowser();
+
+        try {
+            const page = await browser.newPage();
+            const html = this.payslipTemplate.generateHTML(payroll, user, components);
+
+            await page.setContent(html, { waitUntil: 'networkidle0', timeout: 30000 });
+
+            const pdfBuffer = await page.pdf({
+                format: 'A4',
+                printBackground: true,
+                preferCSSPageSize: true,
+                timeout: 30000,
+            });
+
+            this.validatePDFBuffer(pdfBuffer);
+
+            await this.savePayslip(Buffer.from(pdfBuffer), payroll, user);
+
+        } finally {
+            await browser.close();
+        }
+    }
+
+    private async savePayslip(pdfBuffer: Buffer, payroll: Payroll, user: User): Promise<void> {
         const date = new Date().toLocaleDateString('en-US', { year: 'numeric', month: 'long' });
-        
+
         // Convert Buffer to Uint8Array for Prisma
         const pdfData = new Uint8Array(pdfBuffer);
-        
+
         await this.prisma.payslip.create({
             data: {
                 data: pdfData,
@@ -1220,35 +1107,34 @@
 
     private prepareSectionsData(components: PayrollComponent[]): any[] {
         const earnings = components
-        .filter(component => component.type === SalaryType.EARNING)
-        .map(earning => ({ 
-            ename: earning.title, 
-            evalue: earning.monthlyAmount 
-        }));
+            .filter(component => component.type === SalaryType.EARNING)
+            .map(earning => ({
+                ename: earning.title,
+                evalue: earning.monthlyAmount
+            }));
 
         const deductions = components
-        .filter(component => component.type === SalaryType.DEDUCTION)
-        .map(deduction => ({ 
-            dname: deduction.title, 
-            dvalue: deduction.monthlyAmount 
-        }));
+            .filter(component => component.type === SalaryType.DEDUCTION)
+            .map(deduction => ({
+                dname: deduction.title,
+                dvalue: deduction.monthlyAmount
+            }));
 
         const sectionsData: any[] = [];
         const maxLength = Math.max(earnings.length, deductions.length);
 
         for (let i = 0; i < maxLength; i++) {
-        const earning = earnings[i];
-        const deduction = deductions[i];
-        sectionsData.push({
-            ename: earning?.ename ?? '-',
-            evalue: earning?.evalue ?? 0,
-            dname: deduction?.dname ?? '-',
-            dvalue: deduction?.dvalue ?? 0,
-        });
+            const earning = earnings[i];
+            const deduction = deductions[i];
+            sectionsData.push({
+                ename: earning?.ename ?? '-',
+                evalue: earning?.evalue ?? 0,
+                dname: deduction?.dname ?? '-',
+                dvalue: deduction?.dvalue ?? 0,
+            });
         }
 
         return sectionsData;
     }
-   
+
 }
->>>>>>> 7503b525

import { BadRequestException, ConflictException, Injectable, NotFoundException } from '@nestjs/common';
import { PrismaService } from 'src/prisma/prisma.service';
import { STATIC_DEDUCTION_COMPONENTS, STATIC_EARNING_COMPONENTS } from 'src/constants/static-components';
<<<<<<< HEAD
=======
import { ComponentCategory, Payroll, PayrollComponent, SalaryCalculationType, SalaryType, TaxStatus, User } from '@prisma/client';
>>>>>>> 45be2904
import { AddComponentDto, PayrollDto, UpdatePayrollDto } from './dto/payroll.dto';
import { ComponentCategory, SalaryCalculationType, SalaryType, TaxStatus, Payroll, PayrollComponent, User, } from '@prisma/client';
import { CalculateComponentDto } from './dto/payroll.dto';
import { bad } from 'src/utils/error.utils';
import { TaxService } from './tax.service';
<<<<<<< HEAD
import * as ExcelJS from 'exceljs';
import { Logger } from '@nestjs/common';
import { endOfMonth, startOfMonth } from 'date-fns';
import { Response } from 'express';
import { PayslipTemplateService } from './template.service';
import { getMonthDateRange } from 'src/utils/getMonthDateRange';
=======
import puppeteer, { Browser } from 'puppeteer';
import { resolve } from 'path';
import { ToWords } from 'to-words';
import { getMonthDateRange } from 'src/utils/getMonthDateRange';
import { PayslipTemplateService } from './template.service';


const templates = resolve(__dirname, 'templates');
import { Logger } from '@nestjs/common';
>>>>>>> 45be2904

@Injectable()
export class PayrollService {
    private readonly logger = new Logger(PayrollService.name);
<<<<<<< HEAD
=======
    private readonly payslipUrl = 'file://' + resolve(templates, 'payslip.html');
    private readonly towords = new ToWords({
        localeCode: 'en-NG',
        converterOptions: {
            currency: true,
        },
    });
    constructor(
        private readonly prisma: PrismaService, 
        private readonly taxService: TaxService,
        private readonly payslipTemplate: PayslipTemplateService
    ) {}
>>>>>>> 45be2904

    constructor(
        private readonly prisma: PrismaService,
        private readonly taxService: TaxService,
        private readonly payslipTemplate: PayslipTemplateService
    ) { }

    async calculatePayRoll(data: PayrollDto) {
        try {
            const { salary } = data;

            const deductibleSalary = salary * 0.6;
            const pensionAmt = deductibleSalary * 0.08;
            const CRAmount = salary - pensionAmt;
            const reliefAmount = CRAmount * 0.2 + 200000;
            const taxableAmount = CRAmount - reliefAmount;

            const { gross, deductions, components } = this.calculatePayrollComponents(salary, data.components);

            const earningComponents = components.filter(c => c.type === "EARNING")
            const deductionComponents = components.filter(c => c.type === "DEDUCTION")

            const calculateTax = (amount: number) => {
                const taxBands = [
                    { limit: 300000, rate: 0.07 },
                    { limit: 300000, rate: 0.11 },
                    { limit: 500000, rate: 0.15 },
                    { limit: 500000, rate: 0.19 },
                    { limit: 1600000, rate: 0.21 },
                    { limit: Infinity, rate: 0.24 },
                ];
                let remaining = amount;
                let totalTax = 0;
                for (const band of taxBands) {
                    if (remaining <= 0) break;
                    const taxable = Math.min(remaining, band.limit);
                    totalTax += taxable * band.rate;
                    remaining -= taxable;
                }
                return totalTax;
            };

            const taxAmount = calculateTax(taxableAmount);

            const totalDeductions = taxAmount + deductions + pensionAmt
            const netSalary = gross - totalDeductions

            const extraDeductions = [
                {
                    title: 'Pension Contribution',
                    amount: pensionAmt / 12,
                    annualAmount: pensionAmt,
                    monthlyAmount: pensionAmt / 12,
                    type: SalaryType.DEDUCTION,
                    calculations: SalaryCalculationType.FIXED,
                    category: ComponentCategory.STATIC_DEDUCTION
                },
                {
                    title: 'PAYE Tax',
                    amount: taxAmount / 12,
                    annualAmount: taxAmount,
                    monthlyAmount: taxAmount / 12,
                    type: SalaryType.DEDUCTION,
                    calculations: SalaryCalculationType.FIXED,
                    category: ComponentCategory.STATIC_DEDUCTION

                },
            ];

            const response = {
                earningComponents,
                deductionComponents: [...deductionComponents, ...extraDeductions],
                taxableAmount,
                earnings: {
                    gross,
                    net: netSalary,
                },
                deductions: {
                    pension: pensionAmt, //correct
                    tax: taxAmount,//correct
                    totalDeductions: totalDeductions,
                },

            }

            // console.log("calcultation response", response)


<<<<<<< HEAD
            return response
        } catch (error) {
            bad(error.message);
        }
    }

    async createPayroll(data: PayrollDto) {
        try {
            const existingPayroll = await this.prisma.payroll.findUnique({
                where: { id: data.userId },
            });
            if (existingPayroll) {
                throw bad("User already has a payroll");
            }

            const {
                earningComponents,
                deductionComponents,
                earnings,
                deductions,
                taxableAmount,
            } = await this.calculatePayRoll(data);

            const allComponents = [...earningComponents, ...deductionComponents];

            // bad("wait")
            const createdPayroll = await this.prisma.payroll.create({
                data: {
                    salary: data.salary ?? 0,
                    gross: earnings?.gross ?? 0,
                    net: earnings?.net ?? 0,
                    deductions: deductions?.totalDeductions ?? 0,
                    tax: deductions?.tax ?? 0,
                    pension: deductions?.pension ?? 0,
                    taxableIncome: taxableAmount ?? 0,
                    taxStatus: TaxStatus.CALCULATED,
                    user: { connect: { id: data.userId } },
                    component: {
                        create: allComponents.map(a => ({
                            ...a,
                            userId: data.userId,
                        })),
                    },
                },
                include: {
                    component: true,
                    user: {
                        select: {
                            id: true,
                            eId: true,
                            firstName: true,
                            lastName: true,
                            jobType: true,
                        },
                    },
                },
            });

            return createdPayroll;
        } catch (error) {
            console.log(error)
            bad(error)
        }
    }


    private calculatePayrollComponents(
        salary: number,
        existingComponents: AddComponentDto[]
    ): {
        gross: number;
        net: number;
        deductions: number;
        components: CalculateComponentDto[];
    } {
        if (!existingComponents) return;

        let gross = 0;
        let deductions = 0;
        const components: CalculateComponentDto[] = [];

        // calculate static earning/deduction components
        const staticEarningComponents = this.calculateComponentAmounts(
            salary,
            STATIC_EARNING_COMPONENTS
        );

        const staticDeductionComponents = this.calculateComponentAmounts(
            salary,
            STATIC_DEDUCTION_COMPONENTS
        );

        // filter custom earning/deduction components
        const customEarning = existingComponents?.filter(
            (e) =>
                e.category === ComponentCategory.CUSTOM_EARNING &&
                e.type === SalaryType.EARNING
        ) ?? [];

        const customDeduction = existingComponents?.filter(
            (e) =>
                e.category === ComponentCategory.CUSTOM_DEDUCTION &&
                e.type === SalaryType.DEDUCTION
        ) ?? [];

        // calculate custom earning/deduction components
        const customEarningComponents = this.calculateComponentAmounts(
            salary,
            customEarning
        );

        const customDeductionComponents = this.calculateComponentAmounts(
            salary,
            customDeduction
        );

        // merge and process earnings
        const allEarningComponents = [
            ...customEarningComponents,
            ...staticEarningComponents,
        ].map((component) => ({
            ...component,
            id: crypto.randomUUID(), // ✅ add unique id
        }));

        for (const component of allEarningComponents) {
            components.push(component);
            gross += component.annualAmount;
        }

        // merge and process deductions
        const excludedTitles = ["Pension Contribution", "NHF Contribution", "PAYE Tax"];
        const allDeductionComponents = [
            ...customDeductionComponents,
            ...staticDeductionComponents,
        ].map((component) => ({
            ...component,
            id: crypto.randomUUID(), // ✅ add unique id
        }));

        for (const component of allDeductionComponents) {
            if (!excludedTitles.includes(component.title)) {
                components.push(component);
                deductions += component.annualAmount;
            }
        }

        const net = gross - deductions;

        return { gross, deductions, net, components };
=======
        //Check if user already has a payroll
        const existingPayroll = await this.prisma.payroll.findUnique({
            where: { userId },
        });
        if(existingPayroll) {
            throw bad("User already has a payroll");
        }

        //Create payroll with static components
        const { gross, net, deductions, components } = await this.createStaticComponents(salary);

        //Calculate Nigerian taxes
        const taxResults = await this.calculateNigerianTaxes(components, gross);

        return this.prisma.payroll.create({
            data: {
                salary,
                gross,
                net: net - taxResults.tax - taxResults.pension - taxResults.nhf,
                deductions: deductions + taxResults.tax - taxResults.pension - taxResults.nhf,
                tax: taxResults.tax,
                cra: taxResults.cra,
                pension: taxResults.pension,
                taxableIncome: taxResults.taxableIncome,
                nhf: taxResults.nhf,
                laa: taxResults.laa,
                taxStatus: TaxStatus.CALCULATED,
                user: { connect: { id: userId } },
                component: {
                    create: [
                        ...components,
                        //Pension
                        {
                            amount: taxResults.pension / 12,
                            type: SalaryType.DEDUCTION,
                            category: ComponentCategory.STATIC_DEDUCTION,
                            title: 'Pension Contribution',
                            calculations: SalaryCalculationType.FIXED,
                            monthlyAmount: taxResults.pension / 12,
                            annualAmount: taxResults.pension,
                        },
                        //NHF
                         {
                            amount: taxResults.nhf / 12,
                            type: SalaryType.DEDUCTION,
                            category: ComponentCategory.STATIC_DEDUCTION,
                            title: 'NHF Contribution',
                            calculations: SalaryCalculationType.FIXED,
                            monthlyAmount: taxResults.nhf / 12,
                            annualAmount: taxResults.nhf,
                        },
                        //PAYE Tax
                         {
                            amount: taxResults.tax / 12,
                            type: SalaryType.DEDUCTION,
                            category: ComponentCategory.STATIC_DEDUCTION,
                            title: 'PAYE Tax',
                            calculations: SalaryCalculationType.FIXED,
                            monthlyAmount: taxResults.tax / 12,
                            annualAmount: taxResults.tax,
                        },
                    ],
                },
            },
            include: {
                component: true,
                user: {
                    select: {
                        id: true,
                        eId: true,
                        firstName: true,
                        lastName: true,
                        jobType: true
                    }
                }
            }
        });
        } catch (error) {
             if (error instanceof BadRequestException || 
                      error instanceof NotFoundException || 
                      error instanceof ConflictException) {
                    throw error;
                }
                throw new BadRequestException('Failed to create payroll:' + error.message);
        }
        
    }

    async createStaticComponents(
        salary: number, existingComponents?: any[]
    ): Promise<{ gross: number, net: number, deductions: number, components: any[] }>{
        // console.log('createStaticComponents called with salary:', salary);
        // console.log('existingComponents:', existingComponents);
        try {
            let gross = 0;
            let deductions = 0;
            const components = [];

        //Use existing components if provided, otherwise create new ones
        const staticEarningComponents = existingComponents
        ? existingComponents.filter(comp => comp.type === SalaryType.EARNING)
        : STATIC_EARNING_COMPONENTS.map(comp => ({
            amount: comp.amount,
            type: comp.type,
            category: comp.category,
            title: comp.title,
            calculations: comp.calculations,
            monthlyAmount: this.calculateComponentAmounts(salary, comp.amount, comp.calculations).monthlyAmount,
            annualAmount: this.calculateComponentAmounts(salary, comp.amount, comp.calculations).annualAmount,
        }));

        const staticDeductionComponents = existingComponents
        ? existingComponents.filter(comp => comp.type === SalaryType.DEDUCTION)
        : STATIC_DEDUCTION_COMPONENTS.map(comp => ({
            amount: comp.amount,
            type: comp.type,
            title: comp.title,
            category: comp.category,
            calculations: comp.calculations,
            monthlyAmount: this.calculateComponentAmounts( salary, comp.amount, comp.calculations).monthlyAmount,
            annualAmount: this.calculateComponentAmounts(salary, comp.amount, comp.calculations).annualAmount,
        }));

        //Add static earnings components
        for(const component of staticEarningComponents) {
            components.push(component);
                gross += component.annualAmount;
        }
        //Add static deduction components
        for(const component of staticDeductionComponents) {
            if (!['Pension Contribution', 'NHF Contribution', 'PAYE Tax'].includes(component.title)) {
            components.push(component);
            deductions += component.annualAmount;
         }
    }
        const net = gross - deductions;

        return { gross, deductions, net, components };
        } catch (error) {
             if (error instanceof BadRequestException || 
                      error instanceof NotFoundException || 
                      error instanceof ConflictException) {
                    throw error;
                }
                throw new BadRequestException('Failed to create static component:' + error.message);
        }
        
>>>>>>> 45be2904
    }


    async createCustomComponent(payrollId: string, data: AddComponentDto) {
<<<<<<< HEAD
        return
        // try {
        //     const payroll = await this.findPayroll(payrollId);
        //     //Find component category based on salary type
        //     const category = data.type === SalaryType.EARNING
        //         ? ComponentCategory.CUSTOM_EARNING
        //         : ComponentCategory.CUSTOM_DEDUCTION;
=======
        try {
            const payroll = await this.findPayroll(payrollId);
            //Find component category based on salary type
            const category = data.type === SalaryType.EARNING
            ? ComponentCategory.CUSTOM_EARNING
            : ComponentCategory.CUSTOM_DEDUCTION;

            //Calculate component amounts
            const { monthlyAmount, annualAmount } = this.calculateComponentAmounts(
                payroll.salary,
                data.amount,
                data.calculations
            );
>>>>>>> 45be2904

        //     //Calculate component amounts
        //     const { monthlyAmount, annualAmount } = this.calculateComponentAmounts(
        //         payroll.salary,
        //         data.amount,
        //         data.calculations
        //     );


<<<<<<< HEAD
        //     //Create the custom component
        //     await this.prisma.payrollComponent.create({
        //         data: {
        //             ...data,
        //             category,
        //             monthlyAmount,
        //             annualAmount,
        //             payrollId
        //         },
        //     });

        //     //Recalculate and update payroll totals
        //     return this.recalculatePayrollTotals(payrollId);
        // } catch (error) {
        //     if (error instanceof BadRequestException ||
        //         error instanceof NotFoundException ||
        //         error instanceof ConflictException) {
        //         throw error;
        //     }
        //     throw new BadRequestException('Failed to create custom component:' + error.message);
        // }
=======
            //Recalculate and update payroll totals
            return this.recalculatePayrollTotals(payrollId);
        } catch (error) {
            if (error instanceof BadRequestException || 
                      error instanceof NotFoundException || 
                      error instanceof ConflictException) {
                    throw error;
                }
                throw new BadRequestException('Failed to create custom component:' + error.message);
        }  
>>>>>>> 45be2904
    }

    async removeCustomComponent(id: string) {
        try {
            const component = await this.prisma.payrollComponent.findUnique({
            where: { id },
            include: { payroll: true }
         });
            if(!component) {
                throw bad("Component Not Found");
         }

        //Only allow removal of custom components
        if(component.category !== ComponentCategory.CUSTOM_EARNING &&
            component.category !== ComponentCategory.CUSTOM_DEDUCTION
        ) {
            throw bad("Cannot remove static components");
        }

        //Delete the component
        await this.prisma.payrollComponent.delete({
            where: { id },
        });

        //Recalculate the update payroll totals 
        return this.recalculatePayrollTotals(component.payrollId);
        } catch (error) {
              if (error instanceof BadRequestException || 
                      error instanceof NotFoundException || 
                      error instanceof ConflictException) {
                    throw error;
                }
                throw new BadRequestException('Failed to remove custom component:' + error.message);
        }
    }

<<<<<<< HEAD
    async updateStaticComponent(payrollId: string, title: string, amount: number) {
        return
        // try {
        //     const payroll = await this.findPayroll(payrollId);
        //     //Find the static component
        //     const component = payroll.component.find(
        //         comp => comp.title === title &&
        //             (comp.category === ComponentCategory.STATIC_EARNING ||
        //                 comp.category === ComponentCategory.STATIC_DEDUCTION)
        //     );

        //     if (!component) {
        //         throw bad("Static Component Not Found");
        //     }
        //     //Update the component amount and recalculate amounts
        //     const { monthlyAmount, annualAmount } = this.calculateComponentAmounts(
        //         payroll.salary,
        //         amount,
        //         component.calculations
        //     );
        //     await this.prisma.payrollComponent.update({
        //         where: { id: component.id },
        //         data: {
        //             amount: amount,
        //             monthlyAmount,
        //             annualAmount
        //         },
        //     });
        //     //Calculate and update payroll totals
        //     return this.recalculatePayrollTotals(payrollId);
        // } catch (error) {
        //     if (error instanceof BadRequestException ||
        //         error instanceof NotFoundException ||
        //         error instanceof ConflictException) {
        //         throw error;
        //     }
        //     throw new BadRequestException('Failed to update static component:' + error.message);
        // }
=======
    async updateStaticComponent(payrollId: string, title: string, amount: number){
        try {
            const payroll = await this.findPayroll(payrollId);
            //Find the static component
            const component = payroll.component.find(
                comp => comp.title === title &&
                (comp.category === ComponentCategory.STATIC_EARNING ||
                comp.category === ComponentCategory.STATIC_DEDUCTION)
            );

            if(!component) {
                throw bad("Static Component Not Found");
            }
            //Update the component amount and recalculate amounts
            const { monthlyAmount, annualAmount } = this.calculateComponentAmounts(
                payroll.salary,
                amount,
                component.calculations
            );
            await this.prisma.payrollComponent.update({
                where: {id: component.id },
                data: {
                    amount: amount,
                    monthlyAmount,
                    annualAmount
                },
            });
            //Calculate and update payroll totals
            return this.recalculatePayrollTotals(payrollId);
        } catch (error) {
            if (error instanceof BadRequestException || 
                      error instanceof NotFoundException || 
                      error instanceof ConflictException) {
                    throw error;
                  }
                  throw new BadRequestException('Failed to update static component:' + error.message);
        }
>>>>>>> 45be2904
    }

    async findAllPayroll(skip = 0, take = 10) {
        try {
             const [payrolls, total] = await Promise.all([
            this.prisma.payroll.findMany({
                skip,
                take,
                include: {
                    component: true,
                    user: { select: {
                        id: true,
                        eId: true,
                        firstName: true,
                        lastName: true,
                        jobType: true
                    }, }, 
                },
                orderBy: { createdAt: 'desc' },
            }),
            this.prisma.payroll.count()
        ]);
        return {
            data: payrolls,
            total,
            hasMore: skip + take < total,
        };
        } catch (error) {
            if (error instanceof BadRequestException || 
                      error instanceof NotFoundException || 
                      error instanceof ConflictException) {
                    throw error;
                }
                throw new BadRequestException('Failed to find all payroll:' + error.message);
        }
       
    }

    async findOnePayroll(payrollId: string) {
        try {
            return await this.findPayroll(payrollId);
        } catch (error) {
            if (error instanceof BadRequestException || 
                      error instanceof NotFoundException || 
                      error instanceof ConflictException) {
                    throw error;
                }
                throw new BadRequestException('Failed to find one payroll:' + error.message);
        }
    }

    async updatePayroll(payrollId: string, update: UpdatePayrollDto) {
        try {
            const payroll = await this.findPayroll(payrollId);
            if (!payroll) throw new NotFoundException("Payroll not found");

<<<<<<< HEAD
            const {
                earningComponents,
                deductionComponents,
                earnings,
                deductions,
                taxableAmount,
            } = await this.calculatePayRoll({
                ...update,
                userId: payroll.userId,
            });
=======
            // console.log('Original salary:', payroll.salary, 'New salary:', salary);

            //Get static components (excluding tax related components)
            const existingStaticComponents = payroll.component.filter(comp => 
                comp.category === ComponentCategory.STATIC_EARNING ||
                comp.category === ComponentCategory.STATIC_DEDUCTION
            ).filter(comp => 
                !['Pension Contribution', 'NHF Contribution', 'PAYE Tax'].includes(comp.title)
            );

            // console.log('Found', existingStaticComponents.length, 'static components to update');
            let gross = 0;
            let deductions = 0;
>>>>>>> 45be2904

            const allComponents = [...earningComponents, ...deductionComponents];

<<<<<<< HEAD
            const updatedPayroll = await this.prisma.$transaction(async (tx) => {
                await tx.payrollComponent.deleteMany({
                    where: { payrollId },
                });
=======
            for(const component of existingStaticComponents) {
                const { monthlyAmount, annualAmount } = this.calculateComponentAmounts(
                    salary,
                    component.amount,
                    component.calculations
                );
                // console.log('Updating:', component.title, 'Old annual:', component.annualAmount, 'New annual:', annualAmount);
>>>>>>> 45be2904

                const newPayroll = await tx.payroll.update({
                    where: { id: payrollId },
                    data: {
                        salary: update.salary ?? payroll.salary,
                        gross: earnings?.gross ?? 0,
                        net: earnings?.net ?? 0,
                        deductions: deductions?.totalDeductions ?? 0,
                        tax: deductions?.tax ?? 0,
                        pension: deductions?.pension ?? 0,
                        taxableIncome: taxableAmount ?? 0,
                        taxStatus: TaxStatus.CALCULATED,
                        component: {
                            create: allComponents.map((a) => ({
                                ...a,
                                user: { connect: { id: payroll.userId } },
                            })),
                        },
                    },
                    include: {
                        component: true,
                        user: {
                            select: {
                                id: true,
                                eId: true,
                                firstName: true,
                                lastName: true,
                                jobType: true,
                            },
                        },
                    },
                });

<<<<<<< HEAD
                return newPayroll;
            });

            return updatedPayroll;
        } catch (error) {
            if (
                error instanceof BadRequestException ||
                error instanceof NotFoundException ||
                error instanceof ConflictException
            ) {
                throw error;
=======
                //Acumulate totals
                if(component.type === SalaryType.EARNING) {
                    gross += annualAmount;
                } else {
                    deductions += annualAmount;
                }
>>>>>>> 45be2904
            }
            console.error("Payroll update failed:", error);
            throw new BadRequestException(
                "Failed to update payroll: " + error.message,
            );
        }

    }

    async listDeductions() {
        try {
            const deductions = await this.prisma.deductions.findMany({
                orderBy: {
                    createdAt: "desc",
                },
            });

            return deductions;
        } catch (error) {
            bad(error);
        }
    }

<<<<<<< HEAD
    private async generatePayslipPDFOnly(payroll: any): Promise<void> {
        const browser = await this.launchBrowser();

        try {
            // Since payroll includes user, we generate PDF for that single user
            const user = payroll.user;
            const components = payroll.component;

            const page = await browser.newPage();
            const html = this.payslipTemplate.generateHTML(payroll, user, components);

            await page.setContent(html, { waitUntil: 'networkidle0', timeout: 30000 });

            const pdfBuffer = await page.pdf({
                format: 'A4',
                printBackground: true,
                preferCSSPageSize: true,
                timeout: 30000,
            });

            this.validatePDFBuffer(pdfBuffer);
            await this.savePayslip(Buffer.from(pdfBuffer), payroll, user);
            await page.close();
        } finally {
            await browser.close();
        }
    }

    private async generateConsolidatedDeductionSummary(payrolls: Payroll[]): Promise<void> {
        const now = new Date();
        const month = now.getMonth() + 1;
        const year = now.getFullYear();
        const monthInWords = now.toLocaleDateString("en-US", { month: "long", year: "numeric" });

        const monthStart = startOfMonth(now);
        const monthEnd = endOfMonth(now);

        // === 1. Fetch all deductions for the month (across all payrolls)
        const comps = await this.prisma.payrollComponent.findMany({
            where: {
                payrollId: { in: payrolls.map((p) => p.id) },
                category: { in: ["STATIC_DEDUCTION"] },
                createdAt: { gte: monthStart, lte: monthEnd },
            },
            include: { user: true },
        });

        // === 2. Fetch all earnings (for employer pension calc)
        const earningComponents = await this.prisma.payrollComponent.findMany({
            where: {
                payrollId: { in: payrolls.map((p) => p.id) },
                category: { in: ["STATIC_EARNING"] },
                createdAt: { gte: monthStart, lte: monthEnd },
            },
            include: { user: true },
        });

        // === 3. Aggregate total tax + pension across company
        const tax = comps
            .filter((x) => x.title === "PAYE Tax")
            .reduce((total, item) => total + (item.monthlyAmount || 0), 0);

        const pension = comps
            .filter((x) => x.title === "Pension Contribution")
            .reduce((total, item) => total + (item.monthlyAmount || 0), 0);

        // === 4. Group data per employee
        const employeeMap = new Map<string, any>();

        // Employer pension (based on earnings)
        for (const earning of earningComponents) {
            const id = earning.user.eId;
            if (!employeeMap.has(id)) {
                employeeMap.set(id, {
                    employeeId: id,
                    employeeName: `${earning.user.firstName} ${earning.user.lastName}`,
                    tax: 0,
                    employeePension: 0,
                    employerPension: 0,
                    totalPension: 0,
                });
            }

            const emp = employeeMap.get(id);
            const title = earning.title.toLowerCase();
            if (["basic", "housing", "transport"].includes(title)) {
                emp.employerPension += 0.06 * (earning.monthlyAmount || 0);
            }
        }

        // Employee pension + tax deductions
        for (const c of comps) {
            const id = c.user.eId;
            if (!employeeMap.has(id)) {
                employeeMap.set(id, {
                    employeeId: id,
                    employeeName: `${c.user.firstName} ${c.user.lastName}`,
                    tax: 0,
                    employeePension: 0,
                    employerPension: 0,
                    totalPension: 0,
                });
            }

            const emp = employeeMap.get(id);
            if (c.title === "PAYE Tax") emp.tax = c.monthlyAmount || 0;
            if (c.title === "Pension Contribution") emp.employeePension = c.monthlyAmount || 0;

            emp.totalPension = (emp.employeePension || 0) + (emp.employerPension || 0);
        }

        const structuredData = Array.from(employeeMap.values());

        // === 5. Generate Excel file
        const excelBuffer = await this.generateDeductionsExcel({
            deductions: structuredData,
            month: monthInWords,
            year,
        });

        // === 6. Save deductions record
        await this.prisma.deductions.create({
            data: {
                name: `Deductions-${monthInWords}`,
                tax,
                pension,
                month: monthInWords,
                data: excelBuffer,
            },
        });
    }



    async generatePayslips(): Promise<{ success: boolean; message: string }> {
        try {
            const { start, end } = getMonthDateRange();

            // ✅ Check if payslips already exist for this month
            const existingPayslip = await this.prisma.payslip.findFirst({
                where: {
                    createdAt: {
                        gte: start,
                        lte: end,
                    },
                },
            });

            // if (existingPayslip) {
            //     throw new ConflictException('Payslips have already been generated for this month');
            // }

            // ✅ Fetch payrolls with related data
            const payrolls = await this.prisma.payroll.findMany({
                include: {
                    user: true,
                    component: true,
=======
            // Delete only tax components
            await this.prisma.payrollComponent.deleteMany({
                where: { 
                    payrollId,
                    title: {
                        in: ['Pension Contribution', 'NHF Contribution', 'PAYE Tax']
                    }
                }
            });
            //Create new tax component with updated values
            await this.prisma.payrollComponent.createMany({
                data: [
                    {
                    amount: taxResults.pension / 12,
                    type: SalaryType.DEDUCTION,
                    category: ComponentCategory.STATIC_DEDUCTION,
                    title: 'Pension Contribution',
                    calculations: SalaryCalculationType.FIXED,
                    monthlyAmount: taxResults.pension / 12,
                    annualAmount: taxResults.pension,
                    payrollId,
                },
                {
                    amount: taxResults.nhf / 12,
                    type: SalaryType.DEDUCTION,
                    category: ComponentCategory.STATIC_DEDUCTION,
                    title: 'NHF Contribution',
                    calculations: SalaryCalculationType.FIXED,
                    monthlyAmount: taxResults.nhf / 12,
                    annualAmount: taxResults.nhf,
                    payrollId,
                },
                {
                    amount: taxResults.tax / 12,
                    type: SalaryType.DEDUCTION,
                    category: ComponentCategory.STATIC_DEDUCTION,
                    title: 'PAYE Tax',
                    calculations: SalaryCalculationType.FIXED,
                    monthlyAmount: taxResults.tax / 12,
                    annualAmount: taxResults.tax,
                    payrollId,
                },
              ],
            });

            //Update the payroll with new totals
            return this.prisma.payroll.update({
                where:{ id: payrollId },
                data: {
                    salary,
                    gross,
                    net: net - taxResults.tax - taxResults.pension - taxResults.nhf,
                    deductions: deductions + taxResults.tax + taxResults.pension + taxResults.nhf,
                    tax: taxResults.tax,
                    cra: taxResults.cra,
                    taxableIncome: taxResults.taxableIncome,
                    nhf: taxResults.nhf,
                    laa: taxResults.laa,
                    taxStatus: TaxStatus.CALCULATED,
>>>>>>> 45be2904
                },
            });

            if (!payrolls.length) {
                throw new NotFoundException('No payrolls found to generate payslips');
            }

            // ✅ Generate PDF payslips for each payroll (user)
            const results = await Promise.allSettled(
                payrolls.map(payroll => this.generatePayslipPDFOnly(payroll))
            );

            // ✅ Generate ONE consolidated deductions Excel for ALL users
            await this.generateConsolidatedDeductionSummary(payrolls);

            const successCount = results.filter(r => r.status === 'fulfilled').length;
            const failedCount = results.length - successCount;

            return {
                success: true,
                message: `Successfully generated ${successCount} payslips${failedCount ? ` (${failedCount} failed)` : ''}`,
            };
        } catch (error: any) {
            if (
                error instanceof BadRequestException ||
                error instanceof NotFoundException ||
                error instanceof ConflictException
            ) {
                throw error;
            }
            throw new BadRequestException(`Failed to generate payslips: ${error.message}`);
        }
    }

    // async generatePayslipForUser(userId: string): Promise<{ success: boolean; message: string }> {
    //     const payroll = await this.prisma.payroll.findFirst({
    //         where: { userId },
    //         include: {
    //             user: true,
    //             component: true,
    //         },
    //     });
    //     if (!payroll) {
    //         throw bad("Payroll not found for user");
    //     }
    //     await this.generatePayslip(payroll);
    //     return { success: true, message: `Payslip generated for ${payroll.user.firstName}` };
    // }

    async getPayslips(userId?: string) {
        try {
            const where = userId ? { userId } : {};

            return await this.prisma.payslip.findMany({
                where,
                include: {
<<<<<<< HEAD
=======
                    component: {
                        orderBy: [ { category: 'asc' }, { title: 'asc' } ], 
                    },
>>>>>>> 45be2904
                    user: {
                        select: {
                            id: true,
                            firstName: true,
                            lastName: true,
                            eId: true,
                        },
                    },
                },
                orderBy: { createdAt: 'desc' }
            })
        } catch (error) {
            if (error instanceof BadRequestException || 
                      error instanceof NotFoundException || 
                      error instanceof ConflictException) {
                    throw error;
                }
                throw new BadRequestException('Failed to find update payroll:' + error.message);
        }
        
    }

    async generatePayslips(): Promise<{ success: boolean; message: string }> {
        try {
            const { start, end } = getMonthDateRange();
            //Check for existing payslips for the month
            const existingPayslip = await this.prisma.payslip.findFirst({
                where: {
                    createdAt: {
                        gte: start,
                        lte: end,
                    },
                },
            });
            if (existingPayslip) {
                throw bad('Payslip have already been generated for this month');
            }

            //Get all payrolls
            const payrolls = await this.prisma.payroll.findMany({
                include: {
                    user: true,
                    component: true,
                },
            });
            if(payrolls.length === 0) {
                throw bad('No payrolls found to generate payslips');
            }
<<<<<<< HEAD
            throw new BadRequestException('Failed to get payslip:' + error.message);
        }
    }

    async listPayslips() {
        try {
            return await this.prisma.payslip.findMany({
                include: {
                    user: true,
                },
                orderBy: {
                    createdAt: "desc"
                }
            })
        } catch (error) {
            console.log(error)
            bad(error)
        }
    }

    async downloadPayslip(payslipId: string, res: Response): Promise<void> {
        const payslip = await this.prisma.payslip.findUnique({
            where: { id: payslipId },
            include: { user: true },
        });
=======
            //Generate payslip for each payroll
            const generatePromises = payrolls.map(payroll =>
                 this.generatePayslip(payroll, payroll.user, payroll.component)
            );

            await Promise.all(generatePromises);

            return { success: true, message: `Successfully generated ${payrolls.length} payslips` };
        } catch (error) {
            if (error instanceof BadRequestException || 
                      error instanceof NotFoundException || 
                      error instanceof ConflictException) {
                    throw error;
                }
                throw new BadRequestException('Failed to generate payslip:' + error.message);
        }
    }

    async generatePayslipForUser(userId: string): Promise<{ success: boolean; message: string }> {
        const payroll = await this.prisma.payroll.findFirst({
            where: { userId },
            include: {
                user: true,
                component: true,
            },
        });
        if(!payroll) {
            throw bad("Payroll not found for user");
        }
        await this.generatePayslip(payroll, payroll.user, payroll.component);
        return { success: true, message: `Payslip generated for ${payroll.user.firstName}` };
    }

    async getPayslips(userId?: string) {
        try {
            const where = userId ? { userId }: {};

            return this.prisma.payslip.findMany({
                where,
                include: {
                    user: {
                        select: {
                            id: true,
                            firstName: true,
                            lastName: true,
                            eId: true,
                        },
                    },
                },
                orderBy: { createdAt: 'desc'}
            })
        } catch (error) {
            if (error instanceof BadRequestException || 
                      error instanceof NotFoundException || 
                      error instanceof ConflictException) {
                    throw error;
                }
                throw new BadRequestException('Failed to get payslip:' + error.message);
        }
    }

    async downloadPayslip(payslipId: string, res: any): Promise<void> {
    const payslip = await this.prisma.payslip.findUnique({
        where: { id: payslipId },
        include: { user: true },
    });

    if (!payslip) throw new NotFoundException('Payslip not found');

    // Convert Uint8Array to Buffer
    const pdfBuffer = Buffer.from(payslip.data);
    
    // Validate the PDF
    this.validatePDFBuffer(pdfBuffer);

    // Set response headers
    res.setHeader('Content-Type', 'application/pdf');
    res.setHeader('Content-Length', pdfBuffer.length);
    res.setHeader('Content-Disposition', `attachment; filename="${payslip.name}.pdf"`);
    
    // Send the PDF buffer
    res.send(pdfBuffer);
}

>>>>>>> 45be2904

        if (!payslip) throw new NotFoundException('Payslip not found');

<<<<<<< HEAD
        // Convert Uint8Array to Buffer
        const pdfBuffer = Buffer.from(payslip.data);

        // Validate the PDF
        this.validatePDFBuffer(pdfBuffer);

        // Set response headers
        res.setHeader('Content-Type', 'application/pdf');
        res.setHeader('Content-Length', pdfBuffer.length);
        res.setHeader('Content-Disposition', `attachment; filename="${payslip.name}.pdf"`);

        // Send the PDF buffer
        res.send(pdfBuffer);
    }

    async downloadDeductionsExcel(deductionId: string, res: Response): Promise<void> {
        const deduction = await this.prisma.deductions.findUnique({
            where: { id: deductionId },
        });

        if (!deduction || !deduction.data) {
            throw new NotFoundException('Deductions file not found');
        }

        const excelBuffer = Buffer.from(deduction.data);

        // Optional buffer check
        if (!excelBuffer || excelBuffer.length === 0) {
            throw new Error('Invalid Excel file buffer');
=======
    private calculateComponentAmounts(
        salary: number, 
        amount: number, 
        calculation: SalaryCalculationType
    ) {
        let monthlyAmount = 0;
        let annualAmount = 0;

        if(calculation === SalaryCalculationType.PERCENTAGE) {
            monthlyAmount = (salary / 12) * (amount / 100);
            annualAmount = salary * (amount / 100);
        } else {
            monthlyAmount = amount;
            annualAmount = amount * 12;
>>>>>>> 45be2904
        }

        res.setHeader(
            'Content-Type',
            'application/vnd.openxmlformats-officedocument.spreadsheetml.sheet',
        );
        res.setHeader('Content-Length', excelBuffer.length);
        res.setHeader('Content-Disposition', `attachment; filename="${deduction.name}.xlsx"`);

        res.send(excelBuffer);
    }

    //////////////////////////////////////// HELPER FUNCTIONS  /////////////////////////////


    private calculateComponentAmounts = (salary: number, component: AddComponentDto[]) => {
        return component.map(comp => {
            let monthlyAmount = 0;
            let annualAmount = 0;

            if (comp.calculations === SalaryCalculationType.PERCENTAGE) {
                monthlyAmount = (salary / 12) * (comp.amount / 100);
                annualAmount = salary * (comp.amount / 100);
            } else {
                const custom = comp.category === ComponentCategory.CUSTOM_DEDUCTION || comp.category === ComponentCategory.CUSTOM_EARNING
                monthlyAmount = custom ? comp.amount : comp.amount * 12;
                annualAmount = custom ? comp.amount * 12 : comp.amount;
            }

            return {
                ...comp,
                monthlyAmount,
                annualAmount
            };
        })
    }


    private async recalculatePayrollTotals(payrollId: string) {
        try {
        const payroll = await this.findPayroll(payrollId);
        //Recalculate Nigerian Taxes
        const taxResults = await this.calculateNigerianTaxes(payroll.component, payroll.gross);

        //Update tax related componenets
        await this.updateTaxComponents(payrollId, taxResults);

        //Recalculate totals
        let gross = 0;
        let deductions = 0;

        for(const component of payroll.component) {
            if(component.type === SalaryType.EARNING){
                gross += component.annualAmount;
            } else {
                if(!['Pension Contribution', 'NHF Contribution', 'PAYE Tax'].includes(component.title)){
                    deductions += component.annualAmount;
                }
            }
        }

        //Tax related deductions
        deductions += taxResults.tax + taxResults.pension + taxResults.nhf;

        const net = gross - deductions;

        return this.prisma.payroll.update({
            where: { id: payrollId },
            data: {
                gross,
                deductions,
                net,
                tax: taxResults.tax,
                cra: taxResults.cra,
                taxableIncome: taxResults.taxableIncome,
                pension: taxResults.pension,
                nhf: taxResults.nhf,
                laa: taxResults.laa,
                taxStatus: TaxStatus.CALCULATED,
            },
            include: {
                component: {
                    orderBy: [
                        { category: 'asc' },
                        { title: 'asc' }
                    ],
                },
                user: { select: {
                    id: true,
                    firstName: true,
                    lastName: true,
                    eId: true,
                    jobType: true,
                }}
            }
        });
        } catch (error) {
            if (error instanceof BadRequestException || 
                      error instanceof NotFoundException || 
                      error instanceof ConflictException) {
                    throw error;
                  }
                  throw new BadRequestException('Failed to recalculate payroll totals:' + error.message);
        }
        
    }

    private async updateTaxComponents(payrollId: string, taxResults: any) {
        try {
            const payroll = await this.findPayroll(payrollId);
        //Update or create tax component
        // const taxComponentTitles = ['Pension Contribution', 'NHF Contribution', 'PAYE Tax'];
        const taxComponents = [
            { title: 'Pension Contribution', amount: taxResults.pension },
            { title: 'NHF Contribution', amount: taxResults.nhf },
            { title: 'PAYE Tax', amount: taxResults.tax },
        ];
        for(const taxComp of taxComponents) {
            const existingComponent = payroll.component.find(comp => comp.title === taxComp.title);
            if(existingComponent) {
                //Update existing tax component
                await this.prisma.payrollComponent.update({
                    where: { id: existingComponent.id },
                    data: {
                        monthlyAmount: taxComp.amount / 12,
                        annualAmount: taxComp.amount
                    },
                });
            } else {
                //Create new tax component
                await this.prisma.payrollComponent.create({
                    data: {
                        title: taxComp.title,
                        type: SalaryType.DEDUCTION,
                        category: ComponentCategory.STATIC_DEDUCTION,
                        calculations: SalaryCalculationType.FIXED,
                        amount: taxComp.amount / 12,
                        monthlyAmount: taxComp.amount / 12,
                        annualAmount: taxComp.amount,
                        payrollId,
                     },
                 });
             }
         }
        } catch (error) {
            if (error instanceof BadRequestException || 
                      error instanceof NotFoundException || 
                      error instanceof ConflictException) {
                    throw error;
                }
                throw new BadRequestException('Failed to update tax components:' + error.message);
        }   
    }

    private async calculateNigerianTaxes(components: any[], gross: number) {
        try {
<<<<<<< HEAD
            //Extract basic, housing, and transport componenets for tax calculations
            const basicComponent = components.find(c => c.title === 'Basic');
            const housingComponent = components.find(c => c.title === 'Housing');
            const transportComponent = components.find(c => c.title === 'Transport');

            //Extract life assurance component if exists
            const lifeAssuranceComponent = components.find(c =>
                c.title.toLowerCase().includes('life') &&
                c.title.toLowerCase('assurance')
            );

            const basic = basicComponent?.annualAmount || 0;
            const housing = housingComponent?.annualAmount || 0;
            const transport = transportComponent?.annualAmount || 0;
            const lifeAssurance = lifeAssuranceComponent?.annualAmount || 0;

            return this.taxService.calculateTotalTax(
                gross,
                basic,
                housing,
                transport,
                lifeAssurance
            );
=======
        //Extract basic, housing, and transport componenets for tax calculations
        const basicComponent = components.find(c => c.title === 'Basic');
        const housingComponent = components.find(c => c.title === 'Housing');
        const transportComponent = components.find(c => c.title === 'Transport');

        //Extract life assurance component if exists
        const lifeAssuranceComponent = components.find(c => 
            c.title.toLowerCase().includes('life') &&
            c.title.toLowerCase('assurance')
        );

        const basic = basicComponent?.amount || 0;
        const housing = housingComponent?.amount || 0;
        const transport = transportComponent?.amount || 0;
        const lifeAssurance = lifeAssuranceComponent?.amount || 0;

        return this.taxService.calculateTotalTax(
            gross,
            basic,
            housing,
            transport,
            lifeAssurance
         ); 
>>>>>>> 45be2904
        } catch (error) {
            if (error instanceof BadRequestException || 
                      error instanceof NotFoundException || 
                      error instanceof ConflictException) {
                    throw error;
                }
                throw new BadRequestException('Failed to calculate nigerian taxes:' + error.message);
        }
       
    }

    private async findPayroll(payrollId: string) {
        try {
             const payroll = await this.prisma.payroll.findUnique({
            where: { id: payrollId },
            include: {
                component: true,
                  user: { select: {
                    id: true,
                    eId: true,
                    firstName: true,
                    lastName: true,
                    jobType: true,
                    email: true,
                    // departments: true,
                    departments: { select: { id: true}}
                }, }, 
            },
        });
        if (!payroll) {
            throw bad("Payroll Not Found");
        }
        return payroll;
        } catch (error) {
            if (error instanceof BadRequestException || 
                error instanceof NotFoundException || 
                error instanceof ConflictException) {
            throw error;
        }
        throw new BadRequestException('Failed to find payroll:' + error.message);
        }  
    }

    private async launchBrowser() {
    try {
        // Use the full puppeteer package instead of puppeteer-core
        const puppeteer = await import('puppeteer');
        
        const launchOptions: any = {
            headless: true, // Use true instead of 'shell' for better compatibility
            args: [
                '--no-sandbox',
                '--disable-setuid-sandbox',
                '--disable-dev-shm-usage',
                '--disable-accelerated-2d-canvas',
                '--no-first-run',
                '--no-zygote',
                '--disable-gpu',
                '--disable-web-security',
                '--disable-features=VizDisplayCompositor'
            ],
            timeout: 30000,
        };

        // Try to find Chrome executable
        const possiblePaths = [
            process.env.CHROME_PATH,
            '/usr/bin/google-chrome',
            '/usr/bin/chromium-browser',
            'C:/Program Files/Google/Chrome/Application/chrome.exe',
            'C:/Program Files (x86)/Google/Chrome/Application/chrome.exe',
        ];

        for (const path of possiblePaths) {
            if (path) {
                try {
                    const fs = require('fs');
                    if (fs.existsSync(path)) {
                        launchOptions.executablePath = path;
                        this.logger.log(`Using Chrome at: ${path}`);
                        break;
                    }
                } catch (error) {
                    // Continue to next path
                }
            }
        }

        this.logger.log('Launching browser with options:', launchOptions);
        const browser = await puppeteer.launch(launchOptions);
        this.logger.log('Browser launched successfully');
        return browser;

    } catch (error) {
        this.logger.error('Browser launch failed:', error);
        
        // Fallback: try with different options
        try {
            const puppeteer = await import('puppeteer');
            const browser = await puppeteer.launch({
                headless: true,
                args: ['--no-sandbox', '--disable-setuid-sandbox']
            });
            return browser;
        } catch (fallbackError) {
            throw new Error(`All browser launch attempts failed: ${error.message}`);
        }
    }
    }

    private validatePDFBuffer(buffer: any): void {
        if (!buffer) {
            throw new Error('PDF buffer is null or undefined');
        }

        let pdfBuffer: Buffer;
        
        // Handle different buffer types
        if (Buffer.isBuffer(buffer)) {
            pdfBuffer = buffer;
        } else if (buffer instanceof Uint8Array) {
            pdfBuffer = Buffer.from(buffer);
        } else if (ArrayBuffer.isView(buffer)) {
            pdfBuffer = Buffer.from(buffer.buffer, buffer.byteOffset, buffer.byteLength);
        } else {
            throw new Error('Unsupported buffer type');
        }

        if (pdfBuffer.length === 0) {
            throw new Error('PDF buffer is empty');
        }

        // Check for PDF signature
        const header = pdfBuffer.subarray(0, 4).toString('ascii');
        if (header !== '%PDF') {
            throw new Error(`Invalid PDF format. Expected '%PDF', got '${header}'`);
        }
    }

  private async generatePayslip(payroll: Payroll, user: User, components: PayrollComponent[]): Promise<void> {
    const browser = await this.launchBrowser();
    
    try {
      const page = await browser.newPage();
      const html = this.payslipTemplate.generateHTML(payroll, user, components);
      
      await page.setContent(html, { waitUntil: 'networkidle0', timeout: 30000 });
      
      const pdfBuffer = await page.pdf({
        format: 'A4',
        printBackground: true,
        preferCSSPageSize: true,
        timeout: 30000,
      });

      this.validatePDFBuffer(pdfBuffer);

      await this.savePayslip(Buffer.from(pdfBuffer), payroll, user);

    } finally {
      await browser.close();
    }
  }

 private async savePayslip(pdfBuffer: Buffer, payroll: Payroll, user: User): Promise<void> {
        const date = new Date().toLocaleDateString('en-US', { year: 'numeric', month: 'long' });
        
        // Convert Buffer to Uint8Array for Prisma
        const pdfData = new Uint8Array(pdfBuffer);
        
        await this.prisma.payslip.create({
            data: {
                data: pdfData,
                name: `${user.firstName} ${user.lastName} Payslip (${date})`,
                amount: payroll.net,
                userId: payroll.userId,
                payrollId: payroll.id,
                month: new Date().getMonth() + 1,
                year: new Date().getFullYear(),
            },
        });
    }

<<<<<<< HEAD
    private async launchBrowser() {
        try {
            // Use the full puppeteer package instead of puppeteer-core
            const puppeteer = await import('puppeteer');

            const launchOptions: any = {
                headless: true, // Use true instead of 'shell' for better compatibility
                args: [
                    '--no-sandbox',
                    '--disable-setuid-sandbox',
                    '--disable-dev-shm-usage',
                    '--disable-accelerated-2d-canvas',
                    '--no-first-run',
                    '--no-zygote',
                    '--disable-gpu',
                    '--disable-web-security',
                    '--disable-features=VizDisplayCompositor'
                ],
                timeout: 30000,
            };

            // Try to find Chrome executable
            const possiblePaths = [
                process.env.CHROME_PATH,
                '/usr/bin/google-chrome',
                '/usr/bin/chromium-browser',
                'C:/Program Files/Google/Chrome/Application/chrome.exe',
                'C:/Program Files (x86)/Google/Chrome/Application/chrome.exe',
            ];

            for (const path of possiblePaths) {
                if (path) {
                    try {
                        const fs = require('fs');
                        if (fs.existsSync(path)) {
                            launchOptions.executablePath = path;
                            this.logger.log(`Using Chrome at: ${path}`);
                            break;
                        }
                    } catch (error) {
                        // Continue to next path
                    }
                }
            }

            this.logger.log('Launching browser with options:', launchOptions);
            const browser = await puppeteer.launch(launchOptions);
            this.logger.log('Browser launched successfully');
            return browser;

        } catch (error) {
            this.logger.error('Browser launch failed:', error);

            // Fallback: try with different options
            try {
                const puppeteer = await import('puppeteer');
                const browser = await puppeteer.launch({
                    headless: true,
                    args: ['--no-sandbox', '--disable-setuid-sandbox']
                });
                return browser;
            } catch (fallbackError) {
                throw new Error(`All browser launch attempts failed: ${error.message}`);
            }
        }
    }

    private validatePDFBuffer(buffer: any): void {
        if (!buffer) {
            throw new Error('PDF buffer is null or undefined');
        }

        let pdfBuffer: Buffer;

        // Handle different buffer types
        if (Buffer.isBuffer(buffer)) {
            pdfBuffer = buffer;
        } else if (buffer instanceof Uint8Array) {
            pdfBuffer = Buffer.from(buffer);
        } else if (ArrayBuffer.isView(buffer)) {
            pdfBuffer = Buffer.from(buffer.buffer, buffer.byteOffset, buffer.byteLength);
        } else {
            throw new Error('Unsupported buffer type');
        }

        if (pdfBuffer.length === 0) {
            throw new Error('PDF buffer is empty');
        }

        // Check for PDF signature
        const header = pdfBuffer.subarray(0, 4).toString('ascii');
        if (header !== '%PDF') {
            throw new Error(`Invalid PDF format. Expected '%PDF', got '${header}'`);
        }
    }

    // private async generateIndividualPayslip(browser: any, payroll: Payroll, user: any): Promise<void> {
    //     const components = await this.prisma.payrollComponent.findMany({
    //         where: {
    //             payrollId: payroll.id,
    //             userId: user.id,
    //         },
    //     });

    //     const page = await browser.newPage();
    //     const html = this.payslipTemplate.generateHTML(payroll, user, components);

    //     await page.setContent(html, { waitUntil: 'networkidle0', timeout: 30000 });

    //     const pdfBuffer = await page.pdf({
    //         format: 'A4',
    //         printBackground: true,
    //         preferCSSPageSize: true,
    //         timeout: 30000,
    //     });

    //     this.validatePDFBuffer(pdfBuffer);
    //     await this.savePayslip(Buffer.from(pdfBuffer), payroll, user);

    //     await page.close();
    // }

    // private async generateDeductionSummary(payroll: Payroll): Promise<void> {
    //     const now = new Date();
    //     const month = now.getMonth() + 1;
    //     const year = now.getFullYear();
    //     const monthInWords = now.toLocaleDateString('en-US', { month: 'long', year: 'numeric' });

    //     const monthStart = startOfMonth(now);
    //     const monthEnd = endOfMonth(now);

    //     // === 1. Get deductions (tax + pension)
    //     const comps = await this.prisma.payrollComponent.findMany({
    //         where: {
    //             payrollId: payroll.id,
    //             category: { in: ['STATIC_DEDUCTION'] },
    //             createdAt: { gte: monthStart, lte: monthEnd },
    //         },
    //         include: { user: true },
    //     });

    //     // === 2. Get earnings (for employer pension calc)
    //     const earningComponents = await this.prisma.payrollComponent.findMany({
    //         where: {
    //             payrollId: payroll.id,
    //             category: { in: ['STATIC_EARNING'] },
    //             createdAt: { gte: monthStart, lte: monthEnd },
    //         },
    //         include: { user: true },
    //     });

    //     // === 3. Aggregate totals across company
    //     const tax = comps
    //         .filter(x => x.title === 'PAYE Tax')
    //         .reduce((total, item) => total + (item.monthlyAmount || 0), 0);

    //     const pension = comps
    //         .filter(x => x.title === 'Pension Contribution')
    //         .reduce((total, item) => total + (item.monthlyAmount || 0), 0);

    //     // === 4. Group data per employee
    //     const employeeMap = new Map<string, any>();

    //     // First, calculate employer pension for each user based on their earnings
    //     for (const earning of earningComponents) {
    //         const id = earning.user.eId;

    //         if (!employeeMap.has(id)) {
    //             employeeMap.set(id, {
    //                 employeeId: id,
    //                 employeeName: `${earning.user.firstName} ${earning.user.lastName}`,
    //                 // monthInWords,
    //                 tax: 0,
    //                 employeePension: 0,
    //                 employerPension: 0,
    //                 totalPension: 0,
    //             });
    //         }


    //         const emp = employeeMap.get(id);

    //         // Normalize title matching
    //         const title = earning.title.toLowerCase();
    //         console.log(title)
    //         if (['basic', 'housing', 'transport'].includes(title)) {
    //             emp.employerPension += 0.6 * (earning.monthlyAmount || 0);
    //         }
    //     }

    //     // Then, add deductions (employee pension + tax)
    //     for (const c of comps) {
    //         const id = c.user.eId;

    //         if (!employeeMap.has(id)) {
    //             employeeMap.set(id, {
    //                 employeeId: id,
    //                 employeeName: `${c.user.firstName} ${c.user.lastName}`,
    //                 // monthInWords,
    //                 tax: 0,
    //                 employeePension: pension,
    //                 employerPension: 0,
    //                 totalPension: 0,
    //             });
    //         }

    //         const emp = employeeMap.get(id);

    //         if (c.title === 'PAYE Tax') emp.tax = c.monthlyAmount || 0;
    //         if (c.title === 'Pension Contribution') emp.employeePension = c.monthlyAmount || 0;

    //         // Compute total pension per employee
    //         emp.totalPension = (emp.employeePension || 0) + (emp.employerPension || 0);
    //     }

    //     const structuredData = Array.from(employeeMap.values());

    //     // === 5. Generate Excel and save
    //     const excelBuffer = await this.generateDeductionsExcel({
    //         deductions: structuredData,
    //         month,
    //         year,
    //     });

    //     await this.prisma.deductions.create({
    //         data: {
    //             name: `Deductions-${monthInWords}`,
    //             tax,
    //             pension,
    //             month: monthInWords,
    //             data: excelBuffer,
    //         },
    //     });
    // }




    // private async generatePayslip(payroll: Payroll): Promise<void> {
    //     const browser = await this.launchBrowser();

    //     try {
    //         const users = await this.prisma.user.findMany({
    //             where: {
    //                 payroll: { is: { id: payroll.id } },
    //             },
    //         });


    //         for (const user of users) {
    //             await this.generateIndividualPayslip(browser, payroll, user);
    //         }

    //         // await this.generateDeductionSummary(payroll);

    //     } finally {
    //         await browser.close();
    //     }
    // }

    private async generateDeductionsExcel({
        deductions,
        month,
        year,
    }: {
        deductions: any[];
        month: string;
        year: number;
    }): Promise<any> {
        try {
            const workbook = new ExcelJS.Workbook();
            const sheet = workbook.addWorksheet(`Deductions ${month}-${year}`);

            // Header row - FIXED: Match the data columns exactly
            sheet.addRow([
                "S/N",
                "Employee ID",
                "Employee Name",
                "Month",
                "PAYE (Tax) Amount (₦)",
                "Employer Pension (₦)",
                "Employee Pension (₦)",
                "Total Pension (₦)",
            ]);

            // Style header
            const headerRow = sheet.getRow(1);
            headerRow.font = { bold: true };
            headerRow.alignment = { horizontal: "center" };


            deductions.forEach((d, index) => {
                sheet.addRow([
                    index + 1,
                    d.employeeId,
                    d.employeeName,
                    month,
                    d.tax || 0,
                    d.employerPension || 0,
                    d.employeePension || 0,
                    d.totalPension || 0,
                ]);
            });

            sheet.columns = [
                { width: 6 },
                { width: 15 },
                { width: 40 },
                { width: 15 },
                { width: 20 },
                { width: 25 },
                { width: 25 },
                { width: 25 },
            ];

            // Style the amount columns as currency
            [5, 6, 7, 8].forEach(colIndex => { // Columns E and F (5th and 6th columns)
                sheet.getColumn(colIndex).numFmt = '#,##0.00';
            });

            // Generate Excel buffer
            const buffer = await workbook.xlsx.writeBuffer();
            return Buffer.from(buffer);
        } catch (error) {
            console.error("Error generating deductions Excel:", error);
            throw error;
        }
    }

    private async savePayslip(pdfBuffer: Buffer, payroll: Payroll, user: User): Promise<void> {
        const date = new Date().toLocaleDateString('en-US', { year: 'numeric', month: 'long' });

        // Convert Buffer to Uint8Array for Prisma
        const pdfData = new Uint8Array(pdfBuffer);

        await this.prisma.payslip.create({
            data: {
                data: pdfData,
                name: `${user.firstName} ${user.lastName} Payslip (${date})`,
                amount: payroll.net,
                userId: payroll.userId,
                payrollId: payroll.id,
                month: new Date().getMonth() + 1,
                year: new Date().getFullYear(),
            },
        });
    }


    private prepareSectionsData(components: PayrollComponent[]): any[] {
        const earnings = components
            .filter(component => component.type === SalaryType.EARNING)
            .map(earning => ({
                ename: earning.title,
                evalue: earning.monthlyAmount
            }));

        const deductions = components
            .filter(component => component.type === SalaryType.DEDUCTION)
            .map(deduction => ({
                dname: deduction.title,
                dvalue: deduction.monthlyAmount
            }));
=======

    private prepareSectionsData(components: PayrollComponent[]): any[] {
        const earnings = components
        .filter(component => component.type === SalaryType.EARNING)
        .map(earning => ({ 
            ename: earning.title, 
            evalue: earning.monthlyAmount 
        }));

        const deductions = components
        .filter(component => component.type === SalaryType.DEDUCTION)
        .map(deduction => ({ 
            dname: deduction.title, 
            dvalue: deduction.monthlyAmount 
        }));
>>>>>>> 45be2904

        const sectionsData: any[] = [];
        const maxLength = Math.max(earnings.length, deductions.length);

        for (let i = 0; i < maxLength; i++) {
<<<<<<< HEAD
            const earning = earnings[i];
            const deduction = deductions[i];
            sectionsData.push({
                ename: earning?.ename ?? '-',
                evalue: earning?.evalue ?? 0,
                dname: deduction?.dname ?? '-',
                dvalue: deduction?.dvalue ?? 0,
            });
=======
        const earning = earnings[i];
        const deduction = deductions[i];
        sectionsData.push({
            ename: earning?.ename ?? '-',
            evalue: earning?.evalue ?? 0,
            dname: deduction?.dname ?? '-',
            dvalue: deduction?.dvalue ?? 0,
        });
>>>>>>> 45be2904
        }

        return sectionsData;
    }
<<<<<<< HEAD

}
=======
   
}
>>>>>>> 45be2904
<|MERGE_RESOLUTION|>--- conflicted
+++ resolved
@@ -1,52 +1,21 @@
 import { BadRequestException, ConflictException, Injectable, NotFoundException } from '@nestjs/common';
 import { PrismaService } from 'src/prisma/prisma.service';
 import { STATIC_DEDUCTION_COMPONENTS, STATIC_EARNING_COMPONENTS } from 'src/constants/static-components';
-<<<<<<< HEAD
-=======
-import { ComponentCategory, Payroll, PayrollComponent, SalaryCalculationType, SalaryType, TaxStatus, User } from '@prisma/client';
->>>>>>> 45be2904
 import { AddComponentDto, PayrollDto, UpdatePayrollDto } from './dto/payroll.dto';
 import { ComponentCategory, SalaryCalculationType, SalaryType, TaxStatus, Payroll, PayrollComponent, User, } from '@prisma/client';
 import { CalculateComponentDto } from './dto/payroll.dto';
 import { bad } from 'src/utils/error.utils';
 import { TaxService } from './tax.service';
-<<<<<<< HEAD
 import * as ExcelJS from 'exceljs';
 import { Logger } from '@nestjs/common';
 import { endOfMonth, startOfMonth } from 'date-fns';
 import { Response } from 'express';
 import { PayslipTemplateService } from './template.service';
 import { getMonthDateRange } from 'src/utils/getMonthDateRange';
-=======
-import puppeteer, { Browser } from 'puppeteer';
-import { resolve } from 'path';
-import { ToWords } from 'to-words';
-import { getMonthDateRange } from 'src/utils/getMonthDateRange';
-import { PayslipTemplateService } from './template.service';
-
-
-const templates = resolve(__dirname, 'templates');
-import { Logger } from '@nestjs/common';
->>>>>>> 45be2904
 
 @Injectable()
 export class PayrollService {
     private readonly logger = new Logger(PayrollService.name);
-<<<<<<< HEAD
-=======
-    private readonly payslipUrl = 'file://' + resolve(templates, 'payslip.html');
-    private readonly towords = new ToWords({
-        localeCode: 'en-NG',
-        converterOptions: {
-            currency: true,
-        },
-    });
-    constructor(
-        private readonly prisma: PrismaService, 
-        private readonly taxService: TaxService,
-        private readonly payslipTemplate: PayslipTemplateService
-    ) {}
->>>>>>> 45be2904
 
     constructor(
         private readonly prisma: PrismaService,
@@ -135,7 +104,6 @@
             // console.log("calcultation response", response)
 
 
-<<<<<<< HEAD
             return response
         } catch (error) {
             bad(error.message);
@@ -286,160 +254,10 @@
         const net = gross - deductions;
 
         return { gross, deductions, net, components };
-=======
-        //Check if user already has a payroll
-        const existingPayroll = await this.prisma.payroll.findUnique({
-            where: { userId },
-        });
-        if(existingPayroll) {
-            throw bad("User already has a payroll");
-        }
-
-        //Create payroll with static components
-        const { gross, net, deductions, components } = await this.createStaticComponents(salary);
-
-        //Calculate Nigerian taxes
-        const taxResults = await this.calculateNigerianTaxes(components, gross);
-
-        return this.prisma.payroll.create({
-            data: {
-                salary,
-                gross,
-                net: net - taxResults.tax - taxResults.pension - taxResults.nhf,
-                deductions: deductions + taxResults.tax - taxResults.pension - taxResults.nhf,
-                tax: taxResults.tax,
-                cra: taxResults.cra,
-                pension: taxResults.pension,
-                taxableIncome: taxResults.taxableIncome,
-                nhf: taxResults.nhf,
-                laa: taxResults.laa,
-                taxStatus: TaxStatus.CALCULATED,
-                user: { connect: { id: userId } },
-                component: {
-                    create: [
-                        ...components,
-                        //Pension
-                        {
-                            amount: taxResults.pension / 12,
-                            type: SalaryType.DEDUCTION,
-                            category: ComponentCategory.STATIC_DEDUCTION,
-                            title: 'Pension Contribution',
-                            calculations: SalaryCalculationType.FIXED,
-                            monthlyAmount: taxResults.pension / 12,
-                            annualAmount: taxResults.pension,
-                        },
-                        //NHF
-                         {
-                            amount: taxResults.nhf / 12,
-                            type: SalaryType.DEDUCTION,
-                            category: ComponentCategory.STATIC_DEDUCTION,
-                            title: 'NHF Contribution',
-                            calculations: SalaryCalculationType.FIXED,
-                            monthlyAmount: taxResults.nhf / 12,
-                            annualAmount: taxResults.nhf,
-                        },
-                        //PAYE Tax
-                         {
-                            amount: taxResults.tax / 12,
-                            type: SalaryType.DEDUCTION,
-                            category: ComponentCategory.STATIC_DEDUCTION,
-                            title: 'PAYE Tax',
-                            calculations: SalaryCalculationType.FIXED,
-                            monthlyAmount: taxResults.tax / 12,
-                            annualAmount: taxResults.tax,
-                        },
-                    ],
-                },
-            },
-            include: {
-                component: true,
-                user: {
-                    select: {
-                        id: true,
-                        eId: true,
-                        firstName: true,
-                        lastName: true,
-                        jobType: true
-                    }
-                }
-            }
-        });
-        } catch (error) {
-             if (error instanceof BadRequestException || 
-                      error instanceof NotFoundException || 
-                      error instanceof ConflictException) {
-                    throw error;
-                }
-                throw new BadRequestException('Failed to create payroll:' + error.message);
-        }
-        
-    }
-
-    async createStaticComponents(
-        salary: number, existingComponents?: any[]
-    ): Promise<{ gross: number, net: number, deductions: number, components: any[] }>{
-        // console.log('createStaticComponents called with salary:', salary);
-        // console.log('existingComponents:', existingComponents);
-        try {
-            let gross = 0;
-            let deductions = 0;
-            const components = [];
-
-        //Use existing components if provided, otherwise create new ones
-        const staticEarningComponents = existingComponents
-        ? existingComponents.filter(comp => comp.type === SalaryType.EARNING)
-        : STATIC_EARNING_COMPONENTS.map(comp => ({
-            amount: comp.amount,
-            type: comp.type,
-            category: comp.category,
-            title: comp.title,
-            calculations: comp.calculations,
-            monthlyAmount: this.calculateComponentAmounts(salary, comp.amount, comp.calculations).monthlyAmount,
-            annualAmount: this.calculateComponentAmounts(salary, comp.amount, comp.calculations).annualAmount,
-        }));
-
-        const staticDeductionComponents = existingComponents
-        ? existingComponents.filter(comp => comp.type === SalaryType.DEDUCTION)
-        : STATIC_DEDUCTION_COMPONENTS.map(comp => ({
-            amount: comp.amount,
-            type: comp.type,
-            title: comp.title,
-            category: comp.category,
-            calculations: comp.calculations,
-            monthlyAmount: this.calculateComponentAmounts( salary, comp.amount, comp.calculations).monthlyAmount,
-            annualAmount: this.calculateComponentAmounts(salary, comp.amount, comp.calculations).annualAmount,
-        }));
-
-        //Add static earnings components
-        for(const component of staticEarningComponents) {
-            components.push(component);
-                gross += component.annualAmount;
-        }
-        //Add static deduction components
-        for(const component of staticDeductionComponents) {
-            if (!['Pension Contribution', 'NHF Contribution', 'PAYE Tax'].includes(component.title)) {
-            components.push(component);
-            deductions += component.annualAmount;
-         }
-    }
-        const net = gross - deductions;
-
-        return { gross, deductions, net, components };
-        } catch (error) {
-             if (error instanceof BadRequestException || 
-                      error instanceof NotFoundException || 
-                      error instanceof ConflictException) {
-                    throw error;
-                }
-                throw new BadRequestException('Failed to create static component:' + error.message);
-        }
-        
->>>>>>> 45be2904
     }
 
 
     async createCustomComponent(payrollId: string, data: AddComponentDto) {
-<<<<<<< HEAD
         return
         // try {
         //     const payroll = await this.findPayroll(payrollId);
@@ -447,21 +265,6 @@
         //     const category = data.type === SalaryType.EARNING
         //         ? ComponentCategory.CUSTOM_EARNING
         //         : ComponentCategory.CUSTOM_DEDUCTION;
-=======
-        try {
-            const payroll = await this.findPayroll(payrollId);
-            //Find component category based on salary type
-            const category = data.type === SalaryType.EARNING
-            ? ComponentCategory.CUSTOM_EARNING
-            : ComponentCategory.CUSTOM_DEDUCTION;
-
-            //Calculate component amounts
-            const { monthlyAmount, annualAmount } = this.calculateComponentAmounts(
-                payroll.salary,
-                data.amount,
-                data.calculations
-            );
->>>>>>> 45be2904
 
         //     //Calculate component amounts
         //     const { monthlyAmount, annualAmount } = this.calculateComponentAmounts(
@@ -471,7 +274,6 @@
         //     );
 
 
-<<<<<<< HEAD
         //     //Create the custom component
         //     await this.prisma.payrollComponent.create({
         //         data: {
@@ -493,55 +295,42 @@
         //     }
         //     throw new BadRequestException('Failed to create custom component:' + error.message);
         // }
-=======
-            //Recalculate and update payroll totals
-            return this.recalculatePayrollTotals(payrollId);
+    }
+
+    async removeCustomComponent(id: string) {
+        try {
+            const component = await this.prisma.payrollComponent.findUnique({
+                where: { id },
+                include: { payroll: true }
+            });
+            if (!component) {
+                throw bad("Component Not Found");
+            }
+
+            //Only allow removal of custom components
+            if (component.category !== ComponentCategory.CUSTOM_EARNING &&
+                component.category !== ComponentCategory.CUSTOM_DEDUCTION
+            ) {
+                throw bad("Cannot remove static components");
+            }
+
+            //Delete the component
+            await this.prisma.payrollComponent.delete({
+                where: { id },
+            });
+
+            //Recalculate the update payroll totals 
+            return this.recalculatePayrollTotals(component.payrollId);
         } catch (error) {
-            if (error instanceof BadRequestException || 
-                      error instanceof NotFoundException || 
-                      error instanceof ConflictException) {
-                    throw error;
-                }
-                throw new BadRequestException('Failed to create custom component:' + error.message);
-        }  
->>>>>>> 45be2904
-    }
-
-    async removeCustomComponent(id: string) {
-        try {
-            const component = await this.prisma.payrollComponent.findUnique({
-            where: { id },
-            include: { payroll: true }
-         });
-            if(!component) {
-                throw bad("Component Not Found");
-         }
-
-        //Only allow removal of custom components
-        if(component.category !== ComponentCategory.CUSTOM_EARNING &&
-            component.category !== ComponentCategory.CUSTOM_DEDUCTION
-        ) {
-            throw bad("Cannot remove static components");
-        }
-
-        //Delete the component
-        await this.prisma.payrollComponent.delete({
-            where: { id },
-        });
-
-        //Recalculate the update payroll totals 
-        return this.recalculatePayrollTotals(component.payrollId);
-        } catch (error) {
-              if (error instanceof BadRequestException || 
-                      error instanceof NotFoundException || 
-                      error instanceof ConflictException) {
-                    throw error;
-                }
-                throw new BadRequestException('Failed to remove custom component:' + error.message);
-        }
-    }
-
-<<<<<<< HEAD
+            if (error instanceof BadRequestException ||
+                error instanceof NotFoundException ||
+                error instanceof ConflictException) {
+                throw error;
+            }
+            throw new BadRequestException('Failed to remove custom component:' + error.message);
+        }
+    }
+
     async updateStaticComponent(payrollId: string, title: string, amount: number) {
         return
         // try {
@@ -580,93 +369,56 @@
         //     }
         //     throw new BadRequestException('Failed to update static component:' + error.message);
         // }
-=======
-    async updateStaticComponent(payrollId: string, title: string, amount: number){
-        try {
-            const payroll = await this.findPayroll(payrollId);
-            //Find the static component
-            const component = payroll.component.find(
-                comp => comp.title === title &&
-                (comp.category === ComponentCategory.STATIC_EARNING ||
-                comp.category === ComponentCategory.STATIC_DEDUCTION)
-            );
-
-            if(!component) {
-                throw bad("Static Component Not Found");
-            }
-            //Update the component amount and recalculate amounts
-            const { monthlyAmount, annualAmount } = this.calculateComponentAmounts(
-                payroll.salary,
-                amount,
-                component.calculations
-            );
-            await this.prisma.payrollComponent.update({
-                where: {id: component.id },
-                data: {
-                    amount: amount,
-                    monthlyAmount,
-                    annualAmount
-                },
-            });
-            //Calculate and update payroll totals
-            return this.recalculatePayrollTotals(payrollId);
+    }
+
+    async findAllPayroll(skip = 0, take = 10) {
+        try {
+            const [payrolls, total] = await Promise.all([
+                this.prisma.payroll.findMany({
+                    skip,
+                    take,
+                    include: {
+                        component: true,
+                        user: {
+                            select: {
+                                id: true,
+                                eId: true,
+                                firstName: true,
+                                lastName: true,
+                                jobType: true
+                            },
+                        },
+                    },
+                    orderBy: { createdAt: 'desc' },
+                }),
+                this.prisma.payroll.count()
+            ]);
+            return {
+                data: payrolls,
+                total,
+                hasMore: skip + take < total,
+            };
         } catch (error) {
-            if (error instanceof BadRequestException || 
-                      error instanceof NotFoundException || 
-                      error instanceof ConflictException) {
-                    throw error;
-                  }
-                  throw new BadRequestException('Failed to update static component:' + error.message);
-        }
->>>>>>> 45be2904
-    }
-
-    async findAllPayroll(skip = 0, take = 10) {
-        try {
-             const [payrolls, total] = await Promise.all([
-            this.prisma.payroll.findMany({
-                skip,
-                take,
-                include: {
-                    component: true,
-                    user: { select: {
-                        id: true,
-                        eId: true,
-                        firstName: true,
-                        lastName: true,
-                        jobType: true
-                    }, }, 
-                },
-                orderBy: { createdAt: 'desc' },
-            }),
-            this.prisma.payroll.count()
-        ]);
-        return {
-            data: payrolls,
-            total,
-            hasMore: skip + take < total,
-        };
-        } catch (error) {
-            if (error instanceof BadRequestException || 
-                      error instanceof NotFoundException || 
-                      error instanceof ConflictException) {
-                    throw error;
-                }
-                throw new BadRequestException('Failed to find all payroll:' + error.message);
-        }
-       
+            if (error instanceof BadRequestException ||
+                error instanceof NotFoundException ||
+                error instanceof ConflictException) {
+                throw error;
+            }
+            throw new BadRequestException('Failed to find all payroll:' + error.message);
+        }
+
     }
 
     async findOnePayroll(payrollId: string) {
         try {
             return await this.findPayroll(payrollId);
         } catch (error) {
-            if (error instanceof BadRequestException || 
-                      error instanceof NotFoundException || 
-                      error instanceof ConflictException) {
-                    throw error;
-                }
-                throw new BadRequestException('Failed to find one payroll:' + error.message);
+            if (error instanceof BadRequestException ||
+                error instanceof NotFoundException ||
+                error instanceof ConflictException) {
+                throw error;
+            }
+            throw new BadRequestException('Failed to find one payroll:' + error.message);
         }
     }
 
@@ -675,7 +427,6 @@
             const payroll = await this.findPayroll(payrollId);
             if (!payroll) throw new NotFoundException("Payroll not found");
 
-<<<<<<< HEAD
             const {
                 earningComponents,
                 deductionComponents,
@@ -686,38 +437,13 @@
                 ...update,
                 userId: payroll.userId,
             });
-=======
-            // console.log('Original salary:', payroll.salary, 'New salary:', salary);
-
-            //Get static components (excluding tax related components)
-            const existingStaticComponents = payroll.component.filter(comp => 
-                comp.category === ComponentCategory.STATIC_EARNING ||
-                comp.category === ComponentCategory.STATIC_DEDUCTION
-            ).filter(comp => 
-                !['Pension Contribution', 'NHF Contribution', 'PAYE Tax'].includes(comp.title)
-            );
-
-            // console.log('Found', existingStaticComponents.length, 'static components to update');
-            let gross = 0;
-            let deductions = 0;
->>>>>>> 45be2904
 
             const allComponents = [...earningComponents, ...deductionComponents];
 
-<<<<<<< HEAD
             const updatedPayroll = await this.prisma.$transaction(async (tx) => {
                 await tx.payrollComponent.deleteMany({
                     where: { payrollId },
                 });
-=======
-            for(const component of existingStaticComponents) {
-                const { monthlyAmount, annualAmount } = this.calculateComponentAmounts(
-                    salary,
-                    component.amount,
-                    component.calculations
-                );
-                // console.log('Updating:', component.title, 'Old annual:', component.annualAmount, 'New annual:', annualAmount);
->>>>>>> 45be2904
 
                 const newPayroll = await tx.payroll.update({
                     where: { id: payrollId },
@@ -751,7 +477,6 @@
                     },
                 });
 
-<<<<<<< HEAD
                 return newPayroll;
             });
 
@@ -763,14 +488,6 @@
                 error instanceof ConflictException
             ) {
                 throw error;
-=======
-                //Acumulate totals
-                if(component.type === SalaryType.EARNING) {
-                    gross += annualAmount;
-                } else {
-                    deductions += annualAmount;
-                }
->>>>>>> 45be2904
             }
             console.error("Payroll update failed:", error);
             throw new BadRequestException(
@@ -794,7 +511,6 @@
         }
     }
 
-<<<<<<< HEAD
     private async generatePayslipPDFOnly(payroll: any): Promise<void> {
         const browser = await this.launchBrowser();
 
@@ -952,67 +668,6 @@
                 include: {
                     user: true,
                     component: true,
-=======
-            // Delete only tax components
-            await this.prisma.payrollComponent.deleteMany({
-                where: { 
-                    payrollId,
-                    title: {
-                        in: ['Pension Contribution', 'NHF Contribution', 'PAYE Tax']
-                    }
-                }
-            });
-            //Create new tax component with updated values
-            await this.prisma.payrollComponent.createMany({
-                data: [
-                    {
-                    amount: taxResults.pension / 12,
-                    type: SalaryType.DEDUCTION,
-                    category: ComponentCategory.STATIC_DEDUCTION,
-                    title: 'Pension Contribution',
-                    calculations: SalaryCalculationType.FIXED,
-                    monthlyAmount: taxResults.pension / 12,
-                    annualAmount: taxResults.pension,
-                    payrollId,
-                },
-                {
-                    amount: taxResults.nhf / 12,
-                    type: SalaryType.DEDUCTION,
-                    category: ComponentCategory.STATIC_DEDUCTION,
-                    title: 'NHF Contribution',
-                    calculations: SalaryCalculationType.FIXED,
-                    monthlyAmount: taxResults.nhf / 12,
-                    annualAmount: taxResults.nhf,
-                    payrollId,
-                },
-                {
-                    amount: taxResults.tax / 12,
-                    type: SalaryType.DEDUCTION,
-                    category: ComponentCategory.STATIC_DEDUCTION,
-                    title: 'PAYE Tax',
-                    calculations: SalaryCalculationType.FIXED,
-                    monthlyAmount: taxResults.tax / 12,
-                    annualAmount: taxResults.tax,
-                    payrollId,
-                },
-              ],
-            });
-
-            //Update the payroll with new totals
-            return this.prisma.payroll.update({
-                where:{ id: payrollId },
-                data: {
-                    salary,
-                    gross,
-                    net: net - taxResults.tax - taxResults.pension - taxResults.nhf,
-                    deductions: deductions + taxResults.tax + taxResults.pension + taxResults.nhf,
-                    tax: taxResults.tax,
-                    cra: taxResults.cra,
-                    taxableIncome: taxResults.taxableIncome,
-                    nhf: taxResults.nhf,
-                    laa: taxResults.laa,
-                    taxStatus: TaxStatus.CALCULATED,
->>>>>>> 45be2904
                 },
             });
 
@@ -1069,12 +724,6 @@
             return await this.prisma.payslip.findMany({
                 where,
                 include: {
-<<<<<<< HEAD
-=======
-                    component: {
-                        orderBy: [ { category: 'asc' }, { title: 'asc' } ], 
-                    },
->>>>>>> 45be2904
                     user: {
                         select: {
                             id: true,
@@ -1087,43 +736,11 @@
                 orderBy: { createdAt: 'desc' }
             })
         } catch (error) {
-            if (error instanceof BadRequestException || 
-                      error instanceof NotFoundException || 
-                      error instanceof ConflictException) {
-                    throw error;
-                }
-                throw new BadRequestException('Failed to find update payroll:' + error.message);
-        }
-        
-    }
-
-    async generatePayslips(): Promise<{ success: boolean; message: string }> {
-        try {
-            const { start, end } = getMonthDateRange();
-            //Check for existing payslips for the month
-            const existingPayslip = await this.prisma.payslip.findFirst({
-                where: {
-                    createdAt: {
-                        gte: start,
-                        lte: end,
-                    },
-                },
-            });
-            if (existingPayslip) {
-                throw bad('Payslip have already been generated for this month');
-            }
-
-            //Get all payrolls
-            const payrolls = await this.prisma.payroll.findMany({
-                include: {
-                    user: true,
-                    component: true,
-                },
-            });
-            if(payrolls.length === 0) {
-                throw bad('No payrolls found to generate payslips');
-            }
-<<<<<<< HEAD
+            if (error instanceof BadRequestException ||
+                error instanceof NotFoundException ||
+                error instanceof ConflictException) {
+                throw error;
+            }
             throw new BadRequestException('Failed to get payslip:' + error.message);
         }
     }
@@ -1149,96 +766,9 @@
             where: { id: payslipId },
             include: { user: true },
         });
-=======
-            //Generate payslip for each payroll
-            const generatePromises = payrolls.map(payroll =>
-                 this.generatePayslip(payroll, payroll.user, payroll.component)
-            );
-
-            await Promise.all(generatePromises);
-
-            return { success: true, message: `Successfully generated ${payrolls.length} payslips` };
-        } catch (error) {
-            if (error instanceof BadRequestException || 
-                      error instanceof NotFoundException || 
-                      error instanceof ConflictException) {
-                    throw error;
-                }
-                throw new BadRequestException('Failed to generate payslip:' + error.message);
-        }
-    }
-
-    async generatePayslipForUser(userId: string): Promise<{ success: boolean; message: string }> {
-        const payroll = await this.prisma.payroll.findFirst({
-            where: { userId },
-            include: {
-                user: true,
-                component: true,
-            },
-        });
-        if(!payroll) {
-            throw bad("Payroll not found for user");
-        }
-        await this.generatePayslip(payroll, payroll.user, payroll.component);
-        return { success: true, message: `Payslip generated for ${payroll.user.firstName}` };
-    }
-
-    async getPayslips(userId?: string) {
-        try {
-            const where = userId ? { userId }: {};
-
-            return this.prisma.payslip.findMany({
-                where,
-                include: {
-                    user: {
-                        select: {
-                            id: true,
-                            firstName: true,
-                            lastName: true,
-                            eId: true,
-                        },
-                    },
-                },
-                orderBy: { createdAt: 'desc'}
-            })
-        } catch (error) {
-            if (error instanceof BadRequestException || 
-                      error instanceof NotFoundException || 
-                      error instanceof ConflictException) {
-                    throw error;
-                }
-                throw new BadRequestException('Failed to get payslip:' + error.message);
-        }
-    }
-
-    async downloadPayslip(payslipId: string, res: any): Promise<void> {
-    const payslip = await this.prisma.payslip.findUnique({
-        where: { id: payslipId },
-        include: { user: true },
-    });
-
-    if (!payslip) throw new NotFoundException('Payslip not found');
-
-    // Convert Uint8Array to Buffer
-    const pdfBuffer = Buffer.from(payslip.data);
-    
-    // Validate the PDF
-    this.validatePDFBuffer(pdfBuffer);
-
-    // Set response headers
-    res.setHeader('Content-Type', 'application/pdf');
-    res.setHeader('Content-Length', pdfBuffer.length);
-    res.setHeader('Content-Disposition', `attachment; filename="${payslip.name}.pdf"`);
-    
-    // Send the PDF buffer
-    res.send(pdfBuffer);
-}
-
->>>>>>> 45be2904
 
         if (!payslip) throw new NotFoundException('Payslip not found');
 
-<<<<<<< HEAD
         // Convert Uint8Array to Buffer
         const pdfBuffer = Buffer.from(payslip.data);
 
@@ -1268,22 +798,6 @@
         // Optional buffer check
         if (!excelBuffer || excelBuffer.length === 0) {
             throw new Error('Invalid Excel file buffer');
-=======
-    private calculateComponentAmounts(
-        salary: number, 
-        amount: number, 
-        calculation: SalaryCalculationType
-    ) {
-        let monthlyAmount = 0;
-        let annualAmount = 0;
-
-        if(calculation === SalaryCalculationType.PERCENTAGE) {
-            monthlyAmount = (salary / 12) * (amount / 100);
-            annualAmount = salary * (amount / 100);
-        } else {
-            monthlyAmount = amount;
-            annualAmount = amount * 12;
->>>>>>> 45be2904
         }
 
         res.setHeader(
@@ -1324,123 +838,124 @@
 
     private async recalculatePayrollTotals(payrollId: string) {
         try {
-        const payroll = await this.findPayroll(payrollId);
-        //Recalculate Nigerian Taxes
-        const taxResults = await this.calculateNigerianTaxes(payroll.component, payroll.gross);
-
-        //Update tax related componenets
-        await this.updateTaxComponents(payrollId, taxResults);
-
-        //Recalculate totals
-        let gross = 0;
-        let deductions = 0;
-
-        for(const component of payroll.component) {
-            if(component.type === SalaryType.EARNING){
-                gross += component.annualAmount;
-            } else {
-                if(!['Pension Contribution', 'NHF Contribution', 'PAYE Tax'].includes(component.title)){
-                    deductions += component.annualAmount;
+            const payroll = await this.findPayroll(payrollId);
+            //Recalculate Nigerian Taxes
+            const taxResults = await this.calculateNigerianTaxes(payroll.component, payroll.gross);
+
+            //Update tax related componenets
+            await this.updateTaxComponents(payrollId, taxResults);
+
+            //Recalculate totals
+            let gross = 0;
+            let deductions = 0;
+
+            for (const component of payroll.component) {
+                if (component.type === SalaryType.EARNING) {
+                    gross += component.annualAmount;
+                } else {
+                    if (!['Pension Contribution', 'NHF Contribution', 'PAYE Tax'].includes(component.title)) {
+                        deductions += component.annualAmount;
+                    }
                 }
             }
-        }
-
-        //Tax related deductions
-        deductions += taxResults.tax + taxResults.pension + taxResults.nhf;
-
-        const net = gross - deductions;
-
-        return this.prisma.payroll.update({
-            where: { id: payrollId },
-            data: {
-                gross,
-                deductions,
-                net,
-                tax: taxResults.tax,
-                cra: taxResults.cra,
-                taxableIncome: taxResults.taxableIncome,
-                pension: taxResults.pension,
-                nhf: taxResults.nhf,
-                laa: taxResults.laa,
-                taxStatus: TaxStatus.CALCULATED,
-            },
-            include: {
-                component: {
-                    orderBy: [
-                        { category: 'asc' },
-                        { title: 'asc' }
-                    ],
+
+            //Tax related deductions
+            deductions += taxResults.tax + taxResults.pension + taxResults.nhf;
+
+            const net = gross - deductions;
+
+            return this.prisma.payroll.update({
+                where: { id: payrollId },
+                data: {
+                    gross,
+                    deductions,
+                    net,
+                    tax: taxResults.tax,
+                    cra: taxResults.cra,
+                    taxableIncome: taxResults.taxableIncome,
+                    pension: taxResults.pension,
+                    nhf: taxResults.nhf,
+                    laa: taxResults.laa,
+                    taxStatus: TaxStatus.CALCULATED,
                 },
-                user: { select: {
-                    id: true,
-                    firstName: true,
-                    lastName: true,
-                    eId: true,
-                    jobType: true,
-                }}
-            }
-        });
+                include: {
+                    component: {
+                        orderBy: [
+                            { category: 'asc' },
+                            { title: 'asc' }
+                        ],
+                    },
+                    user: {
+                        select: {
+                            id: true,
+                            firstName: true,
+                            lastName: true,
+                            eId: true,
+                            jobType: true,
+                        }
+                    }
+                }
+            });
         } catch (error) {
-            if (error instanceof BadRequestException || 
-                      error instanceof NotFoundException || 
-                      error instanceof ConflictException) {
-                    throw error;
-                  }
-                  throw new BadRequestException('Failed to recalculate payroll totals:' + error.message);
-        }
-        
+            if (error instanceof BadRequestException ||
+                error instanceof NotFoundException ||
+                error instanceof ConflictException) {
+                throw error;
+            }
+            throw new BadRequestException('Failed to recalculate payroll totals:' + error.message);
+        }
+
     }
 
     private async updateTaxComponents(payrollId: string, taxResults: any) {
         try {
             const payroll = await this.findPayroll(payrollId);
-        //Update or create tax component
-        // const taxComponentTitles = ['Pension Contribution', 'NHF Contribution', 'PAYE Tax'];
-        const taxComponents = [
-            { title: 'Pension Contribution', amount: taxResults.pension },
-            { title: 'NHF Contribution', amount: taxResults.nhf },
-            { title: 'PAYE Tax', amount: taxResults.tax },
-        ];
-        for(const taxComp of taxComponents) {
-            const existingComponent = payroll.component.find(comp => comp.title === taxComp.title);
-            if(existingComponent) {
-                //Update existing tax component
-                await this.prisma.payrollComponent.update({
-                    where: { id: existingComponent.id },
-                    data: {
-                        monthlyAmount: taxComp.amount / 12,
-                        annualAmount: taxComp.amount
-                    },
-                });
-            } else {
-                //Create new tax component
-                await this.prisma.payrollComponent.create({
-                    data: {
-                        title: taxComp.title,
-                        type: SalaryType.DEDUCTION,
-                        category: ComponentCategory.STATIC_DEDUCTION,
-                        calculations: SalaryCalculationType.FIXED,
-                        amount: taxComp.amount / 12,
-                        monthlyAmount: taxComp.amount / 12,
-                        annualAmount: taxComp.amount,
-                        payrollId,
-                     },
-                 });
-             }
-         }
+            //Update or create tax component
+            // const taxComponentTitles = ['Pension Contribution', 'NHF Contribution', 'PAYE Tax'];
+            const taxComponents = [
+                { title: 'Pension Contribution', amount: taxResults.pension },
+                { title: 'NHF Contribution', amount: taxResults.nhf },
+                { title: 'PAYE Tax', amount: taxResults.tax },
+            ];
+            for (const taxComp of taxComponents) {
+                const existingComponent = payroll.component.find(comp => comp.title === taxComp.title);
+                if (existingComponent) {
+                    //Update existing tax component
+                    await this.prisma.payrollComponent.update({
+                        where: { id: existingComponent.id },
+                        data: {
+                            monthlyAmount: taxComp.amount / 12,
+                            annualAmount: taxComp.amount
+                        },
+                    });
+                } else {
+                    //Create new tax component
+                    await this.prisma.payrollComponent.create({
+                        data: {
+                            title: taxComp.title,
+                            type: SalaryType.DEDUCTION,
+                            category: ComponentCategory.STATIC_DEDUCTION,
+                            calculations: SalaryCalculationType.FIXED,
+                            amount: taxComp.amount / 12,
+                            monthlyAmount: taxComp.amount / 12,
+                            annualAmount: taxComp.amount,
+                            payrollId,
+                        },
+                    });
+                }
+            }
         } catch (error) {
-            if (error instanceof BadRequestException || 
-                      error instanceof NotFoundException || 
-                      error instanceof ConflictException) {
-                    throw error;
-                }
-                throw new BadRequestException('Failed to update tax components:' + error.message);
-        }   
+            if (error instanceof BadRequestException ||
+                error instanceof NotFoundException ||
+                error instanceof ConflictException) {
+                throw error;
+            }
+            throw new BadRequestException('Failed to update tax components:' + error.message);
+        }
     }
 
     private async calculateNigerianTaxes(components: any[], gross: number) {
         try {
-<<<<<<< HEAD
             //Extract basic, housing, and transport componenets for tax calculations
             const basicComponent = components.find(c => c.title === 'Basic');
             const housingComponent = components.find(c => c.title === 'Housing');
@@ -1464,215 +979,51 @@
                 transport,
                 lifeAssurance
             );
-=======
-        //Extract basic, housing, and transport componenets for tax calculations
-        const basicComponent = components.find(c => c.title === 'Basic');
-        const housingComponent = components.find(c => c.title === 'Housing');
-        const transportComponent = components.find(c => c.title === 'Transport');
-
-        //Extract life assurance component if exists
-        const lifeAssuranceComponent = components.find(c => 
-            c.title.toLowerCase().includes('life') &&
-            c.title.toLowerCase('assurance')
-        );
-
-        const basic = basicComponent?.amount || 0;
-        const housing = housingComponent?.amount || 0;
-        const transport = transportComponent?.amount || 0;
-        const lifeAssurance = lifeAssuranceComponent?.amount || 0;
-
-        return this.taxService.calculateTotalTax(
-            gross,
-            basic,
-            housing,
-            transport,
-            lifeAssurance
-         ); 
->>>>>>> 45be2904
         } catch (error) {
-            if (error instanceof BadRequestException || 
-                      error instanceof NotFoundException || 
-                      error instanceof ConflictException) {
-                    throw error;
-                }
-                throw new BadRequestException('Failed to calculate nigerian taxes:' + error.message);
-        }
-       
+            if (error instanceof BadRequestException ||
+                error instanceof NotFoundException ||
+                error instanceof ConflictException) {
+                throw error;
+            }
+            throw new BadRequestException('Failed to calculate nigerian taxes:' + error.message);
+        }
+
     }
 
     private async findPayroll(payrollId: string) {
         try {
-             const payroll = await this.prisma.payroll.findUnique({
-            where: { id: payrollId },
-            include: {
-                component: true,
-                  user: { select: {
-                    id: true,
-                    eId: true,
-                    firstName: true,
-                    lastName: true,
-                    jobType: true,
-                    email: true,
-                    // departments: true,
-                    departments: { select: { id: true}}
-                }, }, 
-            },
-        });
-        if (!payroll) {
-            throw bad("Payroll Not Found");
-        }
-        return payroll;
+            const payroll = await this.prisma.payroll.findUnique({
+                where: { id: payrollId },
+                include: {
+                    component: true,
+                    user: {
+                        select: {
+                            id: true,
+                            eId: true,
+                            firstName: true,
+                            lastName: true,
+                            jobType: true,
+                            email: true,
+                            // departments: true,
+                            departments: { select: { id: true } }
+                        },
+                    },
+                },
+            });
+            if (!payroll) {
+                throw bad("Payroll Not Found");
+            }
+            return payroll;
         } catch (error) {
-            if (error instanceof BadRequestException || 
-                error instanceof NotFoundException || 
+            if (error instanceof BadRequestException ||
+                error instanceof NotFoundException ||
                 error instanceof ConflictException) {
-            throw error;
-        }
-        throw new BadRequestException('Failed to find payroll:' + error.message);
-        }  
-    }
-
-    private async launchBrowser() {
-    try {
-        // Use the full puppeteer package instead of puppeteer-core
-        const puppeteer = await import('puppeteer');
-        
-        const launchOptions: any = {
-            headless: true, // Use true instead of 'shell' for better compatibility
-            args: [
-                '--no-sandbox',
-                '--disable-setuid-sandbox',
-                '--disable-dev-shm-usage',
-                '--disable-accelerated-2d-canvas',
-                '--no-first-run',
-                '--no-zygote',
-                '--disable-gpu',
-                '--disable-web-security',
-                '--disable-features=VizDisplayCompositor'
-            ],
-            timeout: 30000,
-        };
-
-        // Try to find Chrome executable
-        const possiblePaths = [
-            process.env.CHROME_PATH,
-            '/usr/bin/google-chrome',
-            '/usr/bin/chromium-browser',
-            'C:/Program Files/Google/Chrome/Application/chrome.exe',
-            'C:/Program Files (x86)/Google/Chrome/Application/chrome.exe',
-        ];
-
-        for (const path of possiblePaths) {
-            if (path) {
-                try {
-                    const fs = require('fs');
-                    if (fs.existsSync(path)) {
-                        launchOptions.executablePath = path;
-                        this.logger.log(`Using Chrome at: ${path}`);
-                        break;
-                    }
-                } catch (error) {
-                    // Continue to next path
-                }
-            }
-        }
-
-        this.logger.log('Launching browser with options:', launchOptions);
-        const browser = await puppeteer.launch(launchOptions);
-        this.logger.log('Browser launched successfully');
-        return browser;
-
-    } catch (error) {
-        this.logger.error('Browser launch failed:', error);
-        
-        // Fallback: try with different options
-        try {
-            const puppeteer = await import('puppeteer');
-            const browser = await puppeteer.launch({
-                headless: true,
-                args: ['--no-sandbox', '--disable-setuid-sandbox']
-            });
-            return browser;
-        } catch (fallbackError) {
-            throw new Error(`All browser launch attempts failed: ${error.message}`);
-        }
-    }
-    }
-
-    private validatePDFBuffer(buffer: any): void {
-        if (!buffer) {
-            throw new Error('PDF buffer is null or undefined');
-        }
-
-        let pdfBuffer: Buffer;
-        
-        // Handle different buffer types
-        if (Buffer.isBuffer(buffer)) {
-            pdfBuffer = buffer;
-        } else if (buffer instanceof Uint8Array) {
-            pdfBuffer = Buffer.from(buffer);
-        } else if (ArrayBuffer.isView(buffer)) {
-            pdfBuffer = Buffer.from(buffer.buffer, buffer.byteOffset, buffer.byteLength);
-        } else {
-            throw new Error('Unsupported buffer type');
-        }
-
-        if (pdfBuffer.length === 0) {
-            throw new Error('PDF buffer is empty');
-        }
-
-        // Check for PDF signature
-        const header = pdfBuffer.subarray(0, 4).toString('ascii');
-        if (header !== '%PDF') {
-            throw new Error(`Invalid PDF format. Expected '%PDF', got '${header}'`);
-        }
-    }
-
-  private async generatePayslip(payroll: Payroll, user: User, components: PayrollComponent[]): Promise<void> {
-    const browser = await this.launchBrowser();
-    
-    try {
-      const page = await browser.newPage();
-      const html = this.payslipTemplate.generateHTML(payroll, user, components);
-      
-      await page.setContent(html, { waitUntil: 'networkidle0', timeout: 30000 });
-      
-      const pdfBuffer = await page.pdf({
-        format: 'A4',
-        printBackground: true,
-        preferCSSPageSize: true,
-        timeout: 30000,
-      });
-
-      this.validatePDFBuffer(pdfBuffer);
-
-      await this.savePayslip(Buffer.from(pdfBuffer), payroll, user);
-
-    } finally {
-      await browser.close();
-    }
-  }
-
- private async savePayslip(pdfBuffer: Buffer, payroll: Payroll, user: User): Promise<void> {
-        const date = new Date().toLocaleDateString('en-US', { year: 'numeric', month: 'long' });
-        
-        // Convert Buffer to Uint8Array for Prisma
-        const pdfData = new Uint8Array(pdfBuffer);
-        
-        await this.prisma.payslip.create({
-            data: {
-                data: pdfData,
-                name: `${user.firstName} ${user.lastName} Payslip (${date})`,
-                amount: payroll.net,
-                userId: payroll.userId,
-                payrollId: payroll.id,
-                month: new Date().getMonth() + 1,
-                year: new Date().getFullYear(),
-            },
-        });
-    }
-
-<<<<<<< HEAD
+                throw error;
+            }
+            throw new BadRequestException('Failed to find payroll:' + error.message);
+        }
+    }
+
     private async launchBrowser() {
         try {
             // Use the full puppeteer package instead of puppeteer-core
@@ -2036,29 +1387,11 @@
                 dname: deduction.title,
                 dvalue: deduction.monthlyAmount
             }));
-=======
-
-    private prepareSectionsData(components: PayrollComponent[]): any[] {
-        const earnings = components
-        .filter(component => component.type === SalaryType.EARNING)
-        .map(earning => ({ 
-            ename: earning.title, 
-            evalue: earning.monthlyAmount 
-        }));
-
-        const deductions = components
-        .filter(component => component.type === SalaryType.DEDUCTION)
-        .map(deduction => ({ 
-            dname: deduction.title, 
-            dvalue: deduction.monthlyAmount 
-        }));
->>>>>>> 45be2904
 
         const sectionsData: any[] = [];
         const maxLength = Math.max(earnings.length, deductions.length);
 
         for (let i = 0; i < maxLength; i++) {
-<<<<<<< HEAD
             const earning = earnings[i];
             const deduction = deductions[i];
             sectionsData.push({
@@ -2067,24 +1400,9 @@
                 dname: deduction?.dname ?? '-',
                 dvalue: deduction?.dvalue ?? 0,
             });
-=======
-        const earning = earnings[i];
-        const deduction = deductions[i];
-        sectionsData.push({
-            ename: earning?.ename ?? '-',
-            evalue: earning?.evalue ?? 0,
-            dname: deduction?.dname ?? '-',
-            dvalue: deduction?.dvalue ?? 0,
-        });
->>>>>>> 45be2904
         }
 
         return sectionsData;
     }
-<<<<<<< HEAD
 
 }
-=======
-   
-}
->>>>>>> 45be2904

// src/claims/claims.controller.ts
import {
  Controller,
  Get,
  Post,
  Patch,
  Delete,
  Param,
  Body,
  Query,
  UseGuards,
} from '@nestjs/common';
import { ClaimsService } from './claims.service';
import { CreateClaimDto, UpdateClaimDto } from './dto/claims.dto';
import { ClaimStatus, ClaimType, Role } from '@prisma/client';
import { Roles } from '../auth/decorators/roles.decorator';
import { RolesGuard } from 'src/auth/guards/roles.guards';
import { AuthGuard } from 'src/auth/guards/auth.guard';
import { IAuthUser } from 'src/auth/dto/auth.dto';
import { Auth, AuthUser } from 'src/auth/decorators/auth.decorator';

@Controller('claims')
@UseGuards(AuthGuard, RolesGuard)
export class ClaimsController {
  constructor(private readonly claimsService: ClaimsService) { }

  @Post()
  async createClaim(
    @AuthUser() req: IAuthUser,
    @Body() data: CreateClaimDto,
  ) {
    return this.claimsService.addClaim(req.sub, data);
  }

<<<<<<< HEAD
  @Auth(["ADMIN"])
  @Post("type")
  async createClaimType(
    @Body() dto: { title: string, description?: string }
  ) {
    return this.claimsService.addClaimType(dto.title, dto.description);
  }

=======

  @Auth(["ADMIN"])
  @Post("type")
  async createClaimType(
    @Body() dto: { claimType: string, description?: string }
  ) {
    return this.claimsService.addClaimType(dto.claimType, dto.description);
  }


>>>>>>> 5bfc3711
  @Get()
  async findAll(
    @AuthUser() req: IAuthUser,
    @Query('status') status?: ClaimStatus,
  ) {
    const userId = req.sub;
    const userRole = req.role as Role;
    return this.claimsService.findAll(userId, userRole, { status });
  }


  @Get("types")
  async findAllTypes(
  ) {
    return this.claimsService.findAllClaimTypes();
  }


  @Get("type/:id")
  async findOneType(
    @Param('id') id: string
  ) {
    return this.claimsService.findOneClaimType(id);
  }

  // Get single claim by ID
  @Get(':id')
  async findOne(@Param('id') id: string) {
    return this.claimsService.findOne(id);
  }

  @Patch('update/:id')
  async updateClaim(
    @Param('id') id: string,
    @AuthUser() req: IAuthUser,
    @Body() updateClaimDto: UpdateClaimDto,
  ) {
    const userRole = req.role as Role;
    return this.claimsService.updateClaim(id, userRole, updateClaimDto);
  }


  @Patch('update/type/:id')
  async updateClaimType(
    @Param('id') id: string,
    @Body() updateClaimTypeDto: { id: string, title: string, description: string },
  ) {
    return this.claimsService.updateClaimType(id, updateClaimTypeDto);
  }

  // Delete claim
  @Delete(':id')
  async remove(@Param('id') id: string, @AuthUser() req: IAuthUser) {
    const userId = req.sub;
    const userRole = req.role as Role;
    return this.claimsService.removeClaim(id, userId, userRole);
  }

  // Update claim status (Managers/Admins only)
  @Patch(':id/approve')
  @Roles(Role.DEPT_MANAGER, Role.ADMIN)
  async approveClaim(@Param('id') id: string, @Body() body: { notes?: string }) {
    return this.claimsService.updateStatus(id, 'APPROVED', body.notes);
  }

  @Patch(':id/reject')
  @Roles(Role.DEPT_MANAGER, Role.ADMIN)
  async rejectClaim(@Param('id') id: string, @Body() body: { notes?: string }) {
    return this.claimsService.updateStatus(id, 'REJECTED', body.notes);
  }

}<|MERGE_RESOLUTION|>--- conflicted
+++ resolved
@@ -32,7 +32,6 @@
     return this.claimsService.addClaim(req.sub, data);
   }
 
-<<<<<<< HEAD
   @Auth(["ADMIN"])
   @Post("type")
   async createClaimType(
@@ -41,18 +40,6 @@
     return this.claimsService.addClaimType(dto.title, dto.description);
   }
 
-=======
-
-  @Auth(["ADMIN"])
-  @Post("type")
-  async createClaimType(
-    @Body() dto: { claimType: string, description?: string }
-  ) {
-    return this.claimsService.addClaimType(dto.claimType, dto.description);
-  }
-
-
->>>>>>> 5bfc3711
   @Get()
   async findAll(
     @AuthUser() req: IAuthUser,

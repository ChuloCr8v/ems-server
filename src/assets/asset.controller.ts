import {
  Controller,
  Get,
  Post,
  Body,
  Param,
  Put,
  UseInterceptors,
  UploadedFiles,
  ParseFilePipe,
  MaxFileSizeValidator,
  FileTypeValidator,
  Res,
  ParseUUIDPipe,
  UploadedFile,
} from '@nestjs/common';
import { Response } from 'express';
import { join } from 'path';
import {
  ApiTags,
  ApiOperation,
  ApiResponse,
  ApiBody,
  ApiConsumes,
  ApiBearerAuth,
  ApiParam,
  ApiCreatedResponse,
  ApiOkResponse,
} from '@nestjs/swagger';
import { FileFieldsInterceptor, FilesInterceptor } from '@nestjs/platform-express';
import { diskStorage } from 'multer';
import { extname } from 'path';
import { AssetService } from './asset.service';
import { AssignAssetDto, CreateAssetDto, ReportFaultDto, UpdateFaultStatusDto } from './dto/assets.dto';
import { Auth } from 'src/auth/decorators/auth.decorator';
import { Role } from '@prisma/client';

@ApiTags('Assets')
@ApiBearerAuth()
@Controller('assets')
export class AssetsController {
  constructor(private readonly assetsService: AssetService) { }

  // @Auth([Role.ADMIN, Role.FACILITY])
  @Post()
  @ApiOperation({ summary: 'Create a new asset' })
  @ApiConsumes('multipart/form-data')
  @ApiBody({
    description: 'Asset data with optional images',
    type: CreateAssetDto,
  })
  @ApiCreatedResponse({ description: 'Asset successfully created' })
  @UseInterceptors(
    FileFieldsInterceptor([
<<<<<<< HEAD
      { name: 'assetImage', maxCount: 3 },
      { name: 'barcodeImage', maxCount: 1 },
=======
      { name: 'assetImage', maxCount: 5 },
      { name: 'barcodeImage', maxCount: 5 },
>>>>>>> 1f9b9fe9
    ], {
      storage: diskStorage({
        destination: './uploads/assets',
        filename: (req, file, callback) => {
          const uniqueSuffix = Date.now() + '-' + Math.round(Math.random() * 1e9);
          const ext = extname(file.originalname);
          const filename = `${file.fieldname}-${uniqueSuffix}${ext}`;
          callback(null, filename);
        },
      }),
    }),
  )
  async create(
    @Body() createAssetDto: CreateAssetDto,
    @UploadedFiles() files: {
      assetImage?: Express.Multer.File[],
      barcodeImage?: Express.Multer.File[]
    }
  ) {

    console.log(files)
    // return files
    return this.assetsService.createAsset(createAssetDto, files);
  }

    @Post()
    @UseInterceptors(
      FilesInterceptor('files', 20, {
        dest: './uploads',
        fileFilter: (req, file, cb) => {
          // You can add file filtering logic here
          cb(null, true);
        },
        limits: {
          fileSize: 1024 * 1024 * 5, // 5MB limit per file
        },
      }),
    )
    async createAsset(
      @Body() createAssetDto: CreateAssetDto,
      @UploadedFiles() files: Express.Multer.File[],
    ) {
      const processedFiles = {
        assetImage: files?.filter(f => f.fieldname === 'assetImage'),
        barcodeImage: files?.filter(f => f.fieldname === 'barcodeImage'),
      };
      return this.assetsService.createAsset(createAssetDto, processedFiles);
    }
    

  @Get('uploads/:filename')
  @ApiOperation({ summary: 'Get uploaded asset image' })
  @ApiParam({ name: 'filename', description: 'Image filename' })
  async getAssetImage(
    @Param('filename') filename: string,
    @Res() res: Response
  ) {
    const filePath = join(process.cwd(), 'uploads', 'assets', filename);
    res.sendFile(filePath);
  }

  @Get('faults/uploads/:filename')
  @ApiOperation({ summary: 'Get uploaded fault image' })
  @ApiParam({ name: 'filename', description: 'Image filename' })
  async getFaultImage(
    @Param('filename') filename: string,
    @Res() res: Response
  ) {
    const filePath = join(process.cwd(), 'uploads', 'faults', filename);
    res.sendFile(filePath);
  }

  @Get()
  @ApiOperation({ summary: 'Get all assets' })
  @ApiOkResponse({ description: 'List of all assets' })
  findAll() {
    return this.assetsService.getAllAssets();
  }

  @Get(':id')
  @ApiOperation({ summary: 'Get asset by ID' })
  @ApiParam({ name: 'id', description: 'Asset ID' })
  @ApiOkResponse({ description: 'Asset details' })
  @ApiResponse({ status: 404, description: 'Asset not found' })
  findOne(@Param('id') id: string) {
    return this.assetsService.getAssetById(id);
  }

  // @Auth([Role.ADMIN, Role.FACILITY])
  @Put('assign/:id')
  @ApiOperation({ summary: 'Assign asset to user' })
  @ApiBody({ type: AssignAssetDto })
  @ApiCreatedResponse({ description: 'Asset successfully assigned' })
  @ApiResponse({ status: 400, description: 'Invalid assignment data' })
  async assignAsset(@Param("id") id: string, @Body() dto: AssignAssetDto) {
    return this.assetsService.assignAsset(id, dto);
  }

  @Post('report-fault')
  @ApiOperation({ summary: 'Report a fault for an asset' })
  @ApiConsumes('multipart/form-data')
  @ApiBody({ type: ReportFaultDto })
  @ApiCreatedResponse({ description: 'Fault successfully reported' })
  @UseInterceptors(
    FileFieldsInterceptor([{ name: 'images', maxCount: 5 }], {
      storage: diskStorage({
        destination: './uploads/faults',
        filename: (req, file, callback) => {
          const uniqueSuffix = Date.now() + '-' + Math.round(Math.random() * 1e9);
          const ext = extname(file.originalname);
          const filename = `${file.fieldname}-${uniqueSuffix}${ext}`;
          callback(null, filename);
        },
      }),
    }),
  )
  async reportFault(
    @Body() reportFaultDto: ReportFaultDto,
    @UploadedFiles(
      new ParseFilePipe({
        validators: [
          new MaxFileSizeValidator({ maxSize: 1024 * 1024 * 5 }), // 5MB
          new FileTypeValidator({ fileType: '.(png|jpeg|jpg)' }),
        ],
      }),
    )
    images: Array<Express.Multer.File>,
  ) {
    const imageDetails = images.map(image => ({
      url: `/assets/faults/uploads/${image.filename}`,
      originalName: image.originalname,
      size: image.size,
      mimeType: image.mimetype
    }));

    return this.assetsService.reportFault({
      ...reportFaultDto,
      images: imageDetails,
    });
  }

  @Put('faults/:id/status')
  @ApiOperation({ summary: 'Update fault status' })
  @ApiParam({ name: 'id', description: 'Fault ID' })
  @ApiBody({ type: UpdateFaultStatusDto })
  @ApiOkResponse({ description: 'Fault status successfully updated' })
  @ApiResponse({ status: 404, description: 'Fault not found' })
  updateFaultStatus(
    @Param('id') id: string,
    @Body() updateFaultStatusDto: UpdateFaultStatusDto,
  ) {
    return this.assetsService.resolveFault(id, updateFaultStatusDto);
  }

  @Get('faulty/list')
  @ApiOperation({ summary: 'Get list of faulty assets' })
  @ApiOkResponse({ description: 'List of faulty assets' })
  getFaultyAssets() {
    return this.assetsService.getFaultyAssets();
  }

  @Get('assigned/list')
  @ApiOperation({ summary: 'Get list of assigned assets' })
  @ApiOkResponse({ description: 'List of assigned assets' })
  getAssignedAssets() {
    return this.assetsService.getAssignedAssets();
  }

   @Get('assigned/:id')
  @ApiOperation({ summary: 'Get assigned asset by ID' })
  @ApiParam({
    name: 'id',
    description: 'UUID of the assigned asset',
    example: '123e4567-e89b-12d3-a456-426614174000',
  })
  @ApiResponse({
    status: 200,
    description: 'Returns the assigned asset with assignment history',
  })
  @ApiResponse({
    status: 404,
    description: 'Asset not found or not currently assigned',
  })
     getAssignedAssetById(@Param('id', ParseUUIDPipe) assetId: string) {
    return this.assetsService.getAssignedAssetById(assetId);
  }

   @Post('bulk-upload')
  @UseInterceptors(FilesInterceptor('file'))
  @ApiOperation({ summary: 'Bulk upload assets from Excel file' })
  @ApiConsumes('multipart/form-data')
  @ApiBody({
    description: 'Excel file containing asset data',
    schema: {
      type: 'object',
      properties: {
        file: {
          type: 'string',
          format: 'binary',
        },
      },
    },
  })
  @ApiResponse({
    status: 201,
    description: 'Assets created successfully',
  })
  @ApiResponse({
    status: 400,
    description: 'Invalid file or missing required fields',
  })
  async createMultiAssets(@UploadedFile() file: Express.Multer.File) {
    return this.assetsService.createMultiAssets(file);
  }
}

 <|MERGE_RESOLUTION|>--- conflicted
+++ resolved
@@ -52,13 +52,8 @@
   @ApiCreatedResponse({ description: 'Asset successfully created' })
   @UseInterceptors(
     FileFieldsInterceptor([
-<<<<<<< HEAD
-      { name: 'assetImage', maxCount: 3 },
-      { name: 'barcodeImage', maxCount: 1 },
-=======
       { name: 'assetImage', maxCount: 5 },
       { name: 'barcodeImage', maxCount: 5 },
->>>>>>> 1f9b9fe9
     ], {
       storage: diskStorage({
         destination: './uploads/assets',
@@ -84,30 +79,30 @@
     return this.assetsService.createAsset(createAssetDto, files);
   }
 
-    @Post()
-    @UseInterceptors(
-      FilesInterceptor('files', 20, {
-        dest: './uploads',
-        fileFilter: (req, file, cb) => {
-          // You can add file filtering logic here
-          cb(null, true);
-        },
-        limits: {
-          fileSize: 1024 * 1024 * 5, // 5MB limit per file
-        },
-      }),
-    )
-    async createAsset(
-      @Body() createAssetDto: CreateAssetDto,
-      @UploadedFiles() files: Express.Multer.File[],
-    ) {
-      const processedFiles = {
-        assetImage: files?.filter(f => f.fieldname === 'assetImage'),
-        barcodeImage: files?.filter(f => f.fieldname === 'barcodeImage'),
-      };
-      return this.assetsService.createAsset(createAssetDto, processedFiles);
-    }
-    
+  @Post()
+  @UseInterceptors(
+    FilesInterceptor('files', 20, {
+      dest: './uploads',
+      fileFilter: (req, file, cb) => {
+        // You can add file filtering logic here
+        cb(null, true);
+      },
+      limits: {
+        fileSize: 1024 * 1024 * 5, // 5MB limit per file
+      },
+    }),
+  )
+  async createAsset(
+    @Body() createAssetDto: CreateAssetDto,
+    @UploadedFiles() files: Express.Multer.File[],
+  ) {
+    const processedFiles = {
+      assetImage: files?.filter(f => f.fieldname === 'assetImage'),
+      barcodeImage: files?.filter(f => f.fieldname === 'barcodeImage'),
+    };
+    return this.assetsService.createAsset(createAssetDto, processedFiles);
+  }
+
 
   @Get('uploads/:filename')
   @ApiOperation({ summary: 'Get uploaded asset image' })
@@ -227,7 +222,7 @@
     return this.assetsService.getAssignedAssets();
   }
 
-   @Get('assigned/:id')
+  @Get('assigned/:id')
   @ApiOperation({ summary: 'Get assigned asset by ID' })
   @ApiParam({
     name: 'id',
@@ -242,11 +237,11 @@
     status: 404,
     description: 'Asset not found or not currently assigned',
   })
-     getAssignedAssetById(@Param('id', ParseUUIDPipe) assetId: string) {
+  getAssignedAssetById(@Param('id', ParseUUIDPipe) assetId: string) {
     return this.assetsService.getAssignedAssetById(assetId);
   }
 
-   @Post('bulk-upload')
+  @Post('bulk-upload')
   @UseInterceptors(FilesInterceptor('file'))
   @ApiOperation({ summary: 'Bulk upload assets from Excel file' })
   @ApiConsumes('multipart/form-data')
@@ -275,4 +270,3 @@
   }
 }
 
- 
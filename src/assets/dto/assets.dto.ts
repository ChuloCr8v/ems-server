import { AssetCategory, AssetStatus } from '@prisma/client';
import { Transform } from 'class-transformer';
import { IsNotEmpty, IsString, IsNumber, IsDateString, IsOptional, IsArray, IsEnum } from 'class-validator';
import { ApiProperty, ApiPropertyOptional } from '@nestjs/swagger';


export class ImageDto {
  @ApiProperty({
    description: 'URL to access the image',
    example: 'https://example.com/uploads/asset-123.jpg'
  })
  url: string;

  @ApiProperty({
    description: 'Original filename',
    example: 'laptop.jpg'
  })
  originalName?: string;

  @ApiProperty({
    description: 'File size in bytes',
    example: 102400
  })
  size?: number;

  @ApiProperty({
    description: 'MIME type',
    example: 'image/jpeg'
  })
  mimeType?: string;
}

export class CreateAssetDto {
  @ApiProperty({
    description: 'Name of the asset',
    example: 'Dell XPS 15 Laptop',
  })
  @IsNotEmpty()
  @IsString()
  name: string;

  @ApiProperty({
    description: 'Images of the asset',
    example: 'laptop.jpg',
  })

  @IsOptional()
  @IsArray()
  assetImages?: string[];


  @ApiProperty({
    description: 'Serial number of the asset',
    example: 'DXPS152023-001',
  })

  @IsOptional()
  @IsString()
  serialNo?: string;

  @ApiProperty({
    enum: AssetCategory,
    description: 'Category of the asset',
    example: 'IT_EQUIPMENT',
  })
  @IsNotEmpty()
  @IsString()
  category: AssetCategory;

<<<<<<< HEAD
  @ApiProperty({
    description: 'Purchase date',
    example: '2023-05-15',
  })
  @IsNotEmpty()
  @IsDateString()
  purchaseDate: string;
=======
  // @ApiProperty({
  //   description: 'Purchase date of the asset in YYYY-MM-DD format',
  //   example: '2023-05-15',
  // })
  // @IsOptional()
  // @IsDateString()
  // purchaseDate?: Date;
>>>>>>> eab8e78a

  @ApiProperty({
    description: 'Vendor from whom the asset was purchased',
    example: 'Dell Technologies',
  })
  @IsOptional()
  @IsString()
  vendor?: string;

  @ApiProperty({
    description: 'Cost of the asset',
    example: 1499.99,
    type: Number,
  })
  @IsOptional()
  @IsNumber()
  @Transform(({ value }) => parseFloat(value))
<<<<<<< HEAD
  cost: number
=======
  cost?: Number;
>>>>>>> eab8e78a

  @ApiPropertyOptional({
    description: 'Additional description of the asset',
    example: '15-inch laptop with 16GB RAM and 512GB SSD',
    required: false,
  })
  @IsOptional()
  @IsString()
  description?: string;

  @ApiPropertyOptional({
    description: 'Asset image details',
    type: ImageDto,
    required: false
  })
  @IsOptional()
  assetImage?: ImageDto;

  @ApiPropertyOptional({
    description: 'Barcode image details',
    type: ImageDto,
    required: false
  })
  @IsOptional()
  barcodeImage?: ImageDto;

  @IsOptional()
  @IsString()
  assignee?: string;

}

export class AssignAssetDto {
  // @ApiProperty({
  //   description: 'ID of the asset to be assigned',
  //   example: 'clnjak9xj000008l49v2q5z6d',
  // })
  // @IsNotEmpty()
  // @IsString()
  // assetId: string;

  @ApiProperty({
    description: 'ID of the user to whom the asset is being assigned',
    example: 'clnjak9xj000008l49v2q5z6d',
  })
  @IsNotEmpty()
  @IsString()
  userId: string;

  // @ApiProperty({
  //   description: 'Date when the asset is assigned (YYYY-MM-DD format)',
  //   example: '2023-06-20',
  // })
  // @IsNotEmpty()
  // @IsDateString()
  // assignedAt: string;

  // @ApiProperty({
  //   description: 'Condition of the asset at the time of assignment',
  //   example: 'Excellent',
  // })
  // @IsNotEmpty()
  // @IsString()
  // condition: string;

  @ApiPropertyOptional({
    description: 'Additional notes about the assignment',
    example: 'Handle with care',
    required: false,
  })
  @IsOptional()
  @IsString()
  notes?: string;

  // @ApiProperty({
  //   enum: AssetStatus,
  //   description: 'Status of the asset after assignment',
  //   example: 'ASSIGNED',
  // })
  // @IsNotEmpty()
  // @IsString()
  // status?: AssetStatus;
}

export class ReportFaultDto {
  @ApiProperty({
    description: 'ID of the faulty asset',
    example: 'clnjak9xj000008l49v2q5z6d',
  })
  @IsNotEmpty()
  @IsString()
  assetId: string;

  @ApiProperty({
    description: 'ID of the user reporting the fault',
    example: 'clnjak9xj000008l49v2q5z6d',
  })
  @IsNotEmpty()
  @IsString()
  reportedBy: string;

  // @ApiProperty({
  //   description: 'Array of image URLs/paths documenting the fault',
  //   example: ['uploads/faults/fault-12345.jpg'],
  //   type: [String],
  // })
  // @IsArray()
  // @IsString({ each: true })
  // images: { url: string; originalName: string; size: number; mimeType: string }[];

  // @ApiProperty({
  //   description: 'Reason for the fault report',
  //   example: 'Screen flickering and unresponsive touchpad',
  // })
  // @IsNotEmpty()
  // @IsString()
  // reason: string;

  @ApiPropertyOptional({
    description: 'Additional notes about the fault',
    example: 'Issue started after recent software update',
    required: false,
  })
  @IsOptional()
  @IsString()
  notes?: string;
}

export class UpdateFaultStatusDto {
  @ApiProperty({
    enum: ['PENDING', 'IN_REVIEW', 'RESOLVED', 'REJECTED'],
    description: 'New status of the fault report',
    example: 'IN_REVIEW',
  })
  @IsNotEmpty()
  @IsString()
  status: 'PENDING' | 'IN_REVIEW' | 'RESOLVED' | 'REJECTED';
}<|MERGE_RESOLUTION|>--- conflicted
+++ resolved
@@ -67,15 +67,6 @@
   @IsString()
   category: AssetCategory;
 
-<<<<<<< HEAD
-  @ApiProperty({
-    description: 'Purchase date',
-    example: '2023-05-15',
-  })
-  @IsNotEmpty()
-  @IsDateString()
-  purchaseDate: string;
-=======
   // @ApiProperty({
   //   description: 'Purchase date of the asset in YYYY-MM-DD format',
   //   example: '2023-05-15',
@@ -83,7 +74,6 @@
   // @IsOptional()
   // @IsDateString()
   // purchaseDate?: Date;
->>>>>>> eab8e78a
 
   @ApiProperty({
     description: 'Vendor from whom the asset was purchased',
@@ -101,11 +91,7 @@
   @IsOptional()
   @IsNumber()
   @Transform(({ value }) => parseFloat(value))
-<<<<<<< HEAD
-  cost: number
-=======
   cost?: Number;
->>>>>>> eab8e78a
 
   @ApiPropertyOptional({
     description: 'Additional description of the asset',

--- conflicted
+++ resolved
@@ -198,77 +198,6 @@
     return updatedAsset;
   }
 
-<<<<<<< HEAD
-  // async returnAsset(assetId: string) {
-  //   // Find the latest assignment
-  //   const latestAssignment = await this.prisma.assignment.findFirst({
-  //     where: { assetId, returnedAt: null },
-  //     orderBy: { assignedAt: 'desc' },
-  //   });
-
-  //   if (!latestAssignment) {
-  //     throw new NotFoundException(`No active assignment found for asset with ID ${assetId}`);
-  //   }
-
-  //   // Update assignment with return date
-  //   await this.prisma.assignment.update({
-  //     where: { id: latestAssignment.id },
-  //     data: {
-  //       returnedAt: new Date(),
-  //     },
-  //   });
-
-  //   // Update asset status
-  //   return this.prisma.asset.update({
-  //     where: { id: assetId },
-  //     data: {
-  //       status: 'AVAILABLE',
-  //     },
-  //   });
-  // }
-
-  // async reportFault(reportFaultDto: ReportFaultDto) {
-  //   // Check if asset exists
-  //   const asset = await this.prisma.asset.findUnique({
-  //     where: { id: reportFaultDto.assetId },
-  //   });
-
-  //   if (!asset) {
-  //     throw new NotFoundException(`Asset with ID ${reportFaultDto.assetId} not found`);
-  //   }
-
-  //   // Check if user exists
-  //   const user = await this.prisma.user.findUnique({
-  //     where: { id: reportFaultDto.reportedBy },
-  //   });
-
-  //   if (!user) {
-  //     throw new NotFoundException(`User with ID ${reportFaultDto.reportedBy} not found`);
-  //   }
-
-  //   // Create fault report
-  //   const fault = await this.prisma.fault.create({
-  //     data: {
-  //       assetId: reportFaultDto.assetId,
-  //       reportedBy: reportFaultDto.reportedBy,
-  //       images: reportFaultDto.images,
-  //       reason: reportFaultDto.reason,
-  //     },
-  //   });
-
-  //   // Update asset status
-  //   await this.prisma.asset.update({
-  //     where: { id: reportFaultDto.assetId },
-  //     data: {
-  //       status: 'FAULTY',
-  //     },
-  //   });
-
-  //   return fault;
-  // }
-
-=======
->>>>>>> 077852d0
   async reportFault(reportFaultDto: ReportFaultDto) {
     mustHave(reportFaultDto.assetId, "Asset ID is required");
     mustHave(reportFaultDto.reportedBy, "Reporter ID is required");

--- conflicted
+++ resolved
@@ -15,53 +15,6 @@
 export class InviteController {
   constructor(private inviteService: InviteService) {}
 
-<<<<<<< HEAD
-    // @Auth([Role.ADMIN, Role.SUPERADMIN])
-    @Post('send')
-    @UseInterceptors(FilesInterceptor('uploads'))
-    async create(
-       @Body() input: CreateProspectDto,
-       @UploadedFiles() uploads: Express.Multer.File[], 
-       @Res() res: Response,
-    ) {
-      const prospect = await this.inviteService.createProspect(input, uploads, );
-      return res.status(200).json({ message: `A New Prospect Has Been Added`, prospect});
-    }
-
-    @Put('accept/:token')
-    async acceptInvite(
-      @Param('token') token: string, 
-      @Res() res: Response, 
-      @Request() req: { user: IAuthUser}
-    ) {
-      const prospect = await this.inviteService.acceptInvite(token, req.user);
-      return res.status(200).json({ message: `Prospect Has Accepted The Invitation`, prospect});
-    }
-
-    @Put('decline/:token')
-    async declineInvite(
-      @Param('token') token: string, 
-      @Body() data: DeclineComment, 
-      @Res() res: Response, 
-      @Request() req: { user: IAuthUser}
-    ) {
-      const prospect = await this.inviteService.declineInvite(token, data, req.user);
-      return res.status(200).json({ message: `Prospect Has Declined The Invitation`, prospect});
-    }
-
-    // @Auth([Role.ADMIN, Role.SUPERADMIN])
-    @Get()
-    async getAllProspects(@Res() res: Response) {
-      const prospects = await this.inviteService.getAllProspects();
-      return res.status(200).json({ message: `All Prospects`, prospects });
-    }
-
-    @Auth([Role.ADMIN, Role.SUPERADMIN])
-    @Get(':id')
-    async getOneProspect(@Param('id') id: string) {
-      return await this.inviteService.getOneProspect(id);
-    }
-=======
   @Auth([Role.ADMIN, Role.SUPERADMIN])
   @Post('send')
   @ApiOperation({ summary: 'Send an invitation to create a new prospect' })
@@ -70,6 +23,7 @@
     description: 'Prospect data with optional file uploads',
     type: CreateProspectDto,
   })
+
   @ApiResponse({ status: 200, description: 'A New Prospect Has Been Added' })
   @UseInterceptors(FilesInterceptor('uploads'))
   async create(
@@ -117,7 +71,6 @@
     const prospects = await this.inviteService.getAllProspects();
     return res.status(200).json({ message: `All Prospects`, prospects });
   }
->>>>>>> 3bd50dbb
 
   @Auth([Role.ADMIN, Role.SUPERADMIN])
   @Get(':id')

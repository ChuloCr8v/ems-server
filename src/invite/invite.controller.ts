--- conflicted
+++ resolved
@@ -23,47 +23,6 @@
     description: 'Prospect data with optional file uploads',
     type: CreateProspectDto,
   })
-<<<<<<< HEAD
-  @ApiResponse({ status: 200, description: 'A New Prospect Has Been Added' })
-  @UseInterceptors(FilesInterceptor('uploads'))
-  async create(
-    @Body() input: CreateProspectDto,
-    @UploadedFiles() uploads: Express.Multer.File[],
-    @Res() res: Response
-  ) {
-    const prospect = await this.inviteService.createProspect(input, uploads);
-    return res.status(200).json({ message: `A New Prospect Has Been Added`, prospect });
-  }
-
-  @Put('accept/:token')
-  @ApiOperation({ summary: 'Accept an invitation' })
-  @ApiParam({ name: 'token', required: true, description: 'Invitation token' })
-  @ApiResponse({ status: 200, description: 'Prospect Has Accepted The Invitation' })
-  async acceptInvite(
-    @Param('token') token: string,
-    @Res() res: Response,
-    @Request() req: { user: IAuthUser }
-  ) {
-    const prospect = await this.inviteService.acceptInvite(token, req.user);
-    return res.status(200).json({ message: `Prospect Has Accepted The Invitation`, prospect });
-  }
-
-  @Put('decline/:token')
-  @ApiOperation({ summary: 'Decline an invitation' })
-  @ApiParam({ name: 'token', required: true, description: 'Invitation token' })
-  @ApiBody({ type: DeclineComment })
-  @ApiResponse({ status: 200, description: 'Prospect Has Declined The Invitation' })
-  async declineInvite(
-    @Param('token') token: string,
-    @Body() data: DeclineComment,
-    @Res() res: Response,
-    @Request() req: { user: IAuthUser }
-  ) {
-    const prospect = await this.inviteService.declineInvite(token, data, req.user);
-    return res.status(200).json({ message: `Prospect Has Declined The Invitation`, prospect });
-  }
-
-=======
 
   @ApiResponse({ status: 200, description: 'A New Prospect Has Been Added' })
   @UseInterceptors(FilesInterceptor('uploads'))
@@ -104,7 +63,6 @@
     return res.status(200).json({ message: `Prospect Has Declined The Invitation`, prospect });
   }
 
->>>>>>> 34378ed6
   @Auth([Role.ADMIN, Role.SUPERADMIN])
   @Get()
   @ApiOperation({ summary: 'Get all prospects' })

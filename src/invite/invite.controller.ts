<<<<<<< HEAD
import { Controller, Post, Body, Query, UploadedFiles, UseInterceptors, Get, Param, Res, Put, Request, Req } from '@nestjs/common';
=======
import { Controller, Post, Body, UploadedFiles, UseInterceptors, Get, Param, Res, Put, Request } from '@nestjs/common';
>>>>>>> fec34cb3
import { InviteService } from './invite.service';
import { FilesInterceptor } from '@nestjs/platform-express';
import { Auth } from 'src/auth/decorators/auth.decorator';
import { Role } from '@prisma/client';
import { Response } from 'express';
import { CreateProspectDto, DeclineComment } from './dto/invite.dto';
import { IAuthUser } from 'src/auth/dto/auth.dto';

@Controller('invite')
export class InviteController {
  constructor(private inviteService: InviteService) { }

  @Auth([Role.ADMIN, Role.SUPERADMIN])
  @Post('send')
  @UseInterceptors(FilesInterceptor('uploads'))
  async create(@Body() input: CreateProspectDto, @UploadedFiles() uploads: Express.Multer.File[], @Res() res: Response) {
    // console.log(req.user, "user req")
    const prospect = await this.inviteService.createProspect(input, uploads);
    return res.status(200).json({ message: `A New Prospect Has Been Added`, prospect });
  }

  @Put('accept/:token')
  async acceptInvite(@Param('token') token: string, @Res() res: Response, @Request() req: { user: IAuthUser }) {
    const prospect = this.inviteService.acceptInvite(token, req.user);
    return res.status(200).json({ message: `Prospect has accepted the Invitation`, prospect });
  }

  @Auth([Role.ADMIN, Role.SUPERADMIN])
  @Get()
  async getAllProspects(@Res() res: Response) {
    const prospects = await this.inviteService.getAllProspects();
    return res.status(200).json({ message: `All Prospects`, prospects });
  }

  @Auth([Role.ADMIN, Role.SUPERADMIN])
  @Get(':id')
  async getOneProspect(@Param('id') id: string) {
    return await this.inviteService.getOneProspect(id);
  }



  // @Post('reject')
  // reject(@Query('token') token: string) {
  //   return this.inviteService.rejectInvite(token);
  // }
  // // ✅ Get all invites
  // @Auth([Role.ADMIN, Role.SUPERADMIN])
  // @Get()
  // findAll() {
  //   return this.inviteService.findAll();
  // }

  // // ✅ Get invite by ID
  // @Auth([Role.ADMIN, Role.SUPERADMIN])
<<<<<<< HEAD
    @Post('send')
    @UseInterceptors(FilesInterceptor('uploads'))
    async create(@Body() input: CreateProspectDto, @UploadedFiles() uploads: Express.Multer.File[], @Res() res: Response,) {
      const prospect = await this.inviteService.createProspect(input, uploads, );
      return res.status(200).json({ message: `A New Prospect Has Been Added`, prospect});
    }

    @Put('accept/:token')
    async acceptInvite(@Param('token') token: string, @Res() res: Response, @Request() req: { user: IAuthUser}) {
      const prospect = await this.inviteService.acceptInvite(token, req.user);
      return res.status(200).json({ message: `Prospect Has Accepted The Invitation`, prospect});
    }

    @Put('decline/:token')
    async declineInvite(@Param('token') token: string, @Body() data: DeclineComment, @Res() res: Response, @Request() req: { user: IAuthUser}) {
      const prospect = await this.inviteService.declineInvite(token, data, req.user);
      return res.status(200).json({ message: `Prospect Has Declined The Invitation`, prospect});
    }

    // @Auth([Role.ADMIN, Role.SUPERADMIN])
    @Get()
    async getAllProspects(@Res() res: Response) {
      const prospects = await this.inviteService.getAllProspects();
      return res.status(200).json({ message: `All Prospects`, prospects });
    }

    @Auth([Role.ADMIN, Role.SUPERADMIN])
    @Get(':id')
    async getOneProspect(@Param('id') id: string) {
      return await this.inviteService.getOneProspect(id);
    }
=======
  // @Get(':id')
  // findOne(@Param('id') id: string) {
  //   return this.inviteService.findOne(id);
  // }
>>>>>>> fec34cb3

}<|MERGE_RESOLUTION|>--- conflicted
+++ resolved
@@ -1,8 +1,4 @@
-<<<<<<< HEAD
-import { Controller, Post, Body, Query, UploadedFiles, UseInterceptors, Get, Param, Res, Put, Request, Req } from '@nestjs/common';
-=======
 import { Controller, Post, Body, UploadedFiles, UseInterceptors, Get, Param, Res, Put, Request } from '@nestjs/common';
->>>>>>> fec34cb3
 import { InviteService } from './invite.service';
 import { FilesInterceptor } from '@nestjs/platform-express';
 import { Auth } from 'src/auth/decorators/auth.decorator';
@@ -15,50 +11,7 @@
 export class InviteController {
   constructor(private inviteService: InviteService) { }
 
-  @Auth([Role.ADMIN, Role.SUPERADMIN])
-  @Post('send')
-  @UseInterceptors(FilesInterceptor('uploads'))
-  async create(@Body() input: CreateProspectDto, @UploadedFiles() uploads: Express.Multer.File[], @Res() res: Response) {
-    // console.log(req.user, "user req")
-    const prospect = await this.inviteService.createProspect(input, uploads);
-    return res.status(200).json({ message: `A New Prospect Has Been Added`, prospect });
-  }
-
-  @Put('accept/:token')
-  async acceptInvite(@Param('token') token: string, @Res() res: Response, @Request() req: { user: IAuthUser }) {
-    const prospect = this.inviteService.acceptInvite(token, req.user);
-    return res.status(200).json({ message: `Prospect has accepted the Invitation`, prospect });
-  }
-
-  @Auth([Role.ADMIN, Role.SUPERADMIN])
-  @Get()
-  async getAllProspects(@Res() res: Response) {
-    const prospects = await this.inviteService.getAllProspects();
-    return res.status(200).json({ message: `All Prospects`, prospects });
-  }
-
-  @Auth([Role.ADMIN, Role.SUPERADMIN])
-  @Get(':id')
-  async getOneProspect(@Param('id') id: string) {
-    return await this.inviteService.getOneProspect(id);
-  }
-
-
-
-  // @Post('reject')
-  // reject(@Query('token') token: string) {
-  //   return this.inviteService.rejectInvite(token);
-  // }
-  // // ✅ Get all invites
-  // @Auth([Role.ADMIN, Role.SUPERADMIN])
-  // @Get()
-  // findAll() {
-  //   return this.inviteService.findAll();
-  // }
-
-  // // ✅ Get invite by ID
-  // @Auth([Role.ADMIN, Role.SUPERADMIN])
-<<<<<<< HEAD
+    @Auth([Role.ADMIN, Role.SUPERADMIN])
     @Post('send')
     @UseInterceptors(FilesInterceptor('uploads'))
     async create(@Body() input: CreateProspectDto, @UploadedFiles() uploads: Express.Multer.File[], @Res() res: Response,) {
@@ -78,7 +31,7 @@
       return res.status(200).json({ message: `Prospect Has Declined The Invitation`, prospect});
     }
 
-    // @Auth([Role.ADMIN, Role.SUPERADMIN])
+    @Auth([Role.ADMIN, Role.SUPERADMIN])
     @Get()
     async getAllProspects(@Res() res: Response) {
       const prospects = await this.inviteService.getAllProspects();
@@ -90,11 +43,5 @@
     async getOneProspect(@Param('id') id: string) {
       return await this.inviteService.getOneProspect(id);
     }
-=======
-  // @Get(':id')
-  // findOne(@Param('id') id: string) {
-  //   return this.inviteService.findOne(id);
-  // }
->>>>>>> fec34cb3
 
 }
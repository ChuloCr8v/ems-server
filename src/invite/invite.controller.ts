--- conflicted
+++ resolved
@@ -12,33 +12,6 @@
   constructor(private inviteService: InviteService) { }
 
   // @Auth([Role.ADMIN, Role.SUPERADMIN])
-<<<<<<< HEAD
-    @Post('send')
-    @UseInterceptors(FilesInterceptor('uploads'))
-    async create(@Body() input: CreateProspectDto, @UploadedFiles() uploads: Express.Multer.File[], @Res() res: Response,) {
-      const prospect = await this.inviteService.createProspect(input, uploads, );
-      return res.status(200).json({ message: `A New Prospect Has Been Added`, prospect});
-    }
-
-    @Put('accept/:token')
-    async acceptInvite(@Param('token') token: string, @Res() res: Response, @Request() req: { user: IAuthUser}) {
-      const prospect =  this.inviteService.acceptInvite(token, req.user);
-      return res.status(200).json({ message: `Prospect has accepted the Invitation`, prospect});
-    }
-
-    // @Auth([Role.ADMIN, Role.SUPERADMIN])
-    @Get()
-    async getAllProspects(@Res() res: Response) {
-      const prospects = await this.inviteService.getAllProspects();
-      return res.status(200).json({ message: `All Prospects`, prospects });
-    }
-
-    @Auth([Role.ADMIN, Role.SUPERADMIN])
-    @Get(':id')
-    async getOneProspect(@Param('id') id: string) {
-      return await this.inviteService.getOneProspect(id);
-    }
-=======
   @Post('send')
   @UseInterceptors(FilesInterceptor('uploads'))
   async create(@Body() input: CreateProspectDto, @UploadedFiles() uploads: Express.Multer.File[], @Res() res: Response, @Request() req: { user: IAuthUser }) {
@@ -47,7 +20,6 @@
   }
 
   @Put('accept/:token')
-  @Put('accept')
   async acceptInvite(@Param('token') token: string, @Res() res: Response, @Request() req: { user: IAuthUser }) {
     const prospect = this.inviteService.acceptInvite(token, req.user);
     return res.status(200).json({ message: `Prospect has accepted the Invitation`, prospect });
@@ -85,6 +57,5 @@
   // findOne(@Param('id') id: string) {
   //   return this.inviteService.findOne(id);
   // }
->>>>>>> 7fc3d72d
 
 }
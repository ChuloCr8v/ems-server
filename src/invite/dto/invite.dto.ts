--- conflicted
+++ resolved
@@ -1,10 +1,7 @@
 import { JobType } from "@prisma/client";
-<<<<<<< HEAD
 import { IsEmail, IsEnum, IsInt, IsNotEmpty, IsOptional, IsString } from "class-validator";
-=======
-import { IsEmail, IsEnum, IsInt, IsNotEmpty, IsString } from "class-validator";
 import { ApiProperty } from "@nestjs/swagger";
->>>>>>> 3bd50dbb
+
 
 export class SendInviteDto {
     @ApiProperty({
@@ -65,14 +62,9 @@
     @IsString()
     readonly gender: string;
 
-<<<<<<< HEAD
     //Duration for CONTRACT-STAFF
-    // @IsNotEmpty({ message: 'Duration is Required' })
-    @IsOptional()
-=======
     @ApiProperty({ example: "6 months", description: "Duration for contract staff" })
     @IsNotEmpty({ message: 'Duration is Required' })
->>>>>>> 3bd50dbb
     @IsString()
     readonly duration: string;
 }

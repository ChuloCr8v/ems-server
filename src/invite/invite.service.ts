import { BadRequestException, ConflictException, HttpException, HttpStatus, Injectable, InternalServerErrorException, Logger, NotFoundException } from '@nestjs/common';
import { PrismaService } from '../prisma/prisma.service';
import { randomUUID } from 'crypto';
import { MailService } from '../mail/mail.service';
import { CreateProspectDto, DeclineComment, SendInviteDto } from './dto/invite.dto';
import { bad, mustHave } from 'src/utils/error.utils';
import { IAuthUser } from 'src/auth/dto/auth.dto';
import { JobType } from '@prisma/client';

@Injectable()
export class InviteService {
  private readonly logger = new Logger();
  constructor(
    private prisma: PrismaService,
    private mail: MailService,
  ) { }

  async sendInvite(input: SendInviteDto & { uploads: Express.Multer.File[] }, adminUser: string) {
    const { email, uploads } = input;
    try {
      const token = randomUUID();
      const expiresAt = new Date();
      expiresAt.setDate(expiresAt.getDate() + 2); // expires in 2 days

      //Find Prospect by email
      const prospect = await this.__findProspectByEmail(email);
      await this.prisma.invite.create({
        data: {
          email: email,
          expiresAt,
          token,
          prospectId: prospect.id,
          sentById: adminUser, //This will track the who is sending the invite
        },
      });

<<<<<<< HEAD
      // Send email 
      const frontendUrl = process.env.CLIENT_URL || 'http://localhost:5173';
      const link = `${frontendUrl}/onboarding/invitation?token=${token}`;
=======
      // 2. Send email 
>>>>>>> 68458dd1

      const allAttachments = uploads?.map(upload => ({
        filename: upload.originalname,
        content: upload.buffer,
        contentType: upload.mimetype,
      })) || [];

      await this.mail.sendProspectMail({
        email: prospect.email,
        firstName: `${prospect.firstName}`,
        token,
        attachments: allAttachments,
      });

      return true;
    } catch (error) {
<<<<<<< HEAD
      if (error instanceof BadRequestException || 
          error instanceof NotFoundException || 
          error instanceof ConflictException) {
        throw error;
      }
      throw new BadRequestException('Failed to process debt payment');
      }
=======
      console.log(error)
      bad(error)
    }
>>>>>>> 68458dd1
  }



  async createProspect(input: CreateProspectDto, uploads: Express.Multer.File[], adminUser: string) {
    const {
      firstName,
      lastName,
      email,
      departmentId,
      jobType,
      gender,
      duration, //conditional
      phone,
      role,
      startDate,
    } = input;
    try {

      if (jobType === JobType.CONTRACT && !duration) {
        throw bad('Duration is required for CONTRACT positions');
      }
      if (jobType !== JobType.CONTRACT && duration) {
        throw bad('Duration should only be provided for CONTRACT positions')
      }
      //Create prospect and uploads
      const prospect = await this.prisma.$transaction(async (prisma) => {
        const createdProspect = await prisma.prospect.create({
          data: {
            firstName,
            lastName,
            role,
            gender,
            phone,
            email,
            departmentId,
            jobType,
            startDate,
            // Conditionally include duration
            ...(jobType === JobType.CONTRACT ? { duration } : {}),
          },
          include: { upload: true },
        });

        if (uploads?.length > 0) {
          const prospectUploads = uploads.map((upload) => ({
            name: upload.originalname,
            size: upload.size,
            type: upload.mimetype,
            bytes: upload.buffer,
            prospectId: createdProspect.id,
          }));

          await prisma.upload.createMany({
            data: prospectUploads,
          });
        }
        return createdProspect;
      });

      // Send invite email
      await this.sendInvite({
        email: prospect.email,
        uploads: uploads,
      },
        adminUser
      );

      return prospect;
    } catch (error) {
<<<<<<< HEAD
          if (error instanceof BadRequestException || 
              error instanceof NotFoundException || 
              error instanceof ConflictException) {
            throw error;
          }
          throw new BadRequestException('Failed to process debt payment');
          }
=======
      if (error instanceof BadRequestException) {
        throw error;
      }
      throw new InternalServerErrorException('Failed to create prospect');
    }
>>>>>>> 68458dd1
  }


  async acceptInvite(token: string) {
    const currentDate = new Date();
    //Find the invite by token
    const invite = await this.prisma.invite.findUnique({
      where: { token },
      include: {
        prospect: true,
        sentBy: true,
      },
    });
    if (!invite || invite.expiresAt < currentDate) {
      throw new BadRequestException('Invalid or Expired Invitation');
    }
    if (invite.status !== 'PENDING') {
      throw new BadRequestException('Invitation Has Already Been Accepted or Declined');
    }

    //Update the invite status to ACCEPTED
    const updatedInvite = await this.prisma.invite.update({
      where: { token },
      data: {
        status: 'ACCEPTED',
        acceptedAt: currentDate,
      },
      include: {
        prospect: true,
        sentBy: true,
      },
    });

<<<<<<< HEAD
        await this.mail.sendAcceptanceMail({
          email: user.email,
          name: `${updatedInvite.prospect.firstName} ${updatedInvite.prospect.lastName}`.trim(),
        });
      
      return updatedInvite;
    }
=======
    const frontendUrl = process.env.CLIENT_URL || 'http://localhost:5173';
    const link = `${frontendUrl}/onboarding/invitations`;
    await this.mail.sendAcceptanceMail({
      email: updatedInvite.sentBy.email,
      name: `${updatedInvite.prospect.firstName} ${updatedInvite.prospect.lastName}`.trim(),
      link: link,
    });
>>>>>>> 68458dd1

    return updatedInvite;
  }

  async declineInvite(token: string, reasons?: Array<string>) {
    const currentDate = new Date();
    const invite = await this.prisma.invite.findUnique({
      where: { token },
      include: {
        prospect: true,
        sentBy: true
      },
    });
    if (!invite || invite.expiresAt < currentDate) {
      throw new BadRequestException('Invalid or Expired Invitation')
    }
    if (invite.status !== 'PENDING') {
      throw new BadRequestException('Invitation Has Already Been Accepted or Declined')
    }

    //Update Invite Status to DECLINED
    const updatedInvite = await this.prisma.invite.update({
      where: { token },
      data: {
        status: 'DECLINED',
        declinedAt: currentDate,
        declineReasons: reasons.map(r => r),
        // comment: {
        //   create: { comment },
        // },
      },
      include: { 
        prospect: true,
        sentBy: true,
      },
    });

<<<<<<< HEAD
        await this.mail.sendDeclinedMail({
          email: user.email,
          name: `${updatedInvite.prospect.firstName} ${updatedInvite.prospect.lastName}`.trim(),
        });
=======
    const frontendUrl = process.env.CLIENT_URL || 'http://localhost:5173';
    const link = `${frontendUrl}/onboarding/invitations`;

    await this.mail.sendDeclinedMail({
      email: invite.sentBy.email,
      name: `${updatedInvite.prospect.firstName} ${updatedInvite.prospect.lastName}`.trim(),
      link: link
    });
>>>>>>> 68458dd1

    return updatedInvite;
  }

  async getAllProspects() {
    try {
      const prospects = await this.prisma.prospect.findMany({
        include: {
          user: true,
          upload: {
            select: {
              name: true,
              size: true,
              type: true
            }
          }
          ,
          invite: {
            include: {
              sentBy: {
                select: {
                  id: true,
                  email: true,
                  firstName: true,
                  lastName: true
                }
              }
            },
            take: 1,
            orderBy: {
              createdAt: 'desc',
            }
          }
        },

      });
      return prospects;
    } catch (error) {
      if (error instanceof BadRequestException) {
        throw error;
      }
      throw new InternalServerErrorException('Failed to fetch prospects');
    }
  }

  async getInviteByToken(token: string) {
    try {
      const invite = await this.prisma.invite.findUnique({
        where: { token },
        include: {
          prospect: true,
        },

      });

      if (!invite) {
        mustHave(invite, 'Invite not found', 404);
      }

      return invite;

    } catch (error) {
      bad(error);
    }
  }

  async getOneProspect(id: string) {
    try {
      return await this.__findProspectById(id);
    } catch (error) {
      console.log(error.message);
      throw new Error(`Failed to fetch Prospect: ${error.message}`);
    }
  }

  async deleteProspect(id: string) {
    try {
      const prospect = await this.__findProspectById(id);
      if (!prospect) {
        mustHave(prospect, `Prospect with ID ${id} not found`, 404);
      }

      // Delete the prospect
      await this.prisma.prospect.delete({
        where: { id },
      });

      return true;
    } catch (error) {
      bad(error);
    }
  }


  ///////////////////////////////// HELPERS ///////////////////////////////

  async __findProspectByEmail(email: string) {
    const prospect = await this.prisma.prospect.findUnique({
      where: { email },
      include: { upload: true },
    });
    if (!prospect) {
      throw new HttpException(`Prospect not found for Email: ${email}`, HttpStatus.NOT_FOUND);
    }
    return prospect;
  }

  async __findProspectById(id: string) {
    const prospect = await this.prisma.prospect.findUnique({
      where: { id },
      include: {
        upload: true
        ,
        user: true
      },
    });
    if (!prospect) {
      throw new HttpException(`Prospect not found for id: ${id}`, HttpStatus.NOT_FOUND);
    }
    return prospect;
  }

}<|MERGE_RESOLUTION|>--- conflicted
+++ resolved
@@ -34,14 +34,7 @@
         },
       });
 
-<<<<<<< HEAD
       // Send email 
-      const frontendUrl = process.env.CLIENT_URL || 'http://localhost:5173';
-      const link = `${frontendUrl}/onboarding/invitation?token=${token}`;
-=======
-      // 2. Send email 
->>>>>>> 68458dd1
-
       const allAttachments = uploads?.map(upload => ({
         filename: upload.originalname,
         content: upload.buffer,
@@ -57,19 +50,13 @@
 
       return true;
     } catch (error) {
-<<<<<<< HEAD
       if (error instanceof BadRequestException || 
           error instanceof NotFoundException || 
           error instanceof ConflictException) {
         throw error;
       }
-      throw new BadRequestException('Failed to process debt payment');
-      }
-=======
-      console.log(error)
-      bad(error)
-    }
->>>>>>> 68458dd1
+      throw new BadRequestException('Failed to send invite');
+      }
   }
 
 
@@ -140,7 +127,6 @@
 
       return prospect;
     } catch (error) {
-<<<<<<< HEAD
           if (error instanceof BadRequestException || 
               error instanceof NotFoundException || 
               error instanceof ConflictException) {
@@ -148,13 +134,6 @@
           }
           throw new BadRequestException('Failed to process debt payment');
           }
-=======
-      if (error instanceof BadRequestException) {
-        throw error;
-      }
-      throw new InternalServerErrorException('Failed to create prospect');
-    }
->>>>>>> 68458dd1
   }
 
 
@@ -188,25 +167,13 @@
       },
     });
 
-<<<<<<< HEAD
-        await this.mail.sendAcceptanceMail({
-          email: user.email,
-          name: `${updatedInvite.prospect.firstName} ${updatedInvite.prospect.lastName}`.trim(),
-        });
-      
-      return updatedInvite;
-    }
-=======
-    const frontendUrl = process.env.CLIENT_URL || 'http://localhost:5173';
-    const link = `${frontendUrl}/onboarding/invitations`;
     await this.mail.sendAcceptanceMail({
       email: updatedInvite.sentBy.email,
       name: `${updatedInvite.prospect.firstName} ${updatedInvite.prospect.lastName}`.trim(),
-      link: link,
-    });
->>>>>>> 68458dd1
+    });
 
     return updatedInvite;
+    
   }
 
   async declineInvite(token: string, reasons?: Array<string>) {
@@ -232,9 +199,6 @@
         status: 'DECLINED',
         declinedAt: currentDate,
         declineReasons: reasons.map(r => r),
-        // comment: {
-        //   create: { comment },
-        // },
       },
       include: { 
         prospect: true,
@@ -242,21 +206,10 @@
       },
     });
 
-<<<<<<< HEAD
-        await this.mail.sendDeclinedMail({
-          email: user.email,
-          name: `${updatedInvite.prospect.firstName} ${updatedInvite.prospect.lastName}`.trim(),
-        });
-=======
-    const frontendUrl = process.env.CLIENT_URL || 'http://localhost:5173';
-    const link = `${frontendUrl}/onboarding/invitations`;
-
     await this.mail.sendDeclinedMail({
       email: invite.sentBy.email,
       name: `${updatedInvite.prospect.firstName} ${updatedInvite.prospect.lastName}`.trim(),
-      link: link
-    });
->>>>>>> 68458dd1
+    });
 
     return updatedInvite;
   }

--- conflicted
+++ resolved
@@ -14,139 +14,7 @@
   constructor(
     private prisma: PrismaService,
     private mail: MailService,
-<<<<<<< HEAD
-    // private auth: AuthService,
-  ) {}
-
-     async sendInvite(input: SendInviteDto & { uploads: Express.Multer.File[] },) {
-      const { email, uploads } = input;
-      try {
-        const token = randomUUID();
-        const expiresAt = new Date();
-        expiresAt.setDate(expiresAt.getDate() + 2); // expires in 2 days
-
-        // 1. Find Prospect by email
-        const prospect = await this.__findProspectByEmail(email);
-        await this.prisma.invite.create({
-          data: {
-            email: email,
-            expiresAt,
-            token,
-            prospectId: prospect.id,
-            // sentById: adminUser.sub, //This will track the who is sending the invite
-          },
-        });
-
-        // 2. Send email 
-        const frontendUrl = process.env.CLIENT_URL || 'http://localhost:5173';
-        const link = `${frontendUrl}/onboarding/invitation?token=${token}`;
-
-        const allAttachments = uploads?.map(upload => ({
-          filename: upload.originalname,
-          content: upload.buffer,
-          contentType: upload.mimetype,
-        })) || [];
-
-        await this.mail.sendMail({
-          to: email,
-          subject: MAIL_SUBJECT.PROSPECT_INVITATION,
-          html: MAIL_MESSAGE.PROSPECT_INVITATION({
-            firstName: prospect.firstName,
-            link: link
-          }),
-          attachments: allAttachments,
-        });
-
-        return true;
-          } catch (error) {
-            bad("Invite was not sent")
-          }
-        }
-       
-
-
-        async createProspect(input: CreateProspectDto, uploads: Express.Multer.File[], ) {
-          const {
-              firstName,
-              lastName,
-              email,
-              departmentId,
-              jobType,
-              gender,
-              duration, //This is conditional
-              phone,
-              role,
-              startDate,
-          } = input;
-
-          try {
-
-            if(jobType === JobType.CONTRACT && !duration){
-              throw new BadRequestException('Duration is required for CONTRACT positions');
-            }
-            if(jobType !== JobType.CONTRACT && duration) {
-              throw new BadRequestException('Duration should only be provided for CONTRACT positions')
-            }
-              // 1. Create prospect and uploads
-              const prospect = await this.prisma.$transaction(async (prisma) => {
-                  const createdProspect = await prisma.prospect.create({
-                      data: {
-                          firstName,
-                          lastName,
-                          role,
-                          gender,
-                          phone,
-                          email,
-                          departmentId,
-                          jobType,
-                          startDate,
-                          // Conditionally include duration
-                          ...(jobType === JobType.CONTRACT ? { duration } : {}),
-                      },
-                      include: { upload: true },
-                  });
-
-                  if (uploads?.length > 0) {
-                      const prospectUploads = uploads.map((upload) => ({
-                          name: upload.originalname,
-                          size: upload.size,
-                          type: upload.mimetype,
-                          bytes: upload.buffer,
-                          prospectId: createdProspect.id,
-                      }));
-
-                      await prisma.upload.createMany({
-                          data: prospectUploads,
-                      });
-                  }
-                  return createdProspect;
-              });
-
-              // 2. Send invite email
-              await this.sendInvite({
-                  email: prospect.email,
-                  uploads: uploads,
-              }, );
-
-              return prospect;
-          } catch (error) {
-              throw new Error(`Failed to create prospect: ${error.message}`);
-              // console.log(error.message);
-              // bad("Prospect Not Invited")
-          }
-      }
-      
-
-    async acceptInvite(token: string, user: IAuthUser) {
-      const acceptedAt = new Date()
-      //Find the invite by token
-      const invite = await this.prisma.invite.findUnique({
-        where: { token },
-        include: {
-          prospect: true,
-          sentBy: true,
-        },
-=======
+
     private auth: AuthService,
   ) { }
 
@@ -190,7 +58,6 @@
           link: link
         }),
         attachments: allAttachments,
->>>>>>> 7fc3d72d
       });
 
       return true;
@@ -242,29 +109,7 @@
           },
           include: { upload: true },
         });
-
-<<<<<<< HEAD
-      //Update the invite status to ACCEPTED
-     const updatedInvite = await this.prisma.invite.update({
-        where: { token },
-        data: {
-          status: 'ACCEPTED',
-          acceptedAt: acceptedAt,
-        },
-        include: {
-          prospect: true,
-          sentBy: true,
-        },
-      });
-      
-      await this.mail.sendMail({
-        to: updatedInvite.sentBy.email,
-        subject: MAIL_SUBJECT.OFFER_ACCEPTANCE,
-        html: MAIL_MESSAGE.OFFER_ACCEPTANCE({
-          firstName: updatedInvite.prospect.firstName,
-          lastName: updatedInvite.prospect.lastName,
-        }),
-=======
+        
         if (uploads?.length > 0) {
           const prospectUploads = uploads.map((upload) => ({
             name: upload.originalname,
@@ -283,7 +128,6 @@
       }, {
         timeout: 30000,
         maxWait: 30000,
->>>>>>> 7fc3d72d
       });
 
       console.log(prospect.email, uploads, adminUser)

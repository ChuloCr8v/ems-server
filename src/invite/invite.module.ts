import { Module } from '@nestjs/common';
import { InviteService } from './invite.service';
import { InviteController } from './invite.controller';
import { PrismaModule } from '../prisma/prisma.module';
import { MailModule } from 'src/mail/mail.module';
import { AuthService } from 'src/auth/auth.service';

@Module({
  imports: [
<<<<<<< HEAD
    PrismaModule, 
    MailModule,],
  providers: [
    InviteService, 
    AuthService,
  ],
=======
    PrismaModule,
    MailModule],
  providers: [InviteService, AuthService],
>>>>>>> 6776baf2
  controllers: [InviteController],
  exports: [InviteService,],
})
export class InviteModule { }<|MERGE_RESOLUTION|>--- conflicted
+++ resolved
@@ -7,18 +7,9 @@
 
 @Module({
   imports: [
-<<<<<<< HEAD
-    PrismaModule, 
-    MailModule,],
-  providers: [
-    InviteService, 
-    AuthService,
-  ],
-=======
     PrismaModule,
     MailModule],
   providers: [InviteService, AuthService],
->>>>>>> 6776baf2
   controllers: [InviteController],
   exports: [InviteService,],
 })

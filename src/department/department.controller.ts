import { Body, Controller, Delete, Get, Param, Post, Put, Res } from '@nestjs/common';
import { DepartmentService } from './department.service';
import { DepartmentDto } from './dto/department.dto';
import { Response } from 'express';
import { Auth } from 'src/auth/decorators/auth.decorator';
import { Role } from '@prisma/client';
import { ApiOperation, ApiParam, ApiResponse } from '@nestjs/swagger';

@Controller('department')
export class DepartmentController {
  constructor(private readonly departmentService: DepartmentService) { }

  // @Auth([Role.ADMIN, Role.SUPERADMIN])
  @Post()
  async createDepartment(@Body() input: DepartmentDto, @Res() res: Response) {
    const department = await this.departmentService.createDepartment(input);
    return res.status(200).json({ message: `A New Department Has Been Created`, department });
  }

  // @Auth([Role.ADMIN, Role.SUPERADMIN])
  // @Auth([Role.ADMIN])
  @Get()
  async getAllDepartments() {
    return await this.departmentService.getAllDepartment();
  }

  @Get("/team/:userId")
  async getTeam(@Param('userId') userId: string) {
    return await this.departmentService.getTeam(userId);
  }

  // @Auth([Role.ADMIN])
  @Get(':id')
  async getOneDepartment(@Param('id') id: string) {
    return await this.departmentService.getOneDepartment(id);
  }

  // @Auth([Role.ADMIN, Role.SUPERADMIN])
  @Put(':id')
  async updateDepartment(@Param('id') id: string, @Body() update: Partial<DepartmentDto>, @Res() res: Response) {
    const department = await this.departmentService.updateDepartment(id, update);
    return res.status(200).json({ message: `Department Has Been Updated`, department });
  }

<<<<<<< HEAD
  @Auth([Role.ADMIN, Role.SUPERADMIN])
=======
  // @Auth([Role.ADMIN, Role.SUPERADMIN])
>>>>>>> 3e4fb9b6
  @Put('add-team/:deptId')
  async addTeamMembers(@Param('deptId') deptId: string, @Body() userIds: string[], @Res() res: Response) {
    const department = await this.departmentService.addTeamMembers(deptId, userIds);
    return res.status(200).json({ message: `Teamn members has been successfully added`, department });
  }

<<<<<<< HEAD
  @Auth([Role.ADMIN, Role.SUPERADMIN])
=======
  // @Auth([Role.ADMIN, Role.SUPERADMIN])
>>>>>>> 3e4fb9b6
  @Delete(':id')
  async deleteDepartment(@Param('id') id: string, @Res() res: Response) {
    const department = await this.departmentService.deleteDepartment(id);
    return res.status(200).json({ message: `Department Has Been Deleted`, department });
  }

  @Delete(":id")
  // @Auth([Role.ADMIN, Role.SUPERADMIN])
  @ApiOperation({ summary: 'Delete a department by ID' })
  @ApiParam({ name: 'id', required: true, description: 'Department ID' })
  @ApiResponse({ status: 200, description: 'Department deleted successfully' })
  async deleteProspect(@Param('id') id: string, @Res() res: Response) {
    await this.departmentService.deleteDepartment(id);
    return res.status(200).json({ message: `Department has been deleted successfully` });
  }
}
<|MERGE_RESOLUTION|>--- conflicted
+++ resolved
@@ -42,22 +42,21 @@
     return res.status(200).json({ message: `Department Has Been Updated`, department });
   }
 
-<<<<<<< HEAD
   @Auth([Role.ADMIN, Role.SUPERADMIN])
-=======
-  // @Auth([Role.ADMIN, Role.SUPERADMIN])
->>>>>>> 3e4fb9b6
   @Put('add-team/:deptId')
   async addTeamMembers(@Param('deptId') deptId: string, @Body() userIds: string[], @Res() res: Response) {
     const department = await this.departmentService.addTeamMembers(deptId, userIds);
     return res.status(200).json({ message: `Teamn members has been successfully added`, department });
   }
 
-<<<<<<< HEAD
-  @Auth([Role.ADMIN, Role.SUPERADMIN])
-=======
   // @Auth([Role.ADMIN, Role.SUPERADMIN])
->>>>>>> 3e4fb9b6
+  @Put('add-team/:deptId')
+  async addTeamMembers(@Param('deptId') deptId: string, @Body() userIds: string[], @Res() res: Response) {
+    const department = await this.departmentService.addTeamMembers(deptId, userIds);
+    return res.status(200).json({ message: `Teamn members has been successfully added`, department });
+  }
+
+  // @Auth([Role.ADMIN, Role.SUPERADMIN])
   @Delete(':id')
   async deleteDepartment(@Param('id') id: string, @Res() res: Response) {
     const department = await this.departmentService.deleteDepartment(id);

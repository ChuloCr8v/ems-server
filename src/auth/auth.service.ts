import {
  Injectable,
  UnauthorizedException,
  InternalServerErrorException,
} from '@nestjs/common';
import { PrismaService } from '../prisma/prisma.service';
import { JwtService } from '@nestjs/jwt';
import { decode } from 'jsonwebtoken';
import { ConfigService } from '@nestjs/config';
import axios from 'axios';
import { AzureAuthDto, IAuthUser } from './dto/auth.dto';

@Injectable()
export class AuthService {
  constructor(
    private readonly prisma: PrismaService,
    private readonly jwt: JwtService,
    private readonly config: ConfigService,
  ) { }

  private get graphParams() {
    const azureClientId = this.config.get<string>('AZURE_CLIENT_ID');
    return {
      endpoint: 'https://graph.microsoft.com/v1.0/me',
      iss: `https://sts.windows.net/${azureClientId}/`,
      aud: '00000003-0000-0000-c000-000000000000',
    };
  }


  async azureLogin({ token }: AzureAuthDto) {
    try {
      const azureClientId = this.config.get<string>('AZURE_CLIENT_ID');
      if (!azureClientId) {
        throw new InternalServerErrorException('Azure authentication not configured');
      }
      const decoded = decode(token, { complete: true });

      if (!decoded || typeof decoded.payload === 'string') {
        throw new UnauthorizedException('Invalid token');
      }

      const { iss, aud } = decoded.payload as any;
      if (iss !== this.graphParams.iss || aud !== this.graphParams.aud) {
        throw new UnauthorizedException('Invalid token issuer or audience');
      }
      const response = await axios
        .get(this.graphParams.endpoint, {
          headers: { Authorization: `Bearer ${token}` },
        })
        .catch(() => {
          throw new UnauthorizedException('Failed to fetch user info from Microsoft');
        });

<<<<<<< HEAD
      const email = response.data?.mail;
      if (!email) {
        throw new UnauthorizedException('Email not found in Microsoft account');
      }
=======
       const email = response.data?.mail;
    if (!email) {
      throw new UnauthorizedException('Email not found in Microsoft account');
    }
    
    const user = await this.prisma.user.findUnique({
      where: { email },
      select: {
        id: true,
        email: true,
        userRole: true,
        prospect: true
      },
    });
>>>>>>> e49b9e4a

      const user = await this.prisma.user.findUnique({
        where: { email },
        select: {
          id: true,
          email: true,
          userRole: true,
          prospect: true
          // prospect: {
          //   select: {
          //     firstName: true,
          //     lastName: true,
          //   },
          // },
        },
      });

      if (!user) {
        throw new UnauthorizedException('User does not exist in the system');
      }

      const payload = { sub: user.id, email: user.email, role: user.userRole };
      return {
        access_token: this.jwt.sign(payload),
        user,
      };
    } catch (error) {
      throw new UnauthorizedException('Authentication failed: ' + error.message);
    }

  }

  async authUser(user: IAuthUser) {
    return this.prisma.user.findUnique({
      where: { id: user.sub },
      include: {
        // prospect: true,
        contacts: true,
        upload: true,
        level: true,
      },
    });
  }
}<|MERGE_RESOLUTION|>--- conflicted
+++ resolved
@@ -52,27 +52,10 @@
           throw new UnauthorizedException('Failed to fetch user info from Microsoft');
         });
 
-<<<<<<< HEAD
       const email = response.data?.mail;
       if (!email) {
         throw new UnauthorizedException('Email not found in Microsoft account');
       }
-=======
-       const email = response.data?.mail;
-    if (!email) {
-      throw new UnauthorizedException('Email not found in Microsoft account');
-    }
-    
-    const user = await this.prisma.user.findUnique({
-      where: { email },
-      select: {
-        id: true,
-        email: true,
-        userRole: true,
-        prospect: true
-      },
-    });
->>>>>>> e49b9e4a
 
       const user = await this.prisma.user.findUnique({
         where: { email },
@@ -81,12 +64,6 @@
           email: true,
           userRole: true,
           prospect: true
-          // prospect: {
-          //   select: {
-          //     firstName: true,
-          //     lastName: true,
-          //   },
-          // },
         },
       });
 

import {
  Injectable,
  UnauthorizedException,
  InternalServerErrorException,
} from '@nestjs/common';
import { PrismaService } from '../prisma/prisma.service';
import { JwtService } from '@nestjs/jwt';
import { decode } from 'jsonwebtoken';
import { ConfigService } from '@nestjs/config';
import axios from 'axios';
import { AzureAuthDto, IAuthUser } from './dto/auth.dto';

@Injectable()
export class AuthService {
  constructor(
    private readonly prisma: PrismaService,
    private readonly jwt: JwtService,
    private readonly config: ConfigService,
  ) { }

  private get graphParams() {
    const azureClientId = this.config.get<string>('AZURE_CLIENT_ID');
    return {
      endpoint: 'https://graph.microsoft.com/v1.0/me',
      iss: `https://sts.windows.net/${azureClientId}/`,
      aud: '00000003-0000-0000-c000-000000000000',
    };
  }


  async azureLogin({ token }: AzureAuthDto) {
    try {
      const azureClientId = this.config.get<string>('AZURE_CLIENT_ID');
      if (!azureClientId) {
        throw new InternalServerErrorException('Azure authentication not configured');
      }
      const decoded = decode(token, { complete: true });

      if (!decoded || typeof decoded.payload === 'string') {
        throw new UnauthorizedException('Invalid token');
      }

      const { iss, aud } = decoded.payload as any;
      if (iss !== this.graphParams.iss || aud !== this.graphParams.aud) {
        throw new UnauthorizedException('Invalid token issuer or audience');
      }
      const response = await axios
        .get(this.graphParams.endpoint, {
          headers: { Authorization: `Bearer ${token}` },
        })
        .catch(() => {
          throw new UnauthorizedException('Failed to fetch user info from Microsoft');
        });

<<<<<<< HEAD
      const email = response.data?.mail;
      if (!email) {
        throw new UnauthorizedException('Email not found in Microsoft account');
      }

      const user = await this.prisma.user.findUnique({
        where: { email },
        select: {
          id: true,
          email: true,
          userRole: true,
          prospect: true,
        },
      });
=======
       const email = response.data?.mail;
    if (!email) {
      throw new UnauthorizedException('Email not found in Microsoft account');
    }
    
    const user = await this.prisma.user.findUnique({
      where: { email },
      select: {
        id: true,
        email: true,
        userRole: true,
        prospect: true
        // prospect: {
        //   select: {
        //     firstName: true,
        //     lastName: true,
        //   },
        // },
      },
    });
>>>>>>> 9575898d

      if (!user) {
        throw new UnauthorizedException('User does not exist in the system');
      }

      const payload = { sub: user.id, email: user.email, role: user.userRole };
      return {
        access_token: this.jwt.sign(payload),
        user,
      };
    } catch (error) {
      throw new UnauthorizedException('Authentication failed: ' + error.message);
    }

  }

  async authUser(user: IAuthUser) {
    return this.prisma.user.findUnique({
      where: { id: user.sub },
      include: {
        prospect: true,
        contacts: true,
        upload: true,
        level: true,
      },
    });
  }
}<|MERGE_RESOLUTION|>--- conflicted
+++ resolved
@@ -52,7 +52,6 @@
           throw new UnauthorizedException('Failed to fetch user info from Microsoft');
         });
 
-<<<<<<< HEAD
       const email = response.data?.mail;
       if (!email) {
         throw new UnauthorizedException('Email not found in Microsoft account');
@@ -64,31 +63,15 @@
           id: true,
           email: true,
           userRole: true,
-          prospect: true,
+          prospect: true
+          // prospect: {
+          //   select: {
+          //     firstName: true,
+          //     lastName: true,
+          //   },
+          // },
         },
       });
-=======
-       const email = response.data?.mail;
-    if (!email) {
-      throw new UnauthorizedException('Email not found in Microsoft account');
-    }
-    
-    const user = await this.prisma.user.findUnique({
-      where: { email },
-      select: {
-        id: true,
-        email: true,
-        userRole: true,
-        prospect: true
-        // prospect: {
-        //   select: {
-        //     firstName: true,
-        //     lastName: true,
-        //   },
-        // },
-      },
-    });
->>>>>>> 9575898d
 
       if (!user) {
         throw new UnauthorizedException('User does not exist in the system');

import {
  Injectable,
  UnauthorizedException,
  InternalServerErrorException,
  HttpException,
  HttpStatus,
} from '@nestjs/common';
import { PrismaService } from '../prisma/prisma.service';
import { JwtService } from '@nestjs/jwt';
import { decode } from 'jsonwebtoken';
import { ConfigService } from '@nestjs/config';
import axios from 'axios';
import { AzureAuthDto, IAuthUser } from './dto/auth.dto';
import { bad, mustHave } from 'src/utils/error.utils';

@Injectable()
export class AuthService {
  constructor(
    private readonly prisma: PrismaService,
    private readonly jwt: JwtService,
    private readonly config: ConfigService,
  ) { }

  private get graphParams() {
    const azureClientId = this.config.get<string>('AZURE_CLIENT_ID');
    return {
      endpoint: 'https://graph.microsoft.com/v1.0/me',
      iss: `https://sts.windows.net/${azureClientId}/`,
      aud: '00000003-0000-0000-c000-000000000000',
    };
  }


  async azureLogin({ token }: AzureAuthDto) {
    try {
      const azureClientId = this.config.get<string>('AZURE_CLIENT_ID');
      if (!azureClientId) {
        throw new InternalServerErrorException('Azure authentication not configured');
      }
      const decoded = decode(token, { complete: true });

      if (!decoded || typeof decoded.payload === 'string') {
        throw new UnauthorizedException('Invalid token');
      }

      const { iss, aud } = decoded.payload as any;
      if (iss !== this.graphParams.iss || aud !== this.graphParams.aud) {
        throw new UnauthorizedException('Invalid token issuer or audience');
      }
      const response = await axios
        .get(this.graphParams.endpoint, {
          headers: { Authorization: `Bearer ${token}` },
        })
        .catch(() => {
          throw new UnauthorizedException('Failed to fetch user info from Microsoft');
        });

      const email = response.data?.mail;
      if (!email) {
        throw new UnauthorizedException('Email not found in Microsoft account');
      }

      const user = await this.prisma.user.findUnique({
<<<<<<< HEAD
        where: { email: email },
        // select: {
        //   id: true,
        //   email: true,
        //   userRole: true,
        //   prospect: true
        // },
=======
        where: { email },
        select: {
          id: true,
          email: true,
          userRole: true,
          prospect: true
        },
>>>>>>> 48d250ac
      });

      if (!user) {
        throw new UnauthorizedException('User does not exist in the system');
      }

      const payload = { sub: user.id, email: user.email, role: user.userRole };
      return {
        access_token: this.jwt.sign(payload),
        user,
      };
    } catch (error) {
      throw new UnauthorizedException('Authentication failed: ' + error.message);
    }

  }

  // Generate accesstoken for prospect for documents upload

  async generateProspectAccessToken(userId: string) {
    if (!userId) bad("User id is required")

    try {
      const user = await this.prisma.user.findUnique({
        where: {
          id: userId
        }
      })

      if (!user) mustHave(user, "User not found", 404)
      const payload = { sub: user.id, email: user.email, role: user.userRole };
      return {
        access_token: this.jwt.sign(payload),
        user,
      };

    } catch (error) {
      console.log(error)
      bad(error)
    }
  }



  //Temporary. Will remove later so just ignore lack of password.
  async emailLogin(email: string, password: string) {
    try {
      const user = await this.prisma.user.findUnique({
        where: {
          email: email
        },
      })
      if (!user) mustHave(user, "User not found", 404)
      const payload = { sub: user.id, email: user.email, role: user.userRole };
      return {
        access_token: this.jwt.sign(payload),
        user,
      };

    } catch (error) {
      console.log(error)

      bad(error)
    }
  }

  async authUser(user: IAuthUser) {
    return this.prisma.user.findUnique({
      where: { id: user.sub },
      include: {
        // prospect: true,
        contacts: true,
        userDocuments: true,
        level: true,
      },
    });
  }
}<|MERGE_RESOLUTION|>--- conflicted
+++ resolved
@@ -61,15 +61,6 @@
       }
 
       const user = await this.prisma.user.findUnique({
-<<<<<<< HEAD
-        where: { email: email },
-        // select: {
-        //   id: true,
-        //   email: true,
-        //   userRole: true,
-        //   prospect: true
-        // },
-=======
         where: { email },
         select: {
           id: true,
@@ -77,7 +68,6 @@
           userRole: true,
           prospect: true
         },
->>>>>>> 48d250ac
       });
 
       if (!user) {

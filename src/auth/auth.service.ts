import {
  Injectable,
  UnauthorizedException,
  InternalServerErrorException,
} from '@nestjs/common';
import { PrismaService } from '../prisma/prisma.service';
import { JwtService } from '@nestjs/jwt';
import { decode } from 'jsonwebtoken';
import { ConfigService } from '@nestjs/config';
import axios from 'axios';
import { AzureAuthDto, IAuthUser } from './dto/auth.dto';

@Injectable()
export class AuthService {
  constructor(
    private readonly prisma: PrismaService,
    private readonly jwt: JwtService,
    private readonly config: ConfigService,
  ) { }

  private get graphParams() {
    const azureClientId = this.config.get<string>('AZURE_CLIENT_ID');
    return {
      endpoint: 'https://graph.microsoft.com/v1.0/me',
      iss: `https://sts.windows.net/${azureClientId}/`,
      aud: '00000003-0000-0000-c000-000000000000',
    };
  }


  async azureLogin({ token }: AzureAuthDto) {
    try {
      const azureClientId = this.config.get<string>('AZURE_CLIENT_ID');
      if (!azureClientId) {
        throw new InternalServerErrorException('Azure authentication not configured');
      }
      const decoded = decode(token, { complete: true });

      if (!decoded || typeof decoded.payload === 'string') {
        throw new UnauthorizedException('Invalid token');
      }

      const { iss, aud } = decoded.payload as any;
      if (iss !== this.graphParams.iss || aud !== this.graphParams.aud) {
        throw new UnauthorizedException('Invalid token issuer or audience');
      }
      const response = await axios
        .get(this.graphParams.endpoint, {
          headers: { Authorization: `Bearer ${token}` },
        })
        .catch(() => {
          throw new UnauthorizedException('Failed to fetch user info from Microsoft');
        });

<<<<<<< HEAD
      const email = response.data?.mail;
      if (!email) {
        throw new UnauthorizedException('Email not found in Microsoft account');
      }
=======
       const email = response.data?.mail;
    if (!email) {
      throw new UnauthorizedException('Email not found in Microsoft account');
    }
    
    const user = await this.prisma.user.findUnique({
      where: { email },
      select: {
        id: true,
        email: true,
        userRole: true,
        prospect: {
          select: {
            firstName: true,
            lastName: true,
          },
        },
      },
    });
>>>>>>> b7c982ad

      const user = await this.prisma.user.findUnique({
        where: { email },
        select: {
          id: true,
          email: true,
          firstName: true,
          lastName: true,
          role: true, // role replaces isAdmin
        },
      });

<<<<<<< HEAD
      if (!user) {
        throw new UnauthorizedException('User does not exist in the system');
      }

      const payload = { sub: user.id, email: user.email, role: user.role };
      return {
        access_token: this.jwt.sign(payload),
        user,
      };
=======
    const payload = { sub: user.id, email: user.email, role: user.userRole };
    return {
      access_token: this.jwt.sign(payload),
      user,
    };
>>>>>>> b7c982ad
    } catch (error) {
      throw new UnauthorizedException('Authentication failed: ' + error.message);
    }

  }

  async authUser(user: IAuthUser) {
    return this.prisma.user.findUnique({
      where: { id: user.sub },
      include: {
        prospect: true,
        contacts: true,
        upload: true,
        level: true,
      },
    });
  }
}<|MERGE_RESOLUTION|>--- conflicted
+++ resolved
@@ -52,61 +52,35 @@
           throw new UnauthorizedException('Failed to fetch user info from Microsoft');
         });
 
-<<<<<<< HEAD
       const email = response.data?.mail;
       if (!email) {
         throw new UnauthorizedException('Email not found in Microsoft account');
       }
-=======
-       const email = response.data?.mail;
-    if (!email) {
-      throw new UnauthorizedException('Email not found in Microsoft account');
-    }
-    
-    const user = await this.prisma.user.findUnique({
-      where: { email },
-      select: {
-        id: true,
-        email: true,
-        userRole: true,
-        prospect: {
-          select: {
-            firstName: true,
-            lastName: true,
-          },
-        },
-      },
-    });
->>>>>>> b7c982ad
 
       const user = await this.prisma.user.findUnique({
         where: { email },
         select: {
           id: true,
           email: true,
-          firstName: true,
-          lastName: true,
-          role: true, // role replaces isAdmin
+          userRole: true,
+          prospect: {
+            select: {
+              firstName: true,
+              lastName: true,
+            },
+          },
         },
       });
 
-<<<<<<< HEAD
       if (!user) {
         throw new UnauthorizedException('User does not exist in the system');
       }
 
-      const payload = { sub: user.id, email: user.email, role: user.role };
+      const payload = { sub: user.id, email: user.email, role: user.userRole };
       return {
         access_token: this.jwt.sign(payload),
         user,
       };
-=======
-    const payload = { sub: user.id, email: user.email, role: user.userRole };
-    return {
-      access_token: this.jwt.sign(payload),
-      user,
-    };
->>>>>>> b7c982ad
     } catch (error) {
       throw new UnauthorizedException('Authentication failed: ' + error.message);
     }

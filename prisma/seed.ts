--- conflicted
+++ resolved
@@ -3,36 +3,6 @@
 const prisma = new PrismaClient();
 
 async function main() {
-
-<<<<<<< HEAD
-await prisma.user.create({
-  data: {
-    firstName: "Benedict",
-    lastName: "Nwosu",
-    email: "benedict@zoracom.com",
-    phone: "08012345678",
-    country: "Nigeria",
-    state: "Lagos",
-    address: "123 Zoracom Street",
-    userRole: Role.ADMIN,
-    maritalStatus: MaritalStatus.SINGLE,
-    gender: "Male",
-    role: "System Admin",
-    duration: "6 months",
-    jobType: JobType.FULL_TIME,
-    departmentId: "cf9ac736-ba22-4629-8093-db31b4008cfd",
-    contacts: {
-      create: {
-        guarantor: {
-          create: {
-            firstName: "Herd;",
-            lastName: "Down",
-            email: "down@gmail.com",
-            phone: "08012345678",
-          },
-        },
-        emergency: {
-=======
   await prisma.user.create({
     data: {
       firstName: "Benedict",
@@ -51,7 +21,6 @@
       startDate: "2025-07-25T15:30:00.000Z",
       // departmentId: "cf9ac736-ba22-4629-8093-db31b4008cfd",
       contacts: {
->>>>>>> 7fc3d72d
         create: {
           gurantor: {
             create: {

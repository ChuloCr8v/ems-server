--- conflicted
+++ resolved
@@ -1,4 +1,5 @@
 // prisma/seed.ts
+import { PrismaClient, JobType, Role, Status, MaritalStatus } from '@prisma/client';
 import { PrismaClient, JobType, Role, Status, MaritalStatus } from '@prisma/client';
 
 const prisma = new PrismaClient();
@@ -7,15 +8,9 @@
   // Bona (ADMIN)
   await prisma.user.create({
     data: {
-<<<<<<< HEAD
       firstName: "Benedict",
       lastName: "Nwosu",
       email: "benedict@zoracom.com",
-=======
-      firstName: "Stephanie",
-      lastName: "Alfred",
-      email: "stephanie@zoracom.com",
->>>>>>> 45be2904
       phone: "09087654321",
       country: "Nigeria",
       state: "Lagos",
@@ -50,26 +45,16 @@
     },
   });
 
-<<<<<<< HEAD
   const users = [
     {
       firstName: "Benedict",
       lastName: "Nwosu",
       email: "benedict@zoracom.com",
-=======
- // 10 More Users
-  const users = [
-    {
-      firstName: "Chinedu",
-      lastName: "Okafor",
-      email: "chinedu.okafor@zoracom.com",
->>>>>>> 45be2904
       phone: "08011112221",
       gender: "Male",
       maritalStatus: MaritalStatus.MARRIED,
       role: "Software Engineer",
     },
-<<<<<<< HEAD
     // {
     //   firstName: "Amaka",
     //   lastName: "Eze",
@@ -174,90 +159,6 @@
   //     role: "Business Analyst",
   //   },
   // ];
-=======
-    {
-      firstName: "Amaka",
-      lastName: "Eze",
-      email: "amaka.eze@zoracom.com",
-      phone: "08011112222",
-      gender: "Female",
-      maritalStatus: MaritalStatus.SINGLE,
-      role: "UI/UX Designer",
-    },
-    {
-      firstName: "Ibrahim",
-      lastName: "Musa",
-      email: "ibrahim.musa@zoracom.com",
-      phone: "08011112223",
-      gender: "Male",
-      maritalStatus: MaritalStatus.MARRIED,
-      role: "Network Engineer",
-    },
-    {
-      firstName: "Ngozi",
-      lastName: "Chukwu",
-      email: "ngozi.chukwu@zoracom.com",
-      phone: "08011112224",
-      gender: "Female",
-      maritalStatus: MaritalStatus.SINGLE,
-      role: "Product Manager",
-    },
-    {
-      firstName: "David",
-      lastName: "Adeyemi",
-      email: "david.adeyemi@zoracom.com",
-      phone: "08011112225",
-      gender: "Male",
-      maritalStatus: MaritalStatus.MARRIED,
-      role: "Data Analyst",
-    },
-    {
-      firstName: "Fatima",
-      lastName: "Bello",
-      email: "fatima.bello@zoracom.com",
-      phone: "08011112226",
-      gender: "Female",
-      maritalStatus: MaritalStatus.SINGLE,
-      role: "HR Manager",
-    },
-    {
-      firstName: "Emeka",
-      lastName: "Obi",
-      email: "emeka.obi@zoracom.com",
-      phone: "08011112227",
-      gender: "Male",
-      maritalStatus: MaritalStatus.MARRIED,
-      role: "Backend Developer",
-    },
-    {
-      firstName: "Aisha",
-      lastName: "Yusuf",
-      email: "aisha.yusuf@zoracom.com",
-      phone: "08011112228",
-      gender: "Female",
-      maritalStatus: MaritalStatus.SINGLE,
-      role: "Frontend Developer",
-    },
-    {
-      firstName: "Samuel",
-      lastName: "Oluwaseun",
-      email: "samuel.oluwaseun@zoracom.com",
-      phone: "08011112229",
-      gender: "Male",
-      maritalStatus: MaritalStatus.SINGLE,
-      role: "QA Engineer",
-    },
-    {
-      firstName: "Grace",
-      lastName: "Ifeanyi",
-      email: "grace.ifeanyi@zoracom.com",
-      phone: "08011112230",
-      gender: "Female",
-      maritalStatus: MaritalStatus.MARRIED,
-      role: "Business Analyst",
-    },
-  ];
->>>>>>> 45be2904
 
   let counter = 1;
   for (const u of users) {

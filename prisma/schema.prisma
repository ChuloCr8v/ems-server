generator client {
  provider      = "prisma-client-js"
  binaryTargets = ["native", "rhel-openssl-1.0.x"]
}

datasource db {
  provider = "postgresql"
  url      = env("DATABASE_URL")
}

/////////////////////////////////  ONBOARDING ////////////////////////////////

model Notification {
  id          String   @id @default(uuid())
  recipientId String   @db.Uuid
  actorId     String?  @db.Uuid
  prospectId  String?  @db.Uuid
  type        String
  message     String
  read        Boolean  @default(false)
  createdAt   DateTime @default(now())
  updatedAt   DateTime @updatedAt

  recipient User      @relation("NotificationRecipient", fields: [recipientId], references: [id], onDelete: Cascade)
  actor     User?     @relation("NotificationActor", fields: [actorId], references: [id])
  prospect  Prospect? @relation(fields: [prospectId], references: [id])
}

model User {
  id            String       @id @default(uuid()) @db.Uuid
  eId           String?      @unique
  personalEmail String?      @unique
  email         String?      @unique
  firstName     String
  lastName      String
  phone         String?
  workPhone     String?
  role          String?
  gender        String
  duration      String?
  jobType       JobType?
  departments   Department[] // many-to-many

  country       String?
  state         String?
  address       String?
  startDate     DateTime?
  dateOfBirth   DateTime?
  status        Status         @default(PENDING)
  userRole      Role[]
  maritalStatus MaritalStatus?
  contacts      Contacts?
  offboarding   Offboarding?
  payroll       Payroll?

  levelId String? @db.Uuid
  level   Level?  @relation(fields: [levelId], references: [id])

  prospectId String?   @unique @db.Uuid
  prospect   Prospect? @relation(fields: [prospectId], references: [id], onDelete: Cascade)

  prospectDocuments Upload[] @relation("ProspectDocuments")
  userDocuments     Upload[] @relation("UserDocuments")

  invite      Invite[]
  createdAt   DateTime     @default(now())
  updatedAt   DateTime     @updatedAt
  comment     Comment[]
  assignments Assignment[]

  faultReporter Fault[] @relation("reportedBy")
  faultResolver Fault[] @relation("resolvedBy")

  departmentCreator Department? @relation("departmentCreator")
  claims            Claim[]

  assignedTasks UserTask[]
  createdTasks  Task[]     @relation("CreatedTasks")

  notificationRecipient Notification[] @relation("NotificationRecipient")
  notificationActor     Notification[] @relation("NotificationActor")

  requestDoa LeaveRequest[] @relation("deedOfAssignement")
  requests   LeaveRequest[] @relation("user")
  approver   Approver[]
  approvals  Approval[]
  responses  Response[]
  bank       Bank?

  payslip      Payslip[]
  payComponent PayrollComponent[]
  // Deductions   Deductions[]

  @@index([email])
  @@index([eId])
  @@index([firstName, lastName])
  @@index([levelId])
}

model Department {
  id   String @id @default(uuid()) @db.Uuid
  name String @unique
  user User[]

  createdBy   User?   @relation("departmentCreator", fields: [createdById], references: [id])
  createdById String? @unique @db.Uuid

  status   DepartmentStatus? @default(ACTIVE)
  approver Approver[]

  prospects Prospect[]

  createdAt DateTime @default(now())
  updatedAt DateTime @default(now()) @updatedAt
}

model Prospect {
  id          String       @id @default(uuid()) @db.Uuid
  email       String       @unique
  firstName   String       @default("")
  lastName    String       @default("")
  phone       String
  gender      String
  role        String
  duration    String?
  startDate   DateTime
  departments Department[]

  jobType      JobType
  user         User?
  invite       Invite[]
  upload       Upload[]
  notification Notification[]
  createdAt    DateTime       @default(now())
  updatedAt    DateTime       @updatedAt
}

model Invite {
  id         String    @id @default(uuid()) @db.Uuid
  email      String
  token      String    @unique
  status     Status    @default(PENDING)
  createdAt  DateTime  @default(now())
  expiresAt  DateTime
  acceptedAt DateTime?
  declinedAt DateTime?
  sentById   String?   @db.Uuid
  sentBy     User?     @relation(fields: [sentById], references: [id])
  prospectId String    @db.Uuid
  prospect   Prospect  @relation(fields: [prospectId], references: [id], onDelete: Cascade)

  comment        Comment[]
  declineReasons String[]
}

model Level {
  id           String             @id @default(uuid()) @db.Uuid
  name         String
  rank         Int
  users        User[]
  entitlements LevelEntitlement[]
  createdAt    DateTime           @default(now())
  updatedAt    DateTime           @updatedAt
}

model Upload {
  id    String  @id @default(uuid()) @db.Uuid
  name  String
  size  Int
  type  String
  bytes Bytes?
  key   String?
  order Int?
  uri   String?

  prospectId String?   @db.Uuid
  prospect   Prospect? @relation(fields: [prospectId], references: [id], onDelete: Cascade)

  userId            String? @db.Uuid
  userDocuments     User?   @relation("UserDocuments", fields: [userId], references: [id])
  prospectDocuments User[]  @relation("ProspectDocuments")

  offboardingId String?           @db.Uuid
  offboarding   Offboarding?      @relation(fields: [offboardingId], references: [id])
  commentId     String?           @db.Uuid
  comment       Comment?          @relation(fields: [commentId], references: [id])
  handoverId    String?           @db.Uuid
  handover      HandoverDocument? @relation(fields: [handoverId], references: [id])
  paymentId     String?           @db.Uuid
  payment       Payment?          @relation(fields: [paymentId], references: [id])
  assetId       String?           @db.Uuid
  asset         Asset?            @relation("AssetImages", fields: [assetId], references: [id])
  requestId     String?           @db.Uuid
  request       LeaveRequest?     @relation(fields: [requestId], references: [id])

  claim   Claim?  @relation(fields: [claimId], references: [id])
  claimId String?

  guarantorId String?           @db.Uuid
  guarantor   GuarantorContact? @relation(fields: [guarantorId], references: [id])

  //cloudinary keys
  publicId  String? @unique
  secureUrl String? @unique

  createdAt DateTime @default(now())
  updatedAt DateTime @updatedAt
}

model Contacts {
  id        String             @id @default(uuid()) @db.Uuid
  guarantor GuarantorContact[]
  emergency EmergencyContact[]
  nextOfKin NextOfKin[]
  userId    String             @unique @db.Uuid
  user      User               @relation(fields: [userId], references: [id], onDelete: Cascade)

  createdAt DateTime @default(now())
  updatedAt DateTime @default(now()) @updatedAt
}

model Bank {
  id            String @id @default(uuid()) @db.Uuid
  bankName      String
  accountName   String
  accountNumber String

  userId String? @unique @db.Uuid
  user   User?   @relation(references: [id], fields: [userId])

  createdAt DateTime @default(now())
  updatedAt DateTime @updatedAt
}

model NextOfKin {
  id        String    @id @default(uuid()) @db.Uuid
  firstName String
  lastName  String
  phone     String
  address   String?
  contacts  Contacts? @relation(fields: [contactId], references: [id])
  contactId String?   @db.Uuid
  createdAt DateTime  @default(now())
  updatedAt DateTime  @updatedAt
}

model EmergencyContact {
  id           String    @id @default(uuid()) @db.Uuid
  firstName    String
  lastName     String
  phone        String
  relationship String?
  address      String?
  contacts     Contacts? @relation(fields: [contactId], references: [id])
  contactId    String?   @db.Uuid
  createdAt    DateTime  @default(now())
  updatedAt    DateTime  @updatedAt
}

model GuarantorContact {
  id           String    @id @default(uuid()) @db.Uuid
  firstName    String
  lastName     String
  phone        String
  address      String?
  relationship String?
  document     Upload[]
  contacts     Contacts? @relation(fields: [contactId], references: [id])
  contactId    String?   @db.Uuid
  createdAt    DateTime  @default(now())
  updatedAt    DateTime  @updatedAt
}

model Comment {
  id            String            @id @default(uuid()) @db.Uuid
  comment       String
  userId        String?           @db.Uuid
  user          User?             @relation(fields: [userId], references: [id])
  inviteId      String?           @db.Uuid
  invite        Invite?           @relation(fields: [inviteId], references: [id])
  offboardingId String?           @db.Uuid
  offboarding   Offboarding?      @relation(fields: [offboardingId], references: [id])
  paymentId     String?           @db.Uuid
  payment       Payment?          @relation(fields: [paymentId], references: [id])
  handoverId    String?           @db.Uuid
  handover      HandoverDocument? @relation(fields: [handoverId], references: [id])
  uploads       Upload[]
  createdAt     DateTime          @default(now())
  updatedAt     DateTime          @updatedAt
}

//////////////////////////////// ASSETS ///////////////////////
model Asset {
  id           String         @id @default(uuid()) @db.Uuid
  assetId      String         @unique
  name         String
  serialNo     String?        @unique
  category     AssetCategory?
  purchaseDate DateTime?
  vendor       String?
  cost         Float?
  assetImages  Upload[]       @relation("AssetImages")
  description  String?
  isReturned   Boolean?       @default(false)
  status       AssetStatus?   @default(AVAILABLE)
  createdAt    DateTime       @default(now())
  updatedAt    DateTime       @updatedAt
  assignments  Assignment[]
  faults       Fault[]
}

model Assignment {
  id            String            @id @default(uuid())
  asset         Asset             @relation(fields: [assetId], references: [id])
  assetId       String            @db.Uuid
  user          User              @relation(fields: [userId], references: [id])
  userId        String            @db.Uuid
  assignedAt    DateTime
  retrievedAt   DateTime?
  notes         String?
  condition     String?
  status        AssignmentStatus?
  isVerified    Boolean           @default(false)
  isPaid        Boolean           @default(false)
  verifiedAt    DateTime?
  returnedAt    DateTime?
  offboardingId String?           @db.Uuid
  offboarding   Offboarding?      @relation(fields: [offboardingId], references: [id])
}

model Fault {
  id           String      @id @default(uuid()) @db.Uuid
  assetId      String      @db.Uuid
  asset        Asset       @relation(fields: [assetId], references: [id])
  reportedById String?     @db.Uuid
  reportedBy   User?       @relation("reportedBy", fields: [reportedById], references: [id])
  resolvedById String?     @db.Uuid
  resolvedBy   User?       @relation("resolvedBy", fields: [resolvedById], references: [id])
  images       String[]
  reason       String?
  notes        String?
  status       FaultStatus @default(PENDING)
  resolvedAt   DateTime?   @default(now())
  createdAt    DateTime    @default(now())
  updatedAt    DateTime    @default(now()) @updatedAt

  @@index([reportedById])
  @@index([resolvedById])
  @@index([assetId])
  @@index([status])
}

///////////////////////////   OFFBOARDING ///////////////////////

model Offboarding {
  id           String                 @id @default(uuid()) @db.Uuid
  type         ExitType
  lastWorkDate DateTime
  reason       String
  noticePeriod Boolean                @default(false)
  status       Status                 @default(PENDING)
  userId       String                 @unique @db.Uuid
  user         User                   @relation(fields: [userId], references: [id])
  uploads      Upload[]
  checklist    OffboardingChecklist[]
  handover     HandoverDocument[]
  comment      Comment[]
  payments     Payment[]
  assignments  Assignment[]
  createdAt    DateTime               @default(now())
  updatedAt    DateTime               @updatedAt
}

model OffboardingChecklist {
  id            String      @id @default(uuid()) @db.Uuid
  task          String
  status        Status      @default(PENDING)
  // proof   Upload[]
  offboardingId String      @db.Uuid
  offboarding   Offboarding @relation(fields: [offboardingId], references: [id])
}

model HandoverDocument {
  id            String       @id @default(uuid()) @db.Uuid
  offboardingId String?      @db.Uuid
  offboarding   Offboarding? @relation(fields: [offboardingId], references: [id])
  upload        Upload[]
  comments      Comment[]
  isApproved    Boolean      @default(false)
  approvedAt    DateTime?
  notes         String?
  createdAt     DateTime     @default(now())
}

model Payment {
  id            String       @id @default(uuid()) @db.Uuid
  offboardingId String?      @db.Uuid
  offboarding   Offboarding? @relation(fields: [offboardingId], references: [id])
  approved      Boolean      @default(false)
  approvedBy    String?      @db.Uuid
  approvedAt    DateTime?
  notes         String?
  uploads       Upload[]
  comment       Comment[]
  createdAt     DateTime     @default(now())
}

///////////////////////////////// LEAVE ///////////////////////////////////////////////////

model Entitlement {
  id        String             @id @default(uuid()) @db.Uuid
  name      String             @unique
  unit      EntitlementUnit
  levels    LevelEntitlement[]
  request   LeaveRequest[]
  createdAt DateTime           @default(now())
  updatedAt DateTime           @updatedAt
}

model LevelEntitlement {
  id            String      @id @default(uuid()) @db.Uuid
  level         Level       @relation(fields: [levelId], references: [id])
  levelId       String      @db.Uuid
  entitlement   Entitlement @relation(fields: [entitlementId], references: [id])
  entitlementId String      @db.Uuid
  value         Int? // The value of the entitlement for this level
  createdAt     DateTime    @default(now())
  updatedAt     DateTime    @updatedAt

  @@unique([levelId, entitlementId])
}

model LeaveRequest {
  id                String         @id @default(uuid()) @db.Uuid
  userId            String         @db.Uuid
  user              User           @relation("user", fields: [userId], references: [id])
  doaId             String         @db.Uuid
  doa               User           @relation("deedOfAssignement", fields: [doaId], references: [id])
  startDate         DateTime
  endDate           DateTime
  duration          Int
  currentApprovalId String?        @db.Uuid
  reason            String
  status            LeaveStatus    @default(PENDING)
  typeId            String         @db.Uuid
  type              Entitlement    @relation(fields: [typeId], references: [id])
  cancelRequest     CancelRequest?
  response          Response[]
  uploads           Upload[]
  approvals         Approval[]
  createdAt         DateTime       @default(now())
  updatedAt         DateTime       @updatedAt
}

model CancelRequest {
  id        String       @id @default(uuid()) @db.Uuid
  requestId String       @unique @db.Uuid
  request   LeaveRequest @relation(fields: [requestId], references: [id])
  reason    String
  createdAt DateTime     @default(now())
  updatedAt DateTime     @updatedAt
}

model Approver {
  id           String      @id @default(uuid()) @db.Uuid
  userId       String      @db.Uuid
  user         User        @relation(fields: [userId], references: [id], onDelete: Cascade)
  departmentId String?     @db.Uuid
  department   Department? @relation(fields: [departmentId], references: [id])
  role         Role
  isActive     Boolean     @default(true)
  createdAt    DateTime    @default(now())
  updatedAt    DateTime    @updatedAt
}

model Approval {
  id             String         @id @default(uuid()) @db.Uuid
  leaveRequest   LeaveRequest   @relation(fields: [leaveRequestId], references: [id], onDelete: Cascade)
  leaveRequestId String         @db.Uuid
  phase          Int
  approver       User           @relation(fields: [approverId], references: [id], onDelete: Cascade)
  approverId     String         @db.Uuid
  status         ApprovalStatus @default(PENDING)
  note           String?
  actionDate     DateTime?
  createdAt      DateTime       @default(now())
  updatedAt      DateTime       @updatedAt

  @@unique([leaveRequestId, phase])
}

enum ApproverRole {
  DEPARTMENT_HEAD
  HR
  CISO
}

enum ApprovalStatus {
  PENDING
  APPROVED
  REJECTED
}

model Response {
  id        String        @id @default(uuid()) @db.Uuid
  createdAt DateTime      @default(now())
  updatedAt DateTime      @updatedAt
  type      ResponseType
  user      User          @relation(fields: [userId], references: [id], onDelete: Cascade)
  userId    String        @db.Uuid
  request   LeaveRequest? @relation(fields: [requestId], references: [id], onDelete: Cascade)
  requestId String?       @db.Uuid
  note      String
}

///////////////////////////////////// PAYROLL ////////////////////////////////////////////////////

model Payroll {
  id            String             @id @default(uuid()) @db.Uuid
  salary        Float
  gross         Float
  net           Float
  deductions    Float
  tax           Float?
  cra           Float?
  taxableIncome Float?
  pension       Float?
  nhf           Float?
  laa           Float?
  taxStatus     TaxStatus          @default(PENDING)
  userId        String             @unique @db.Uuid
  user          User               @relation(fields: [userId], references: [id])
  component     PayrollComponent[]
  payslip       Payslip[]
  createdAt     DateTime           @default(now())
  updatedAt     DateTime           @updatedAt
}

model PayrollComponent {
  id            String                @id @default(uuid()) @db.Uuid
  amount        Float //PERCENTAGE or FIXED
  type          SalaryType
  title         String
  calculations  SalaryCalculationType
  category      ComponentCategory
  monthlyAmount Float
  annualAmount  Float
  duration      Int?
  startDate     DateTime?
  isActive      Boolean               @default(true)
  payrollId     String                @db.Uuid
  payroll       Payroll               @relation(fields: [payrollId], references: [id], onDelete: Cascade)
<<<<<<< HEAD
  userId        String?               @db.Uuid
  user          User?                 @relation(fields: [userId], references: [id], onDelete: Cascade)

  createdAt DateTime @default(now())
  updatedAt DateTime @updatedAt
=======
  createdAt     DateTime              @default(now())
  updatedAt     DateTime              @updatedAt
>>>>>>> 4cb7df65
}

model Payslip {
  id        String   @id @default(uuid()) @db.Uuid
  name      String
  amount    Float
  month     Int
  year      Int
  data      Bytes
  userId    String   @db.Uuid
  user      User     @relation(fields: [userId], references: [id])
  payrollId String   @db.Uuid
  payroll   Payroll  @relation(fields: [payrollId], references: [id])
  createdAt DateTime @default(now())

  @@index([userId])
  @@index([payrollId])
  @@index([month, year])
}

model Deductions {
  id        String   @id @default(uuid()) @db.Uuid
  name      String
  // amount    Float
  tax       Int
  pension   Int
  month     String
  // year      Int
  data      Bytes
  // userId    String   @db.Uuid
  // user      User     @relation(fields: [userId], references: [id], onDelete: Cascade)
  createdAt DateTime @default(now())
  updatedAt DateTime @updatedAt

  @@index([id, month])
}

///////////////////////////////////////////  ///////////////////////////////////////////
model Claim {
  id            String      @id @default(uuid())
  title         String
  claimId       String      @unique
  amount        Float
  dateOfExpense DateTime
  description   String?
  notes         String?
  status        ClaimStatus @default(PENDING)
  proofUrls     Upload[]
  createdAt     DateTime    @default(now())
  updatedAt     DateTime    @updatedAt
  userId        String      @db.Uuid
  user          User        @relation(fields: [userId], references: [id])

  claimsId  String
  claimType ClaimType @relation(fields: [claimsId], references: [id], onDelete: Cascade)

  @@index([id])
}

model ClaimType {
  id          String  @id @default(uuid())
  title       String
  description String?

  claim Claim[]

  createdAt DateTime @default(now())
  updatedAt DateTime @updatedAt
}

model Task {
  id          String      @id @default(uuid())
  title       String
  description String?
  startDate   DateTime?
  dueDate     DateTime?
  category    String?
  priority    Priority?
  status      TaskStatus?
  createdAt   DateTime    @default(now())
  updatedAt   DateTime    @updatedAt

  // Relations
  assignees   UserTask[]
  files       TaskFile[]
  createdBy   User       @relation("CreatedTasks", fields: [createdById], references: [id])
  createdById String     @db.Uuid

  @@map("tasks")
}

model UserTask {
  id         String   @id @default(cuid())
  taskId     String
  userId     String   @db.Uuid
  assignedAt DateTime @default(now())

  task Task @relation(fields: [taskId], references: [id], onDelete: Cascade)
  user User @relation(fields: [userId], references: [id])

  @@unique([taskId, userId])
  @@map("user_tasks")
}

model TaskFile {
  id           String   @id @default(cuid())
  filename     String
  originalName String
  path         String
  mimetype     String
  size         Int
  taskId       String
  uploadedAt   DateTime @default(now())

  task Task @relation(fields: [taskId], references: [id], onDelete: Cascade)

  @@map("task_files")
}

///////////////////////////////////////////// ENUMS  /////////////////////////////////////////////

enum Status {
  PENDING
  ACCEPTED
  DECLINED
  ISSUE_REPORTED
  ACTIVE
  CONFIRMED
  COMPLETED
  IN_PROGRESS
}

enum TaxStatus {
  PENDING
  CALCULATED
  PAID
}

enum SalaryType {
  EARNING
  DEDUCTION
}

enum ComponentCategory {
  CUSTOM_EARNING
  CUSTOM_DEDUCTION
  STATIC_EARNING
  STATIC_DEDUCTION
}

enum SalaryCalculationType {
  PERCENTAGE
  FIXED
}

enum ResponseType {
  COMMENT
  APPROVAL
  DENIAL
}

enum JobType {
  FULL_TIME
  CONTRACT
}

enum MaritalStatus {
  SINGLE
  MARRIED
}

enum Role {
  SUPERADMIN
  ADMIN
  USER
  DEPT_MANAGER
  FACILITY
  HR
  ASSET_MANAGER
  LEAVE_MANAGER
}

enum AssetCategory {
  HARDWARE // Laptops, desktops, monitors, printers, scanners, etc.
  ACCESSORY // ID cards, bags, keys, stamps, clip pads
  LOGISTICS // Transport, delivery-related items (still available if needed)
  OFFICE_FURNITURE // Desks, chairs, etc.
  SOFTWARE // Licensed software, apps
  SAFETY_EQUIPMENT // Safety jackets, raincoats, toolboxes, splicers

  TELECOM // SIM cards, hotspots, routers
  MEDICAL_EQUIPMENT // BP Monitor, health-related devices
  AUDIO_VISUAL // Cameras, webcams, lights, mics, gimbals, speakers
  PAYMENT_DEVICE // POS machines, financial devices
  GENERAL
}

enum AssetStatus {
  AVAILABLE
  ASSIGNED
  REPORTED
  FAULTY
  RETIRED
  ACCEPTED
  MAINTENANCE
}

enum AssignmentStatus {
  ASSIGNED
  RETURNED
}

enum FaultStatus {
  PENDING
  IN_REVIEW
  RESOLVED
  REJECTED
}

enum ExitType {
  RESIGNATION
  TERMINATION
}

enum LeaveStatus {
  PENDING
  APPROVED
  REJECTED
  CANCELLED
}

enum DepartmentStatus {
  ACTIVE
  INACTIVE
}

enum EntitlementUnit {
  AMOUNT
  DAYS
  OTHERS
}

enum ClaimStatus {
  PENDING
  APPROVED
  REJECTED
}

enum Priority {
  LOW
  MEDIUM
  HIGH
  URGENT
}

enum TaskStatus {
  PENDING
  IN_PROGRESS
  COMPLETED
  CANCELLED
}

enum Gender {
  MALE
  FEMALE
}<|MERGE_RESOLUTION|>--- conflicted
+++ resolved
@@ -550,16 +550,11 @@
   isActive      Boolean               @default(true)
   payrollId     String                @db.Uuid
   payroll       Payroll               @relation(fields: [payrollId], references: [id], onDelete: Cascade)
-<<<<<<< HEAD
   userId        String?               @db.Uuid
   user          User?                 @relation(fields: [userId], references: [id], onDelete: Cascade)
 
   createdAt DateTime @default(now())
   updatedAt DateTime @updatedAt
-=======
-  createdAt     DateTime              @default(now())
-  updatedAt     DateTime              @updatedAt
->>>>>>> 4cb7df65
 }
 
 model Payslip {

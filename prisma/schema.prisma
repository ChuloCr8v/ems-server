--- conflicted
+++ resolved
@@ -24,7 +24,6 @@
 }
 
 model User {
-<<<<<<< HEAD
   id                    String             @id @default(uuid()) @db.Uuid
   eId                   String?            @unique
   personalEmail         String?            @unique
@@ -81,72 +80,8 @@
   approvedTasks Task[] @relation("ApprovedTasks")
 
   taskCategory Category[]
-=======
-  id            String       @id @default(uuid()) @db.Uuid
-  eId           String?      @unique
-  personalEmail String?      @unique
-  email         String?      @unique
-  firstName     String
-  lastName      String
-  phone         String?
-  workPhone     String?
-  role          String?
-  gender        String
-  duration      String?
-  jobType       JobType?
-  departments   Department[] // many-to-many
-
-  country       String?
-  state         String?
-  address       String?
-  startDate     DateTime?
-  dateOfBirth   DateTime?
-  status        Status         @default(PENDING)
-  userRole      Role[]
-  maritalStatus MaritalStatus?
-  contacts      Contacts?
-  offboarding   Offboarding?
-  payroll       Payroll?
-
-  levelId String? @db.Uuid
-  level   Level?  @relation(fields: [levelId], references: [id])
-
-  prospectId String?   @unique @db.Uuid
-  prospect   Prospect? @relation(fields: [prospectId], references: [id], onDelete: Cascade)
-
-  prospectDocuments Upload[] @relation("ProspectDocuments")
-  userDocuments     Upload[] @relation("UserDocuments")
-
-  invite      Invite[]
-  createdAt   DateTime     @default(now())
-  updatedAt   DateTime     @updatedAt
-  comment     Comment[]
-  assignments Assignment[]
-
-  faultReporter Fault[] @relation("reportedBy")
-  faultResolver Fault[] @relation("resolvedBy")
-
-  departmentCreator Department? @relation("departmentCreator")
-  claims            Claim[]
-
-  // assignedTasks         UserTask[]
-  createdTasks          Task[]         @relation("CreatedTasks")
-  approvedTasks         Task[]         @relation("ApprovedTasks")
-  userTasks             UserTask[]
-
-  notificationRecipient Notification[] @relation("NotificationRecipient")
-  notificationActor     Notification[] @relation("NotificationActor")
-
-  requestDoa LeaveRequest[] @relation("deedOfAssignement")
-  requests   LeaveRequest[] @relation("user")
-  approver   Approver[]
-  approvals  Approval[]
-  responses  Response[]
-  payslip    Payslip[]
-  bank       Bank?
-  appraisals Appraisal[]    @relation("Appraised")
-  appraisers Appraisal[]    @relation("Appraiser")
->>>>>>> 45be2904
+  appraisals   Appraisal[] @relation("Appraised")
+  appraisers   Appraisal[] @relation("Appraiser")
 
   @@index([email])
   @@index([eId])
@@ -155,7 +90,6 @@
 }
 
 model Department {
-<<<<<<< HEAD
   id             String            @id @default(uuid()) @db.Uuid
   name           String            @unique
   createdById    String?           @unique @db.Uuid
@@ -167,23 +101,6 @@
   prospects      Prospect[]        @relation("DepartmentToProspect")
   taskCategories Category[]
   user           User[]            @relation("DepartmentToUser")
-=======
-  id   String @id @default(uuid()) @db.Uuid
-  name String @unique
-  user User[]
-
-  createdBy   User?   @relation("departmentCreator", fields: [createdById], references: [id])
-  createdById String? @unique @db.Uuid
-
-  status   DepartmentStatus? @default(ACTIVE)
-  approver Approver[]
-
-  prospects     Prospect[]
-  kpiCategories KpiCategory[]
-
-  createdAt DateTime @default(now())
-  updatedAt DateTime @default(now()) @updatedAt
->>>>>>> 45be2904
 }
 
 model Prospect {
@@ -579,12 +496,6 @@
   laa           Float?
   taxStatus     TaxStatus          @default(PENDING)
   userId        String             @unique @db.Uuid
-<<<<<<< HEAD
-=======
-  user          User               @relation(fields: [userId], references: [id])
-  component     PayrollComponent[]
-  payslip       Payslip[]
->>>>>>> 45be2904
   createdAt     DateTime           @default(now())
   updatedAt     DateTime           @updatedAt
   user          User               @relation(fields: [userId], references: [id])
@@ -615,12 +526,6 @@
 model Payslip {
   id        String   @id @default(uuid()) @db.Uuid
   name      String
-<<<<<<< HEAD
-=======
-  amount    Float
-  month     Int
-  year      Int
->>>>>>> 45be2904
   data      Bytes
   userId    String   @db.Uuid
   createdAt DateTime @default(now())
@@ -630,7 +535,6 @@
   amount    Float
   payroll   Payroll  @relation(fields: [payrollId], references: [id])
   user      User     @relation(fields: [userId], references: [id])
-<<<<<<< HEAD
 
   @@index([userId])
   @@index([payrollId])
@@ -651,18 +555,6 @@
 }
 
 /// ////////////////////////////////////////  ///////////////////////////////////////////
-=======
-  payrollId String   @db.Uuid
-  payroll   Payroll  @relation(fields: [payrollId], references: [id])
-  createdAt DateTime @default(now())
-
-  @@index([userId])
-  @@index([payrollId])
-  @@index([month, year])
-}
-
-/////////////////////////////////////////// CLAIMS  ///////////////////////////////////////////
->>>>>>> 45be2904
 model Claim {
   id            String      @id @default(uuid())
   title         String
@@ -769,7 +661,6 @@
   REJECTED
 }
 
-<<<<<<< HEAD
 enum TaskStatus {
   REJECTED
   PENDING_APPROVAL
@@ -784,136 +675,6 @@
   APPROVED
   REJECTED
 }
-=======
-model UserTask {
-  id          String   @id @default(uuid()) @db.Uuid
-  assignedAt  DateTime @default(now())
-  
-  user        User @relation(fields: [userId], references: [id])
-  userId      String  @db.Uuid
-  
-  task        Task @relation(fields: [taskId], references: [id])
-  taskId      String  @db.Uuid
-  
-  @@unique([userId, taskId])
-}
-
-
-//////////////////////////////////////////  APPRAISAL  ///////////////////////////////////////////
-
-model Appraisal {
-  id                  String               @id @default(uuid()) @db.Uuid
-  quarter             String
-  year                Int
-  managerComment      String?
-  period              String //e.g Quater 3 2025
-  kpi                 Kpi[]
-  goalsAndAchievement GoalsAndAchievement?
-  feedback            Feedback?
-  summary             RatingSummary?
-  submittedAt         DateTime?
-  appraisedAt         DateTime?
-  hrReviewedAt        DateTime?
-  autoGenerated       Boolean              @default(true)
-  status              AppraisalStatus      @default(GENERATED)
-  appraiserId         String               @db.Uuid
-  appraiser           User                 @relation("Appraiser", fields: [appraiserId], references: [id])
-  appraisedId         String               @db.Uuid // The employee being appraised
-  appraised           User                 @relation("Appraised", fields: [appraisedId], references: [id])
-  createdAt           DateTime             @default(now())
-  updatedAt           DateTime             @updatedAt
-
-  @@unique([quarter, year, appraisedId])
-  @@map("appraisals")
-}
-
-model Kpi {
-  id          String        @id @default(uuid()) @db.Uuid
-  appraisalId String?        @unique @db.Uuid
-  appraisal   Appraisal?     @relation(fields: [appraisalId], references: [id])
-  categories  KpiCategory[]
-  createdAt   DateTime      @default(now())
-  updatedAt   DateTime      @updatedAt
-
-  @@map("kpis")
-}
-
-model KpiCategory {
-  id           String          @id @default(uuid()) @db.Uuid
-  name         String //e.g., "TECHNICAL SKILL", "TEAM COLLABORATION"
-  kpiId        String?         @db.Uuid
-  kpi          Kpi?           @relation(fields: [kpiId], references: [id])
-  departmentId String?         @db.Uuid
-  department   Department?     @relation(fields: [departmentId], references: [id])
-  objectives   Objective[]
-  type         KpiCategoryType @default(STATIC)
-  isGlobal     Boolean         @default(true)
-  isApproved   Boolean         @default(false)
-  reviewedBy   String?         @db.Uuid          // Admin who reviewed the KPIs
-  reviewedAt   DateTime?       // When the KPIs were reviewed
-  createdAt    DateTime        @default(now())
-  updatedAt    DateTime        @updatedAt
-
-  @@unique([name, departmentId])
-  @@map("kpi_categories")
-}
-
-model Objective {
-  id         String      @id @default(uuid()) @db.Uuid
-  name       String //e.g., "Knowledge of Resk./Technologies"
-  rating     Float? //Rating (1-5)
-  comment    String?
-  categoryId String      @db.Uuid
-  category   KpiCategory @relation(fields: [categoryId], references: [id])
-  createdAt  DateTime    @default(now())
-  updatedAt  DateTime    @updatedAt
-
-  @@map("objectives")
-}
-
-model GoalsAndAchievement {
-  id           String    @id @default(uuid()) @db.Uuid
-  achievements String[]
-  goals        String[]
-  appraisalId  String    @unique @db.Uuid
-  appraisal    Appraisal @relation(fields: [appraisalId], references: [id])
-  createdAt    DateTime  @default(now())
-  updatedAt    DateTime  @updatedAt
-}
-
-model Feedback {
-  id          String             @id @default(uuid()) @db.Uuid
-  questions   FeedbackQuestion[]
-  appraisalId String             @unique @db.Uuid
-  appraisal   Appraisal          @relation(fields: [appraisalId], references: [id])
-  createdAt   DateTime           @default(now())
-  updatedAt   DateTime           @updatedAt
-}
-
-model FeedbackQuestion {
-  id         String   @id @default(uuid()) @db.Uuid
-  question   String
-  response   String?
-  feedbackId String   @db.Uuid
-  feedback   Feedback @relation(fields: [feedbackId], references: [id])
-  createdAt  DateTime @default(now())
-  updatedAt  DateTime @updatedAt
-}
-
-model RatingSummary {
-  id                    String    @id @default(uuid()) @db.Uuid
-  appraisalId           String    @unique @db.Uuid
-  appraisal             Appraisal @relation(fields: [appraisalId], references: [id])
-  technicalPerformance  Float?
-  teamCollaboration     Float?
-  initiativesLeadership Float?
-  departmentalKpi       Float?
-  overallPerformance    Float?
-  createdAt             DateTime  @default(now())
-  updatedAt             DateTime  @updatedAt
-}
-///////////////////////////////////////////// ENUMS  /////////////////////////////////////////////
->>>>>>> 45be2904
 
 enum Status {
   PENDING
@@ -938,14 +699,14 @@
 }
 
 enum AppraisalStatus {
-  GENERATED      // Initial state when quarterly appraisal is generated
-  PENDING        // Department KPIs added, waiting for admin review
-  HR_REVIEW      // In review with the HR team
-  REVIEWED      // Admin has reviewed and approved department KPIs
-  DRAFT         // Employee is working on their appraisal
-  SUBMITTED     // Employee has submitted for manager review
-  APPRAISED     // Manager has reviewed and approved
-  COMPLETED     // Final state after HR review
+  GENERATED // Initial state when quarterly appraisal is generated
+  PENDING // Department KPIs added, waiting for admin review
+  HR_REVIEW // In review with the HR team
+  REVIEWED // Admin has reviewed and approved department KPIs
+  DRAFT // Employee is working on their appraisal
+  SUBMITTED // Employee has submitted for manager review
+  APPRAISED // Manager has reviewed and approved
+  COMPLETED // Final state after HR review
 }
 
 enum KpiCategoryType {

generator client {
  provider      = "prisma-client-js"
  binaryTargets = ["native", "rhel-openssl-1.0.x"]
}

datasource db {
  provider = "postgresql"
  url      = env("DATABASE_URL")
}

model Prospect {
  id           String      @id @default(uuid()) @db.Uuid
  email        String      @unique
  firstName    String      @default("")
  lastName     String      @default("")
  phone        String
  gender       String
  role         String
  duration     String?
  startDate    DateTime
  departmentId String?     @db.Uuid
  department   Department? @relation(fields: [departmentId], references: [id])
  jobType      JobType
  user         User?
  invite       Invite[]
  upload       Upload[]
  // comment      Comment[]
  createdAt    DateTime    @default(now())
  updatedAt    DateTime    @updatedAt
}

model User {
  id            String        @id @default(uuid()) @db.Uuid
  eId           String?       @unique
  email         String?       @unique
  firstName     String
  lastName      String
  phone         String
  workPhone     String?
  role          String
  gender        String
  duration      String?
  jobType       JobType
  departmentId  String?       @db.Uuid
  department    Department?   @relation(fields: [departmentId], references: [id])
  country       String
  state         String
  address       String
  startDate     DateTime?
  status        Status        @default(PENDING)
  userRole      Role?
  maritalStatus MaritalStatus
  contacts      Contacts?
  offboarding   Offboarding?
  levelId       String?       @db.Uuid
  level         Level?        @relation(fields: [levelId], references: [id])
  prospectId    String?       @unique @db.Uuid
  prospect      Prospect?     @relation(fields: [prospectId], references: [id])
  upload        Upload[]
  invite        Invite[]
  createdAt     DateTime      @default(now())
  updatedAt     DateTime      @updatedAt
  comment       Comment[]
  assignments   Assignment[]
  faults        Fault[]
}

model Invite {
  id         String    @id @default(uuid()) @db.Uuid
  email      String
  token      String    @unique
  status     Status    @default(PENDING)
  createdAt  DateTime  @default(now())
  expiresAt  DateTime
  acceptedAt DateTime?
  declinedAt DateTime?
  sentById   String?   @db.Uuid
  sentBy     User?     @relation(fields: [sentById], references: [id])
  prospectId String    @db.Uuid
  prospect   Prospect  @relation(fields: [prospectId], references: [id])
  comment    Comment[]
}

model Department {
  id        String     @id @default(uuid()) @db.Uuid
  name      String
  prospect  Prospect[]
  user      User[]
  createdAt DateTime   @default(now())
  updatedAT DateTime   @updatedAt
}

model Level {
  id        String   @id @default(uuid()) @db.Uuid
  name      String
  rank      Int
  users     User[]
  createdAt DateTime @default(now())
  updatedAt DateTime @updatedAt
}

model Upload {
  id            String       @id @default(uuid()) @db.Uuid
  name          String
  size          Int
  type          String
  bytes         Bytes?
  prospectId    String?      @db.Uuid
  prospect      Prospect?    @relation(fields: [prospectId], references: [id])
  userId        String?      @db.Uuid
  user          User?        @relation(fields: [userId], references: [id])
  offboardingId String?      @db.Uuid
  offboarding   Offboarding? @relation(fields: [offboardingId], references: [id])
  // assetId       String?      @db.Uuid
  // asset         Asset?       @relation("AssetProof", fields: [assetId], references: [id])
  createdAt     DateTime     @default(now())
  updatedAt     DateTime     @updatedAt

  @@unique([userId, name])
}

model Contacts {
  id        String            @id @default(uuid()) @db.Uuid
  guarantor GuarantorContact?
  emergency EmergencyContact?
  userId    String            @unique @db.Uuid
  user      User              @relation(fields: [userId], references: [id])
}

model EmergencyContact {
  id        String   @id @default(uuid()) @db.Uuid
  firstName String
  lastName  String
  email     String
  phone     String
  contacts  Contacts @relation(fields: [contactId], references: [id])
  contactId String   @unique @db.Uuid
  createdAt DateTime @default(now())
  updatedAt DateTime @updatedAt
}

model GuarantorContact {
  id        String   @id @default(uuid()) @db.Uuid
  firstName String
  lastName  String
  email     String
  phone     String
  contacts  Contacts @relation(fields: [contactId], references: [id])
  contactId String   @unique @db.Uuid
  createdAt DateTime @default(now())
  updatedAt DateTime @updatedAt
}

model Comment {
  id        String   @id @default(uuid()) @db.Uuid
  comment   String
  userId    String?  @db.Uuid
  user      User?    @relation(fields: [userId], references: [id])
  inviteId  String?  @db.Uuid
  invite    Invite?  @relation(fields: [inviteId], references: [id])
  // prospectId String?   @db.Uuid
  // prospect   Prospect? @relation(fields: [prospectId], references: [id])
  createdAt DateTime @default(now())
  updatedAt DateTime @updatedAt
}

model Asset {
<<<<<<< HEAD
  id           String        @id @default(uuid())
=======
  id           String        @id @default(uuid())  @db.Uuid
>>>>>>> 34378ed6
  name         String
  serialNo     String        @unique
  category     AssetCategory
  purchaseDate DateTime
  vendor       String
  cost         Float
  assetImage   String?
  barcodeImage String?
  description  String?
<<<<<<< HEAD
=======
  isReturned   Boolean       @default(false)
  // paymentProof  Upload[]      @relation("AssetProof")
>>>>>>> 34378ed6
  status       AssetStatus   @default(AVAILABLE)
  createdAt    DateTime      @default(now())
  updatedAt    DateTime      @updatedAt
  assignments  Assignment[]
  faults       Fault[]
}

model Assignment {
<<<<<<< HEAD
  id         String   @id @default(uuid())
=======
  id         String   @id @default(uuid())   @db.Uuid
>>>>>>> 34378ed6
  asset      Asset    @relation(fields: [assetId], references: [id])
  assetId    String   @db.Uuid
  user       User     @relation(fields: [userId], references: [id])
  userId     String   @db.Uuid
  assignedAt DateTime
  notes      String?
  condition  String
}

model Fault {
<<<<<<< HEAD
  id         String      @id @default(uuid())
  assetId    String
=======
  id         String      @id @default(uuid())   @db.Uuid
  assetId    String      @db.Uuid
>>>>>>> 34378ed6
  asset      Asset       @relation(fields: [assetId], references: [id])
  reportedBy String      @db.Uuid
  user       User        @relation(fields: [reportedBy], references: [id])
  images     String[]
  reason     String
  status     FaultStatus @default(PENDING)
  resolvedAt DateTime?
  createdAt  DateTime    @default(now())
}

model Offboarding {
  id           String                 @id @default(uuid()) @db.Uuid
  type         ExitType
  lastWorkDate DateTime
  reason       String
  noticePeriod Boolean                @default(false)
  userId       String                 @unique @db.Uuid
  status       Status                 @default(PENDING)
  user         User                   @relation(fields: [userId], references: [id])
  uploads      Upload[]
  checklist    OffboardingChecklist[]

  createdAt DateTime @default(now())
  updatedAt DateTime @updatedAt
}

model OffboardingChecklist {
  id            String      @id @default(uuid())   @db.Uuid
  task          String
  status        Status      @default(PENDING)
  // proof   Upload[]
  offboardingId String      @db.Uuid
  offboarding   Offboarding @relation(fields: [offboardingId], references: [id])
}

/////////////////////////////////// ENUMS  /////////////////////////////////////////////

enum Status {
  PENDING
  ACCEPTED
  DECLINED
  ISSUE_REPORTED
  ACTIVE
  CONFIRMED
  COMPLETED
  IN_PROGRESS
}

enum JobType {
  FULL_TIME
  CONTRACT
}

enum MaritalStatus {
  SINGLE
  MARRIED
}

enum Role {
  SUPERADMIN
  ADMIN
  USER
  MANAGER
  FACILITY
}

enum AssetCategory {
  HARDWARE
  ACCESSORY
  LOGISTICS
  OFFICE_FURNITURE
  SOFTWARE
  SAFETY_EQUIPMENT
<<<<<<< HEAD
=======
}

enum AssetStatus {
  AVAILABLE
  ASSIGNED
  REPORTED
  FAULTY
  RETIRED
  ACCEPTED
  MAINTENANCE
}

enum FaultStatus {
  PENDING
  IN_REVIEW
  RESOLVED
  REJECTED
}

enum ExitType {
  RESIGNATION
  TERMINATION
>>>>>>> 34378ed6
}

// enum AssetStatus {
//   ACTIVE
//   RETURNED
//   DAMAGED
//   LOST
// }<|MERGE_RESOLUTION|>--- conflicted
+++ resolved
@@ -165,11 +165,7 @@
 }
 
 model Asset {
-<<<<<<< HEAD
   id           String        @id @default(uuid())
-=======
-  id           String        @id @default(uuid())  @db.Uuid
->>>>>>> 34378ed6
   name         String
   serialNo     String        @unique
   category     AssetCategory
@@ -177,13 +173,13 @@
   vendor       String
   cost         Float
   assetImage   String?
+  vendor       String
+  cost         Float
+  assetImage   String?
   barcodeImage String?
   description  String?
-<<<<<<< HEAD
-=======
   isReturned   Boolean       @default(false)
   // paymentProof  Upload[]      @relation("AssetProof")
->>>>>>> 34378ed6
   status       AssetStatus   @default(AVAILABLE)
   createdAt    DateTime      @default(now())
   updatedAt    DateTime      @updatedAt
@@ -192,28 +188,22 @@
 }
 
 model Assignment {
-<<<<<<< HEAD
   id         String   @id @default(uuid())
-=======
-  id         String   @id @default(uuid())   @db.Uuid
->>>>>>> 34378ed6
   asset      Asset    @relation(fields: [assetId], references: [id])
   assetId    String   @db.Uuid
   user       User     @relation(fields: [userId], references: [id])
   userId     String   @db.Uuid
+  userId     String   @db.Uuid
   assignedAt DateTime
   notes      String?
   condition  String
+  notes      String?
+  condition  String
 }
 
 model Fault {
-<<<<<<< HEAD
   id         String      @id @default(uuid())
   assetId    String
-=======
-  id         String      @id @default(uuid())   @db.Uuid
-  assetId    String      @db.Uuid
->>>>>>> 34378ed6
   asset      Asset       @relation(fields: [assetId], references: [id])
   reportedBy String      @db.Uuid
   user       User        @relation(fields: [reportedBy], references: [id])
@@ -241,7 +231,7 @@
 }
 
 model OffboardingChecklist {
-  id            String      @id @default(uuid())   @db.Uuid
+  id            String      @id @default(uuid()) @db.Uuid
   task          String
   status        Status      @default(PENDING)
   // proof   Upload[]
@@ -287,8 +277,6 @@
   OFFICE_FURNITURE
   SOFTWARE
   SAFETY_EQUIPMENT
-<<<<<<< HEAD
-=======
 }
 
 enum AssetStatus {
@@ -311,7 +299,6 @@
 enum ExitType {
   RESIGNATION
   TERMINATION
->>>>>>> 34378ed6
 }
 
 // enum AssetStatus {

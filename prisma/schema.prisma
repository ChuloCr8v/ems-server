--- conflicted
+++ resolved
@@ -89,10 +89,6 @@
 
   payslip      Payslip[]
   payComponent PayrollComponent[]
-<<<<<<< HEAD
-  // Deductions   Deductions[]
-=======
->>>>>>> 54a989b6
 
   @@index([email])
   @@index([eId])

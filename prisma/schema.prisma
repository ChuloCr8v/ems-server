--- conflicted
+++ resolved
@@ -11,15 +11,9 @@
 model Prospect {
   id           String      @id @default(uuid()) @db.Uuid
   email        String      @unique
-<<<<<<< HEAD
   firstName    String
   lastName     String
   phone        String      @unique
-=======
-  firstName    String      @default("")
-  lastName     String      @default("")
-  phone        String
->>>>>>> 9a4fc875
   gender       String
   role         String
   duration     String?
@@ -36,11 +30,7 @@
 
 model User {
   id            String        @id @default(uuid()) @db.Uuid
-<<<<<<< HEAD
   eId           String?       @unique
-=======
-  eId           String?        @unique
->>>>>>> 9a4fc875
   email         String?       @unique
   firstName     String
   lastName      String
@@ -181,19 +171,6 @@
   updatedAt DateTime @updatedAt
 }
 
-model Asset {
-  id             String      @id @default(uuid()) @db.Uuid
-  name           String
-  category       AssetCategory
-  status         AssetStatus
-  dateAssigned   DateTime
-  dateRetrieved  DateTime?
-  assignedTo     User        @relation(fields: [assignedToId], references: [id])
-  assignedToId   String      @db.Uuid
-
-  createdAt      DateTime    @default(now())
-  updatedAt      DateTime    @updatedAt
-}
 
 /////////////////////////////////// ENUMS  /////////////////////////////////////////////
 
@@ -221,11 +198,7 @@
   ADMIN
   USER
   MANAGER
-<<<<<<< HEAD
   SENIOR_MANAGER
-=======
-  FACILITY
->>>>>>> 9a4fc875
 }
 
 enum AssetCategory {
@@ -233,10 +206,6 @@
   ACCESSORY
   LOGISTICS
   SAFETYEKITS
-<<<<<<< HEAD
-=======
- 
->>>>>>> 9a4fc875
 }
 
 enum AssetStatus {

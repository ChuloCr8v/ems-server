generator client {
  provider      = "prisma-client-js"
  binaryTargets = ["native", "rhel-openssl-1.0.x"]
}

datasource db {
  provider = "postgresql"
  url      = env("DATABASE_URL")
}

/////////////////////////////////  ONBOARDING ////////////////////////////////

model Notification {
  id          String   @id @default(uuid())
  recipientId String   @db.Uuid
  actorId     String?  @db.Uuid
  prospectId  String?  @db.Uuid
  type        String
  message     String
  read        Boolean  @default(false)
  createdAt   DateTime @default(now())
  updatedAt   DateTime @updatedAt

  recipient User      @relation("NotificationRecipient", fields: [recipientId], references: [id], onDelete: Cascade)
  actor     User?     @relation("NotificationActor", fields: [actorId], references: [id])
  prospect  Prospect? @relation(fields: [prospectId], references: [id])
}

model User {
  id            String       @id @default(uuid()) @db.Uuid
  eId           String?      @unique
  personalEmail String?      @unique
  email         String?      @unique
  firstName     String
  lastName      String
  phone         String?
  workPhone     String?
  role          String?
  gender        String
  duration      String?
  jobType       JobType?
  departments   Department[] // many-to-many

  country       String?
  state         String?
  address       String?
  startDate     DateTime?
  dateOfBirth   DateTime?
  status        Status         @default(PENDING)
  userRole      Role[]
  maritalStatus MaritalStatus?
  contacts      Contacts?
  offboarding   Offboarding?
  payroll       Payroll?

  levelId String? @db.Uuid
  level   Level?  @relation(fields: [levelId], references: [id])

  prospectId String?   @unique @db.Uuid
  prospect   Prospect? @relation(fields: [prospectId], references: [id], onDelete: Cascade)

  prospectDocuments Upload[] @relation("ProspectDocuments")
  userDocuments     Upload[] @relation("UserDocuments")

  invite      Invite[]
  createdAt   DateTime     @default(now())
  updatedAt   DateTime     @updatedAt
  comment     Comment[]
  assignments Assignment[]

  faultReporter Fault[] @relation("reportedBy")
  faultResolver Fault[] @relation("resolvedBy")

  departmentCreator Department? @relation("departmentCreator")
  claims            Claim[]

  // assignedTasks         UserTask[]
<<<<<<< HEAD
  createdTasks  Task[]     @relation("CreatedTasks")
  approvedTasks Task[]     @relation("ApprovedTasks")
  userTasks     UserTask[]
=======
  createdTasks          Task[]         @relation("CreatedTasks")
  approvedTasks         Task[]         @relation("ApprovedTasks")
  userTasks             UserTask[]
>>>>>>> d8b49264

  notificationRecipient Notification[] @relation("NotificationRecipient")
  notificationActor     Notification[] @relation("NotificationActor")

  requestDoa LeaveRequest[] @relation("deedOfAssignement")
  requests   LeaveRequest[] @relation("user")
  approver   Approver[]
  approvals  Approval[]
  responses  Response[]
  payslip    Payslip[]
  bank       Bank?
  appraisals Appraisal[]    @relation("Appraised")
  appraisers Appraisal[]    @relation("Appraiser")

  @@index([email])
  @@index([eId])
  @@index([firstName, lastName])
  @@index([levelId])
}

model Department {
  id   String @id @default(uuid()) @db.Uuid
  name String @unique
  user User[]

  createdBy   User?   @relation("departmentCreator", fields: [createdById], references: [id])
  createdById String? @unique @db.Uuid

  status   DepartmentStatus? @default(ACTIVE)
  approver Approver[]

  prospects     Prospect[]
  kpiCategories KpiCategory[]

  createdAt DateTime @default(now())
  updatedAt DateTime @default(now()) @updatedAt
}

model Prospect {
  id          String       @id @default(uuid()) @db.Uuid
  email       String       @unique
  firstName   String       @default("")
  lastName    String       @default("")
  phone       String
  gender      String
  role        String
  duration    String?
  startDate   DateTime
  departments Department[]

  jobType      JobType
  user         User?
  invite       Invite[]
  upload       Upload[]
  notification Notification[]
  createdAt    DateTime       @default(now())
  updatedAt    DateTime       @updatedAt
}

model Invite {
  id         String    @id @default(uuid()) @db.Uuid
  email      String
  token      String    @unique
  status     Status    @default(PENDING)
  createdAt  DateTime  @default(now())
  expiresAt  DateTime
  acceptedAt DateTime?
  declinedAt DateTime?
  sentById   String?   @db.Uuid
  sentBy     User?     @relation(fields: [sentById], references: [id])
  prospectId String    @db.Uuid
  prospect   Prospect  @relation(fields: [prospectId], references: [id], onDelete: Cascade)

  comment        Comment[]
  declineReasons String[]
}

model Level {
  id           String             @id @default(uuid()) @db.Uuid
  name         String
  rank         Int
  users        User[]
  entitlements LevelEntitlement[]
  createdAt    DateTime           @default(now())
  updatedAt    DateTime           @updatedAt
}

model Upload {
  id    String  @id @default(uuid()) @db.Uuid
  name  String
  size  Int
  type  String
  bytes Bytes?
  key   String?
  order Int?
  uri   String?

  prospectId String?   @db.Uuid
  prospect   Prospect? @relation(fields: [prospectId], references: [id], onDelete: Cascade)

  userId            String? @db.Uuid
  userDocuments     User?   @relation("UserDocuments", fields: [userId], references: [id])
  prospectDocuments User[]  @relation("ProspectDocuments")

  offboardingId String?           @db.Uuid
  offboarding   Offboarding?      @relation(fields: [offboardingId], references: [id])
  commentId     String?           @db.Uuid
  comment       Comment?          @relation(fields: [commentId], references: [id])
  handoverId    String?           @db.Uuid
  handover      HandoverDocument? @relation(fields: [handoverId], references: [id])
  paymentId     String?           @db.Uuid
  payment       Payment?          @relation(fields: [paymentId], references: [id])
  assetId       String?           @db.Uuid
  asset         Asset?            @relation("AssetImages", fields: [assetId], references: [id])
  requestId     String?           @db.Uuid
  request       LeaveRequest?     @relation(fields: [requestId], references: [id])

<<<<<<< HEAD
  claim   Claim?  @relation(fields: [claimId], references: [id])
  claimId String?
  task    Task?   @relation(fields: [taskId], references: [id])
  taskId  String? @db.Uuid
=======
  claim         Claim?  @relation(fields: [claimId], references: [id])
  claimId       String?
  task          Task?             @relation(fields: [taskId], references: [id])
  taskId        String?           @db.Uuid
>>>>>>> d8b49264

  guarantorId   String?           @db.Uuid
  guarantor     GuarantorContact? @relation(fields: [guarantorId], references: [id])

  //cloudinary keys
  publicId      String? @unique
  secureUrl     String? @unique

  createdAt     DateTime @default(now())
  updatedAt     DateTime @updatedAt
}

model Contacts {
  id        String             @id @default(uuid()) @db.Uuid
  guarantor GuarantorContact[]
  emergency EmergencyContact[]
  nextOfKin NextOfKin[]
  userId    String             @unique @db.Uuid
  user      User               @relation(fields: [userId], references: [id], onDelete: Cascade)

  createdAt DateTime @default(now())
  updatedAt DateTime @default(now()) @updatedAt
}

model Bank {
  id            String @id @default(uuid()) @db.Uuid
  bankName      String
  accountName   String
  accountNumber String

  userId String? @unique @db.Uuid
  user   User?   @relation(references: [id], fields: [userId])

  createdAt DateTime @default(now())
  updatedAt DateTime @updatedAt
}

model NextOfKin {
  id        String    @id @default(uuid()) @db.Uuid
  firstName String
  lastName  String
  phone     String
  address   String?
  contacts  Contacts? @relation(fields: [contactId], references: [id])
  contactId String?   @db.Uuid
  createdAt DateTime  @default(now())
  updatedAt DateTime  @updatedAt
}

model EmergencyContact {
  id           String    @id @default(uuid()) @db.Uuid
  firstName    String
  lastName     String
  phone        String
  relationship String?
  address      String?
  contacts     Contacts? @relation(fields: [contactId], references: [id])
  contactId    String?   @db.Uuid
  createdAt    DateTime  @default(now())
  updatedAt    DateTime  @updatedAt
}

model GuarantorContact {
  id           String    @id @default(uuid()) @db.Uuid
  firstName    String
  lastName     String
  phone        String
  address      String?
  relationship String?
  document     Upload[]
  contacts     Contacts? @relation(fields: [contactId], references: [id])
  contactId    String?   @db.Uuid
  createdAt    DateTime  @default(now())
  updatedAt    DateTime  @updatedAt
}

model Comment {
  id            String            @id @default(uuid()) @db.Uuid
  comment       String
  userId        String?           @db.Uuid
  user          User?             @relation(fields: [userId], references: [id])
  inviteId      String?           @db.Uuid
  invite        Invite?           @relation(fields: [inviteId], references: [id])
  offboardingId String?           @db.Uuid
  offboarding   Offboarding?      @relation(fields: [offboardingId], references: [id])
  paymentId     String?           @db.Uuid
  payment       Payment?          @relation(fields: [paymentId], references: [id])
  handoverId    String?           @db.Uuid
  handover      HandoverDocument? @relation(fields: [handoverId], references: [id])
  uploads       Upload[]
  createdAt     DateTime          @default(now())
  updatedAt     DateTime          @updatedAt
}

//////////////////////////////// ASSETS ///////////////////////
model Asset {
  id           String         @id @default(uuid()) @db.Uuid
  assetId      String         @unique
  name         String
  serialNo     String?        @unique
  category     AssetCategory?
  purchaseDate DateTime?
  vendor       String?
  cost         Float?
  assetImages  Upload[]       @relation("AssetImages")
  description  String?
  isReturned   Boolean?       @default(false)
  status       AssetStatus?   @default(AVAILABLE)
  createdAt    DateTime       @default(now())
  updatedAt    DateTime       @updatedAt
  assignments  Assignment[]
  faults       Fault[]
}

model Assignment {
  id            String            @id @default(uuid())
  asset         Asset             @relation(fields: [assetId], references: [id])
  assetId       String            @db.Uuid
  user          User              @relation(fields: [userId], references: [id])
  userId        String            @db.Uuid
  assignedAt    DateTime
  retrievedAt   DateTime?
  notes         String?
  condition     String?
  status        AssignmentStatus?
  isVerified    Boolean           @default(false)
  isPaid        Boolean           @default(false)
  verifiedAt    DateTime?
  returnedAt    DateTime?
  offboardingId String?           @db.Uuid
  offboarding   Offboarding?      @relation(fields: [offboardingId], references: [id])
}

model Fault {
  id           String      @id @default(uuid()) @db.Uuid
  assetId      String      @db.Uuid
  asset        Asset       @relation(fields: [assetId], references: [id])
  reportedById String?     @db.Uuid
  reportedBy   User?       @relation("reportedBy", fields: [reportedById], references: [id])
  resolvedById String?     @db.Uuid
  resolvedBy   User?       @relation("resolvedBy", fields: [resolvedById], references: [id])
  images       String[]
  reason       String?
  notes        String?
  status       FaultStatus @default(PENDING)
  resolvedAt   DateTime?   @default(now())
  createdAt    DateTime    @default(now())
  updatedAt    DateTime    @default(now()) @updatedAt

  @@index([reportedById])
  @@index([resolvedById])
  @@index([assetId])
  @@index([status])
}

///////////////////////////   OFFBOARDING ///////////////////////

model Offboarding {
  id           String                 @id @default(uuid()) @db.Uuid
  type         ExitType
  lastWorkDate DateTime
  reason       String
  noticePeriod Boolean                @default(false)
  status       Status                 @default(PENDING)
  userId       String                 @unique @db.Uuid
  user         User                   @relation(fields: [userId], references: [id])
  uploads      Upload[]
  checklist    OffboardingChecklist[]
  handover     HandoverDocument[]
  comment      Comment[]
  payments     Payment[]
  assignments  Assignment[]
  createdAt    DateTime               @default(now())
  updatedAt    DateTime               @updatedAt
}

model OffboardingChecklist {
  id            String      @id @default(uuid()) @db.Uuid
  task          String
  status        Status      @default(PENDING)
  // proof   Upload[]
  offboardingId String      @db.Uuid
  offboarding   Offboarding @relation(fields: [offboardingId], references: [id])
}

model HandoverDocument {
  id            String       @id @default(uuid()) @db.Uuid
  offboardingId String?      @db.Uuid
  offboarding   Offboarding? @relation(fields: [offboardingId], references: [id])
  upload        Upload[]
  comments      Comment[]
  isApproved    Boolean      @default(false)
  approvedAt    DateTime?
  notes         String?
  createdAt     DateTime     @default(now())
}

model Payment {
  id            String       @id @default(uuid()) @db.Uuid
  offboardingId String?      @db.Uuid
  offboarding   Offboarding? @relation(fields: [offboardingId], references: [id])
  approved      Boolean      @default(false)
  approvedBy    String?      @db.Uuid
  approvedAt    DateTime?
  notes         String?
  uploads       Upload[]
  comment       Comment[]
  createdAt     DateTime     @default(now())
}

///////////////////////////////// LEAVE ///////////////////////////////////////////////////

model Entitlement {
  id        String             @id @default(uuid()) @db.Uuid
  name      String             @unique
  unit      EntitlementUnit
  levels    LevelEntitlement[]
  request   LeaveRequest[]
  createdAt DateTime           @default(now())
  updatedAt DateTime           @updatedAt
}

model LevelEntitlement {
  id            String      @id @default(uuid()) @db.Uuid
  level         Level       @relation(fields: [levelId], references: [id])
  levelId       String      @db.Uuid
  entitlement   Entitlement @relation(fields: [entitlementId], references: [id])
  entitlementId String      @db.Uuid
  value         Int? // The value of the entitlement for this level
  createdAt     DateTime    @default(now())
  updatedAt     DateTime    @updatedAt

  @@unique([levelId, entitlementId])
}

model LeaveRequest {
  id                String         @id @default(uuid()) @db.Uuid
  userId            String         @db.Uuid
  user              User           @relation("user", fields: [userId], references: [id])
  doaId             String         @db.Uuid
  doa               User           @relation("deedOfAssignement", fields: [doaId], references: [id])
  startDate         DateTime
  endDate           DateTime
  duration          Int
  currentApprovalId String?        @db.Uuid
  reason            String
  status            LeaveStatus    @default(PENDING)
  typeId            String         @db.Uuid
  type              Entitlement    @relation(fields: [typeId], references: [id])
  cancelRequest     CancelRequest?
  response          Response[]
  uploads           Upload[]
  approvals         Approval[]
  createdAt         DateTime       @default(now())
  updatedAt         DateTime       @updatedAt
}

model CancelRequest {
  id        String       @id @default(uuid()) @db.Uuid
  requestId String       @unique @db.Uuid
  request   LeaveRequest @relation(fields: [requestId], references: [id])
  reason    String
  createdAt DateTime     @default(now())
  updatedAt DateTime     @updatedAt
}

model Approver {
  id           String      @id @default(uuid()) @db.Uuid
  userId       String      @db.Uuid
  user         User        @relation(fields: [userId], references: [id], onDelete: Cascade)
  departmentId String?     @db.Uuid
  department   Department? @relation(fields: [departmentId], references: [id])
  role         Role
  isActive     Boolean     @default(true)
  createdAt    DateTime    @default(now())
  updatedAt    DateTime    @updatedAt
}

model Approval {
  id             String         @id @default(uuid()) @db.Uuid
  leaveRequest   LeaveRequest   @relation(fields: [leaveRequestId], references: [id])
  leaveRequestId String         @db.Uuid
  phase          Int
  approver       User           @relation(fields: [approverId], references: [id], onDelete: Cascade)
  approverId     String         @db.Uuid
  status         ApprovalStatus @default(PENDING)
  note           String?
  actionDate     DateTime?
  createdAt      DateTime       @default(now())
  updatedAt      DateTime       @updatedAt

  @@unique([leaveRequestId, phase])
}

model Response {
  id        String        @id @default(uuid()) @db.Uuid
  createdAt DateTime      @default(now())
  updatedAt DateTime      @updatedAt
  type      ResponseType
  user      User          @relation(fields: [userId], references: [id], onDelete: Cascade)
  userId    String        @db.Uuid
  request   LeaveRequest? @relation(fields: [requestId], references: [id], onDelete: Cascade)
  requestId String?       @db.Uuid
  note      String
}

///////////////////////////////////// PAYROLL ////////////////////////////////////////////////////

model Payroll {
  id            String             @id @default(uuid()) @db.Uuid
  salary        Float
  gross         Float
  net           Float
  deductions    Float
  tax           Float?
  cra           Float?
  taxableIncome Float?
  pension       Float?
  nhf           Float?
  laa           Float?
  taxStatus     TaxStatus          @default(PENDING)
  userId        String             @unique @db.Uuid
  user          User               @relation(fields: [userId], references: [id])
  component     PayrollComponent[]
  payslip       Payslip[]
  createdAt     DateTime           @default(now())
  updatedAt     DateTime           @updatedAt
}

model PayrollComponent {
  id            String                @id @default(uuid()) @db.Uuid
  amount        Float //PERCENTAGE or FIXED
  type          SalaryType
  title         String
  calculations  SalaryCalculationType
  category      ComponentCategory
  monthlyAmount Float
  annualAmount  Float
  duration      Int?
  startDate     DateTime?
  isActive      Boolean               @default(true)
  payrollId     String                @db.Uuid
  payroll       Payroll               @relation(fields: [payrollId], references: [id])
  createdAt     DateTime              @default(now())
  updatedAt     DateTime              @updatedAt
}

model Payslip {
  id        String   @id @default(uuid()) @db.Uuid
  name      String
  amount    Float
  month     Int
  year      Int
  data      Bytes
  userId    String   @db.Uuid
  user      User     @relation(fields: [userId], references: [id])
  payrollId String   @db.Uuid
  payroll   Payroll  @relation(fields: [payrollId], references: [id])
  createdAt DateTime @default(now())

  @@index([userId])
  @@index([payrollId])
  @@index([month, year])
}

/////////////////////////////////////////// CLAIMS  ///////////////////////////////////////////
model Claim {
  id            String      @id @default(uuid())
  title         String
  claimType     ClaimType
  claimId       String?     @unique()
  amount        Float
  dateOfExpense DateTime
  description   String?
  notes         String?
  status        ClaimStatus @default(PENDING)
  proofUrls     Upload[]
  // proofUrls     String[]    @default([])
  createdAt     DateTime    @default(now())
  updatedAt     DateTime    @updatedAt
  userId        String      @db.Uuid
  user          User        @relation(fields: [userId], references: [id])

  @@map("claims")
}

/////////////////////////////////////////// PERFORMANCE ////////////////////////////////////////

/////////////////////////////////////////// TASK MANAGEMENT ////////////////////////////////////////
model Task {
<<<<<<< HEAD
  id          String     @id @default(uuid()) @db.Uuid
=======
  id          String   @id @default(uuid()) @db.Uuid
>>>>>>> d8b49264
  title       String
  description String?
  startDate   DateTime?
  dueDate     DateTime?
  category    String?
  priority    String?
  status      TaskStatus @default(PENDING_APPROVAL)
<<<<<<< HEAD
  createdAt   DateTime   @default(now())
  updatedAt   DateTime   @updatedAt

  // Relations
  createdBy   User   @relation("CreatedTasks", fields: [createdById], references: [id])
  approvedBy  User?  @relation("ApprovedTasks", fields: [approvedById], references: [id])
  createdById String @db.Uuid

  approvedById String? @db.Uuid

  assignees UserTask[]
  uploads   Upload[]

  // Approval tracking
  approvalStatus      ApprovalStatus @default(PENDING)
  approvalRequestedAt DateTime?
  approvedAt          DateTime?
  rejectionReason     String?
}

model UserTask {
  id         String   @id @default(uuid()) @db.Uuid
  assignedAt DateTime @default(now())

  user   User   @relation(fields: [userId], references: [id])
  userId String @db.Uuid

  task   Task   @relation(fields: [taskId], references: [id])
  taskId String @db.Uuid

  @@unique([userId, taskId])
}

//////////////////////////////////////////  APPRAISAL  ///////////////////////////////////////////

model Appraisal {
  id                  String               @id @default(uuid()) @db.Uuid
  quarter             String
  year                Int
  managerComment      String?
  period              String //e.g Quater 3 2025
  kpi                 Kpi[]
  goalsAndAchievement GoalsAndAchievement?
  feedback            Feedback?
  summary             RatingSummary?
  submittedAt         DateTime?
  appraisedAt         DateTime?
  hrReviewedAt        DateTime?
  autoGenerated       Boolean              @default(true)
  status              AppraisalStatus      @default(GENERATED)
  appraiserId         String               @db.Uuid
  appraiser           User                 @relation("Appraiser", fields: [appraiserId], references: [id])
  appraisedId         String               @db.Uuid // The employee being appraised
  appraised           User                 @relation("Appraised", fields: [appraisedId], references: [id])
  createdAt           DateTime             @default(now())
  updatedAt           DateTime             @updatedAt

  @@unique([quarter, year, appraisedId])
  @@map("appraisals")
}

model Kpi {
  id          String        @id @default(uuid()) @db.Uuid
  appraisalId String?        @unique @db.Uuid
  appraisal   Appraisal?     @relation(fields: [appraisalId], references: [id])
  categories  KpiCategory[]
  createdAt   DateTime      @default(now())
  updatedAt   DateTime      @updatedAt

  @@map("kpis")
}

model KpiCategory {
  id           String          @id @default(uuid()) @db.Uuid
  name         String //e.g., "TECHNICAL SKILL", "TEAM COLLABORATION"
  kpiId        String?         @db.Uuid
  kpi          Kpi?           @relation(fields: [kpiId], references: [id])
  departmentId String?         @db.Uuid
  department   Department?     @relation(fields: [departmentId], references: [id])
  objectives   Objective[]
  type         KpiCategoryType @default(STATIC)
  isGlobal     Boolean         @default(true)
  isApproved   Boolean         @default(false)
  reviewedBy   String?         @db.Uuid          // Admin who reviewed the KPIs
  reviewedAt   DateTime?       // When the KPIs were reviewed
  createdAt    DateTime        @default(now())
  updatedAt    DateTime        @updatedAt

  @@unique([name, departmentId])
  @@map("kpi_categories")
}

model Objective {
  id         String      @id @default(uuid()) @db.Uuid
  name       String //e.g., "Knowledge of Resk./Technologies"
  rating     Float? //Rating (1-5)
  comment    String?
  categoryId String      @db.Uuid
  category   KpiCategory @relation(fields: [categoryId], references: [id])
  createdAt  DateTime    @default(now())
  updatedAt  DateTime    @updatedAt

  @@map("objectives")
}

model GoalsAndAchievement {
  id           String    @id @default(uuid()) @db.Uuid
  achievements String[]
  goals        String[]
  appraisalId  String    @unique @db.Uuid
  appraisal    Appraisal @relation(fields: [appraisalId], references: [id])
  createdAt    DateTime  @default(now())
  updatedAt    DateTime  @updatedAt
}

model Feedback {
  id          String             @id @default(uuid()) @db.Uuid
  questions   FeedbackQuestion[]
  appraisalId String             @unique @db.Uuid
  appraisal   Appraisal          @relation(fields: [appraisalId], references: [id])
  createdAt   DateTime           @default(now())
  updatedAt   DateTime           @updatedAt
}

model FeedbackQuestion {
  id         String   @id @default(uuid()) @db.Uuid
  question   String
  response   String?
  feedbackId String   @db.Uuid
  feedback   Feedback @relation(fields: [feedbackId], references: [id])
  createdAt  DateTime @default(now())
  updatedAt  DateTime @updatedAt
}

model RatingSummary {
  id                    String    @id @default(uuid()) @db.Uuid
  appraisalId           String    @unique @db.Uuid
  appraisal             Appraisal @relation(fields: [appraisalId], references: [id])
  technicalPerformance  Float?
  teamCollaboration     Float?
  initiativesLeadership Float?
  departmentalKpi       Float?
  overallPerformance    Float?
  createdAt             DateTime  @default(now())
  updatedAt             DateTime  @updatedAt
=======
  createdAt   DateTime @default(now())
  updatedAt   DateTime @updatedAt
  
  // Relations
  createdBy   User     @relation("CreatedTasks", fields: [createdById], references: [id])
  approvedBy  User?    @relation("ApprovedTasks", fields: [approvedById], references: [id])
  createdById String   @db.Uuid
  
  approvedById String? @db.Uuid
  
  assignees   UserTask[]
  uploads     Upload[]
  
  // Approval tracking
  approvalStatus ApprovalStatus @default(PENDING)
  approvalRequestedAt DateTime?
  approvedAt     DateTime?
  rejectionReason String?
}

enum TaskStatus {
  PENDING_APPROVAL
  APPROVED
  IN_PROGRESS
  COMPLETED
  CANCELLED
}

enum AStatus {
  PENDING
  APPROVED
  REJECTED
>>>>>>> d8b49264
}

model UserTask {
  id          String   @id @default(uuid()) @db.Uuid
  assignedAt  DateTime @default(now())
  
  user        User @relation(fields: [userId], references: [id])
  userId      String  @db.Uuid
  
  task        Task @relation(fields: [taskId], references: [id])
  taskId      String  @db.Uuid
  
  @@unique([userId, taskId])
}
///////////////////////////////////////////// ENUMS  /////////////////////////////////////////////

enum Status {
  PENDING
  ACCEPTED
  DECLINED
  ISSUE_REPORTED
  ACTIVE
  CONFIRMED
  COMPLETED
  IN_PROGRESS
}

enum TaxStatus {
  PENDING
  CALCULATED
  PAID
}

enum SalaryType {
  EARNING
  DEDUCTION
}

enum AppraisalStatus {
  GENERATED      // Initial state when quarterly appraisal is generated
  PENDING_REVIEW // Department KPIs added, waiting for admin review
  REVIEWED      // Admin has reviewed and approved department KPIs
  DRAFT         // Employee is working on their appraisal
  SUBMITTED     // Employee has submitted for manager review
  APPRAISED     // Manager has reviewed and approved
  COMPLETED     // Final state after HR review
}

enum KpiCategoryType {
  STATIC
  DYNAMIC
}

enum ComponentCategory {
  CUSTOM_EARNING
  CUSTOM_DEDUCTION
  STATIC_EARNING
  STATIC_DEDUCTION
}

enum SalaryCalculationType {
  PERCENTAGE
  FIXED
}

enum ResponseType {
  COMMENT
  APPROVAL
  DENIAL
}

enum JobType {
  FULL_TIME
  CONTRACT
}

enum MaritalStatus {
  SINGLE
  MARRIED
}

enum TaskStatus {
  PENDING_APPROVAL
  APPROVED
  IN_PROGRESS
  COMPLETED
  CANCELLED
}

enum AStatus {
  PENDING
  APPROVED
  REJECTED
}

enum Role {
  SUPERADMIN
  ADMIN
  USER
  DEPT_MANAGER
  FACILITY
  HR
  ASSET_MANAGER
  LEAVE_MANAGER
}

enum ApproverRole {
  DEPARTMENT_HEAD
  HR
  CISO
}

enum ApprovalStatus {
  PENDING
  APPROVED
  REJECTED
}

enum AssetCategory {
  HARDWARE // Laptops, desktops, monitors, printers, scanners, etc.
  ACCESSORY // ID cards, bags, keys, stamps, clip pads
  LOGISTICS // Transport, delivery-related items (still available if needed)
  OFFICE_FURNITURE // Desks, chairs, etc.
  SOFTWARE // Licensed software, apps
  SAFETY_EQUIPMENT // Safety jackets, raincoats, toolboxes, splicers

  TELECOM // SIM cards, hotspots, routers
  MEDICAL_EQUIPMENT // BP Monitor, health-related devices
  AUDIO_VISUAL // Cameras, webcams, lights, mics, gimbals, speakers
  PAYMENT_DEVICE // POS machines, financial devices
  GENERAL
}

enum AssetStatus {
  AVAILABLE
  ASSIGNED
  REPORTED
  FAULTY
  RETIRED
  ACCEPTED
  MAINTENANCE
}

enum AssignmentStatus {
  ASSIGNED
  RETURNED
}

enum FaultStatus {
  PENDING
  IN_REVIEW
  RESOLVED
  REJECTED
}

enum ExitType {
  RESIGNATION
  TERMINATION
}

enum LeaveStatus {
  PENDING
  APPROVED
  REJECTED
  CANCELLED
}

enum DepartmentStatus {
  ACTIVE
  INACTIVE
}

enum EntitlementUnit {
  AMOUNT
  DAYS
  OTHERS
}

enum ClaimStatus {
  PENDING
  APPROVED
  REJECTED
}

enum ClaimType {
  TRAVEL
  MATERIAL
  LOGISTIC
  REPAIR
}

enum Priority {
  LOW
  MEDIUM
  HIGH
  URGENT
}

enum Gender {
  MALE
  FEMALE
}<|MERGE_RESOLUTION|>--- conflicted
+++ resolved
@@ -75,15 +75,9 @@
   claims            Claim[]
 
   // assignedTasks         UserTask[]
-<<<<<<< HEAD
-  createdTasks  Task[]     @relation("CreatedTasks")
-  approvedTasks Task[]     @relation("ApprovedTasks")
-  userTasks     UserTask[]
-=======
   createdTasks          Task[]         @relation("CreatedTasks")
   approvedTasks         Task[]         @relation("ApprovedTasks")
   userTasks             UserTask[]
->>>>>>> d8b49264
 
   notificationRecipient Notification[] @relation("NotificationRecipient")
   notificationActor     Notification[] @relation("NotificationActor")
@@ -201,17 +195,10 @@
   requestId     String?           @db.Uuid
   request       LeaveRequest?     @relation(fields: [requestId], references: [id])
 
-<<<<<<< HEAD
-  claim   Claim?  @relation(fields: [claimId], references: [id])
-  claimId String?
-  task    Task?   @relation(fields: [taskId], references: [id])
-  taskId  String? @db.Uuid
-=======
   claim         Claim?  @relation(fields: [claimId], references: [id])
   claimId       String?
   task          Task?             @relation(fields: [taskId], references: [id])
   taskId        String?           @db.Uuid
->>>>>>> d8b49264
 
   guarantorId   String?           @db.Uuid
   guarantor     GuarantorContact? @relation(fields: [guarantorId], references: [id])
@@ -602,11 +589,7 @@
 
 /////////////////////////////////////////// TASK MANAGEMENT ////////////////////////////////////////
 model Task {
-<<<<<<< HEAD
-  id          String     @id @default(uuid()) @db.Uuid
-=======
   id          String   @id @default(uuid()) @db.Uuid
->>>>>>> d8b49264
   title       String
   description String?
   startDate   DateTime?
@@ -614,39 +597,39 @@
   category    String?
   priority    String?
   status      TaskStatus @default(PENDING_APPROVAL)
-<<<<<<< HEAD
-  createdAt   DateTime   @default(now())
-  updatedAt   DateTime   @updatedAt
-
+  createdAt   DateTime @default(now())
+  updatedAt   DateTime @updatedAt
+  
   // Relations
-  createdBy   User   @relation("CreatedTasks", fields: [createdById], references: [id])
-  approvedBy  User?  @relation("ApprovedTasks", fields: [approvedById], references: [id])
-  createdById String @db.Uuid
-
+  createdBy   User     @relation("CreatedTasks", fields: [createdById], references: [id])
+  approvedBy  User?    @relation("ApprovedTasks", fields: [approvedById], references: [id])
+  createdById String   @db.Uuid
+  
   approvedById String? @db.Uuid
-
-  assignees UserTask[]
-  uploads   Upload[]
-
+  
+  assignees   UserTask[]
+  uploads     Upload[]
+  
   // Approval tracking
-  approvalStatus      ApprovalStatus @default(PENDING)
+  approvalStatus ApprovalStatus @default(PENDING)
   approvalRequestedAt DateTime?
-  approvedAt          DateTime?
-  rejectionReason     String?
+  approvedAt     DateTime?
+  rejectionReason String?
 }
 
 model UserTask {
-  id         String   @id @default(uuid()) @db.Uuid
-  assignedAt DateTime @default(now())
-
-  user   User   @relation(fields: [userId], references: [id])
-  userId String @db.Uuid
-
-  task   Task   @relation(fields: [taskId], references: [id])
-  taskId String @db.Uuid
-
+  id          String   @id @default(uuid()) @db.Uuid
+  assignedAt  DateTime @default(now())
+  
+  user        User @relation(fields: [userId], references: [id])
+  userId      String  @db.Uuid
+  
+  task        Task @relation(fields: [taskId], references: [id])
+  taskId      String  @db.Uuid
+  
   @@unique([userId, taskId])
 }
+
 
 //////////////////////////////////////////  APPRAISAL  ///////////////////////////////////////////
 
@@ -760,53 +743,6 @@
   overallPerformance    Float?
   createdAt             DateTime  @default(now())
   updatedAt             DateTime  @updatedAt
-=======
-  createdAt   DateTime @default(now())
-  updatedAt   DateTime @updatedAt
-  
-  // Relations
-  createdBy   User     @relation("CreatedTasks", fields: [createdById], references: [id])
-  approvedBy  User?    @relation("ApprovedTasks", fields: [approvedById], references: [id])
-  createdById String   @db.Uuid
-  
-  approvedById String? @db.Uuid
-  
-  assignees   UserTask[]
-  uploads     Upload[]
-  
-  // Approval tracking
-  approvalStatus ApprovalStatus @default(PENDING)
-  approvalRequestedAt DateTime?
-  approvedAt     DateTime?
-  rejectionReason String?
-}
-
-enum TaskStatus {
-  PENDING_APPROVAL
-  APPROVED
-  IN_PROGRESS
-  COMPLETED
-  CANCELLED
-}
-
-enum AStatus {
-  PENDING
-  APPROVED
-  REJECTED
->>>>>>> d8b49264
-}
-
-model UserTask {
-  id          String   @id @default(uuid()) @db.Uuid
-  assignedAt  DateTime @default(now())
-  
-  user        User @relation(fields: [userId], references: [id])
-  userId      String  @db.Uuid
-  
-  task        Task @relation(fields: [taskId], references: [id])
-  taskId      String  @db.Uuid
-  
-  @@unique([userId, taskId])
 }
 ///////////////////////////////////////////// ENUMS  /////////////////////////////////////////////
 
@@ -834,7 +770,8 @@
 
 enum AppraisalStatus {
   GENERATED      // Initial state when quarterly appraisal is generated
-  PENDING_REVIEW // Department KPIs added, waiting for admin review
+  PENDING        // Department KPIs added, waiting for admin review
+  HR_REVIEW      // In review with the HR team
   REVIEWED      // Admin has reviewed and approved department KPIs
   DRAFT         // Employee is working on their appraisal
   SUBMITTED     // Employee has submitted for manager review

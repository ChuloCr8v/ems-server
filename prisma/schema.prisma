--- conflicted
+++ resolved
@@ -50,14 +50,7 @@
   maritalStatus MaritalStatus?
   contacts      Contacts?
   offboarding   Offboarding?
-<<<<<<< HEAD
-=======
   payroll       Payroll?
-  levelId       String?        @db.Uuid
-  level         Level?         @relation(fields: [levelId], references: [id])
-  prospectId    String?        @unique @db.Uuid
-  prospect      Prospect?      @relation(fields: [prospectId], references: [id], onDelete: Cascade)
->>>>>>> 48d250ac
 
   levelId String? @db.Uuid
   level   Level?  @relation(fields: [levelId], references: [id])
@@ -78,10 +71,10 @@
   faultResolver Fault[] @relation("resolvedBy")
 
   departmentCreator Department? @relation("departmentCreator")
-  claims               Claim[]
+  claims            Claim[]
 
   assignedTasks UserTask[]
-  createdTasks  Task[]   @relation("CreatedTasks")
+  createdTasks  Task[]     @relation("CreatedTasks")
 
   notificationRecipient Notification[] @relation("NotificationRecipient")
   notificationActor     Notification[] @relation("NotificationActor")
@@ -403,7 +396,7 @@
   startDate         DateTime
   endDate           DateTime
   duration          Int
-  currentApprovalId String?     @db.Uuid
+  currentApprovalId String?        @db.Uuid
   reason            String
   status            LeaveStatus    @default(PENDING)
   typeId            String         @db.Uuid
@@ -529,25 +522,25 @@
 
 ///////////////////////////////////////////  ///////////////////////////////////////////
 model Claim {
-  id          String   @id @default(uuid())
-  title       String
-  claimType   ClaimType
-  amount      Float
+  id            String      @id @default(uuid())
+  title         String
+  claimType     ClaimType
+  amount        Float
   dateOfExpense DateTime
-  description String?
-  notes       String?
-  status      ClaimStatus @default(PENDING)
-  proofUrls   String[]   @default([])
-  createdAt   DateTime @default(now())
-  updatedAt   DateTime @updatedAt
-  userId      String   @db.Uuid
-  user        User     @relation(fields: [userId], references: [id])
+  description   String?
+  notes         String?
+  status        ClaimStatus @default(PENDING)
+  proofUrls     String[]    @default([])
+  createdAt     DateTime    @default(now())
+  updatedAt     DateTime    @updatedAt
+  userId        String      @db.Uuid
+  user          User        @relation(fields: [userId], references: [id])
 
   @@map("claims")
 }
 
 model Task {
-  id          String   @id @default(uuid())
+  id          String      @id @default(uuid())
   title       String
   description String?
   startDate   DateTime?
@@ -555,43 +548,43 @@
   category    String?
   priority    Priority?
   status      TaskStatus?
-  createdAt   DateTime @default(now())
-  updatedAt   DateTime @updatedAt
-  
+  createdAt   DateTime    @default(now())
+  updatedAt   DateTime    @updatedAt
+
   // Relations
   assignees   UserTask[]
   files       TaskFile[]
-  createdBy   User     @relation("CreatedTasks", fields: [createdById], references: [id])
+  createdBy   User       @relation("CreatedTasks", fields: [createdById], references: [id])
   createdById String
-  
+
   @@map("tasks")
 }
 
 model UserTask {
-  id        String   @id @default(cuid())
-  taskId    String
-  userId    String
+  id         String   @id @default(cuid())
+  taskId     String
+  userId     String
   assignedAt DateTime @default(now())
-  
-  task      Task     @relation(fields: [taskId], references: [id], onDelete: Cascade)
-  user      User     @relation(fields: [userId], references: [id])
-  
+
+  task Task @relation(fields: [taskId], references: [id], onDelete: Cascade)
+  user User @relation(fields: [userId], references: [id])
+
   @@unique([taskId, userId])
   @@map("user_tasks")
 }
 
 model TaskFile {
-  id          String   @id @default(cuid())
-  filename    String
+  id           String   @id @default(cuid())
+  filename     String
   originalName String
-  path        String
-  mimetype    String
-  size        Int
-  taskId      String
-  uploadedAt  DateTime @default(now())
-  
-  task        Task     @relation(fields: [taskId], references: [id], onDelete: Cascade)
-  
+  path         String
+  mimetype     String
+  size         Int
+  taskId       String
+  uploadedAt   DateTime @default(now())
+
+  task Task @relation(fields: [taskId], references: [id], onDelete: Cascade)
+
   @@map("task_files")
 }
 
@@ -731,7 +724,6 @@
   REPAIR
 }
 
-
 enum Priority {
   LOW
   MEDIUM

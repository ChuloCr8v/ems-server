generator client {
  provider      = "prisma-client-js"
  binaryTargets = ["native", "rhel-openssl-1.0.x"]
}

datasource db {
  provider = "postgresql"
  url      = env("DATABASE_URL")
}

model Prospect {
  id           String      @id @default(uuid()) @db.Uuid
  email        String      @unique
  firstName    String      @default("")
  lastName     String      @default("")
  phone        String
  gender       String
  role         String
  duration     String?
  startDate    DateTime
  departmentId String?     @db.Uuid
  department   Department? @relation(fields: [departmentId], references: [id])
  jobType      JobType
  user         User?
  invite       Invite[]
  upload       Upload[]
  // comment      Comment[]
  createdAt    DateTime    @default(now())
  updatedAt    DateTime    @updatedAt
}

model User {
  id            String         @id @default(uuid()) @db.Uuid
  eId           String?        @unique
  email         String?        @unique
  firstName     String
  lastName      String
  phone         String
  workPhone     String?
  role          String
  gender        String
  duration      String?
  jobType       JobType
  departmentId  String?       @db.Uuid
  department    Department?   @relation(fields: [departmentId], references: [id])
  country       String
  state         String
  address       String
  startDate     DateTime?
  status        Status        @default(PENDING)
  userRole      Role?
  maritalStatus MaritalStatus
  contacts      Contacts?
  offboarding   Offboarding?
  levelId       String?       @db.Uuid
  level         Level?        @relation(fields: [levelId], references: [id])
  prospectId    String?       @unique @db.Uuid
  prospect      Prospect?     @relation(fields: [prospectId], references: [id])
  upload        Upload[]
  invite        Invite[]
  createdAt     DateTime      @default(now())
  updatedAt     DateTime      @updatedAt
  comment       Comment[]
  assignments    Assignment[]
  faults         Fault[]
}

model Invite {
  id         String    @id @default(uuid()) @db.Uuid
  email      String
  token      String    @unique
  status     Status    @default(PENDING)
  createdAt  DateTime  @default(now())
  expiresAt  DateTime
  acceptedAt DateTime?
  declinedAt DateTime?
  sentById   String?   @db.Uuid
  sentBy     User?     @relation(fields: [sentById], references: [id])
  prospectId String    @db.Uuid
  prospect   Prospect  @relation(fields: [prospectId], references: [id])
  comment    Comment[]
}

model Department {
  id        String     @id @default(uuid()) @db.Uuid
  name      String
  prospect  Prospect[]
  user      User[]
  createdAt DateTime   @default(now())
  updatedAT DateTime   @updatedAt
}

model Level {
  id        String   @id @default(uuid()) @db.Uuid
  name      String
  rank      Int
  users     User[]
  createdAt DateTime @default(now())
  updatedAt DateTime @updatedAt
}

model Upload {
  id            String       @id @default(uuid()) @db.Uuid
  name          String
  size          Int
  type          String
  bytes         Bytes?
  prospectId    String?      @db.Uuid
  prospect      Prospect?    @relation(fields: [prospectId], references: [id])
  userId        String?      @db.Uuid
  user          User?        @relation(fields: [userId], references: [id])
  offboardingId String?      @db.Uuid
  offboarding   Offboarding? @relation(fields: [offboardingId], references: [id])
  assetId       String?      @db.Uuid
  asset         Asset?       @relation("AssetProof", fields: [assetId], references: [id])
  createdAt     DateTime     @default(now())
  updatedAt     DateTime     @updatedAt

  @@unique([userId, name])
}

model Contacts {
  id        String            @id @default(uuid()) @db.Uuid
  guarantor GuarantorContact?
  emergency EmergencyContact?
  userId    String            @unique @db.Uuid
  user      User              @relation(fields: [userId], references: [id])
}

model EmergencyContact {
  id        String   @id @default(uuid()) @db.Uuid
  firstName String
  lastName  String
  email     String
  phone     String
  contacts  Contacts @relation(fields: [contactId], references: [id])
  contactId String   @unique @db.Uuid
  createdAt DateTime @default(now())
  updatedAt DateTime @updatedAt
}

model GuarantorContact {
  id        String   @id @default(uuid()) @db.Uuid
  firstName String
  lastName  String
  email     String
  phone     String
  contacts  Contacts @relation(fields: [contactId], references: [id])
  contactId String   @unique @db.Uuid
  createdAt DateTime @default(now())
  updatedAt DateTime @updatedAt
}

model Comment {
  id        String   @id @default(uuid()) @db.Uuid
  comment   String
  userId    String?  @db.Uuid
  user      User?    @relation(fields: [userId], references: [id])
  inviteId  String?  @db.Uuid
  invite    Invite?  @relation(fields: [inviteId], references: [id])
  // prospectId String?   @db.Uuid
  // prospect   Prospect? @relation(fields: [prospectId], references: [id])
  createdAt DateTime @default(now())
  updatedAt DateTime @updatedAt
}

model Asset {
<<<<<<< HEAD
  id            String        @id @default(uuid()) @db.Uuid
  name          String
  category      AssetCategory
  status        AssetStatus
  dateAssigned  DateTime
  dateRetrieved DateTime?
  isReturned    Boolean       @default(false)
  paymentProof  Upload[]      @relation("AssetProof")
  assignedTo    User          @relation(fields: [assignedToId], references: [id])
  assignedToId  String        @db.Uuid
=======
  id          String     @id @default(uuid())
  name        String
  serialNo    String     @unique
  category    AssetCategory
  purchaseDate DateTime
  vendor      String
  cost        Float
  assetImage  String?
  barcodeImage String?
  description String?
  status      AssetStatus @default(AVAILABLE)
  createdAt   DateTime   @default(now())
  updatedAt   DateTime   @updatedAt
  assignments Assignment[]
  faults      Fault[]
}
>>>>>>> 38276d47

// model Assignment {
//   id          String     @id @default(uuid())
//   assetId     String
//   asset       Asset      @relation(fields: [assetId], references: [id])
//   userId      String
//   user        User       @relation(fields: [userId], references: [id])
//   assignedAt  DateTime
//   condition   String
//   notes       String?
//   returnedAt  DateTime?
//   createdAt   DateTime   @default(now())
// }

model Assignment {
  id          String     @id @default(uuid())
  asset      Asset    @relation(fields: [assetId], references: [id])
  assetId    String
  user       User     @relation(fields: [userId], references: [id])
  userId     String
  assignedAt DateTime
  notes      String? 
  condition   String
}

<<<<<<< HEAD
model Offboarding {
  id           String                 @id @default(uuid()) @db.Uuid
  type         ExitType
  lastWorkDate DateTime
  reason       String
  noticePeriod Boolean                @default(false)
  userId       String                 @unique @db.Uuid
  status       Status                 @default(PENDING)
  user         User                   @relation(fields: [userId], references: [id])
  uploads      Upload[]
  checklist    OffboardingChecklist[]

  createdAt DateTime @default(now())
  updatedAt DateTime @updatedAt
}

model OffboardingChecklist {
  id            String      @id @default(uuid())
  task          String
  status        Status      @default(PENDING)
  // proof   Upload[]
  offboardingId String      @db.Uuid
  offboarding   Offboarding @relation(fields: [offboardingId], references: [id])
=======
model Fault {
  id          String     @id @default(uuid())
  assetId     String
  asset       Asset      @relation(fields: [assetId], references: [id])
  reportedBy  String
  user        User       @relation(fields: [reportedBy], references: [id])
  images      String[]
  reason      String
  status      FaultStatus @default(PENDING)
  resolvedAt  DateTime?
  createdAt   DateTime   @default(now())
>>>>>>> 38276d47
}

enum AssetStatus {
  AVAILABLE
  ASSIGNED
  REPORTED
  FAULTY
  RETIRED
  ACCEPTED
  MAINTENANCE
}

enum FaultStatus {
  PENDING
  IN_REVIEW
  RESOLVED
  REJECTED
}
/////////////////////////////////// ENUMS  /////////////////////////////////////////////

enum Status {
  PENDING
  ACCEPTED
  DECLINED
  ISSUE_REPORTED
  ACTIVE
  CONFIRMED
  COMPLETED
  IN_PROGRESS
}

enum JobType {
  FULL_TIME
  CONTRACT
}

enum MaritalStatus {
  SINGLE
  MARRIED
}

enum Role {
  SUPERADMIN
  ADMIN
  USER
  MANAGER
  FACILITY
}

enum AssetCategory {
  HARDWARE
  ACCESSORY
  LOGISTICS
  OFFICE_FURNITURE
  SOFTWARE
  SAFETY_EQUIPMENT
 
}

<<<<<<< HEAD
enum AssetStatus {
  ACTIVE
  RETURNED
  DAMAGED
  LOST
}

// enum OffboardingStatus {
//   PENDING
//   IN_PROGRESS
//   COMPLETED
// }

// enum ChecklistStatus {
//   PENDIN
// }

enum ExitType {
  RESIGNATION
  TERMINATION
}
=======
// enum AssetStatus {
//   ACTIVE
//   RETURNED
//   DAMAGED
//   LOST
// }
>>>>>>> 38276d47
<|MERGE_RESOLUTION|>--- conflicted
+++ resolved
@@ -30,9 +30,9 @@
 }
 
 model User {
-  id            String         @id @default(uuid()) @db.Uuid
-  eId           String?        @unique
-  email         String?        @unique
+  id            String        @id @default(uuid()) @db.Uuid
+  eId           String?       @unique
+  email         String?       @unique
   firstName     String
   lastName      String
   phone         String
@@ -61,8 +61,8 @@
   createdAt     DateTime      @default(now())
   updatedAt     DateTime      @updatedAt
   comment       Comment[]
-  assignments    Assignment[]
-  faults         Fault[]
+  assignments   Assignment[]
+  faults        Fault[]
 }
 
 model Invite {
@@ -111,8 +111,8 @@
   user          User?        @relation(fields: [userId], references: [id])
   offboardingId String?      @db.Uuid
   offboarding   Offboarding? @relation(fields: [offboardingId], references: [id])
-  assetId       String?      @db.Uuid
-  asset         Asset?       @relation("AssetProof", fields: [assetId], references: [id])
+  // assetId       String?      @db.Uuid
+  // asset         Asset?       @relation("AssetProof", fields: [assetId], references: [id])
   createdAt     DateTime     @default(now())
   updatedAt     DateTime     @updatedAt
 
@@ -165,61 +165,49 @@
 }
 
 model Asset {
-<<<<<<< HEAD
-  id            String        @id @default(uuid()) @db.Uuid
-  name          String
-  category      AssetCategory
-  status        AssetStatus
-  dateAssigned  DateTime
-  dateRetrieved DateTime?
-  isReturned    Boolean       @default(false)
-  paymentProof  Upload[]      @relation("AssetProof")
-  assignedTo    User          @relation(fields: [assignedToId], references: [id])
-  assignedToId  String        @db.Uuid
-=======
-  id          String     @id @default(uuid())
-  name        String
-  serialNo    String     @unique
-  category    AssetCategory
+  id           String        @id @default(uuid())  @db.Uuid
+  name         String
+  serialNo     String        @unique
+  category     AssetCategory
   purchaseDate DateTime
-  vendor      String
-  cost        Float
-  assetImage  String?
+  vendor       String
+  cost         Float
+  assetImage   String?
   barcodeImage String?
-  description String?
-  status      AssetStatus @default(AVAILABLE)
-  createdAt   DateTime   @default(now())
-  updatedAt   DateTime   @updatedAt
-  assignments Assignment[]
-  faults      Fault[]
-}
->>>>>>> 38276d47
-
-// model Assignment {
-//   id          String     @id @default(uuid())
-//   assetId     String
-//   asset       Asset      @relation(fields: [assetId], references: [id])
-//   userId      String
-//   user        User       @relation(fields: [userId], references: [id])
-//   assignedAt  DateTime
-//   condition   String
-//   notes       String?
-//   returnedAt  DateTime?
-//   createdAt   DateTime   @default(now())
-// }
+  description  String?
+  isReturned   Boolean       @default(false)
+  // paymentProof  Upload[]      @relation("AssetProof")
+  status       AssetStatus   @default(AVAILABLE)
+  createdAt    DateTime      @default(now())
+  updatedAt    DateTime      @updatedAt
+  assignments  Assignment[]
+  faults       Fault[]
+}
 
 model Assignment {
-  id          String     @id @default(uuid())
+  id         String   @id @default(uuid())   @db.Uuid
   asset      Asset    @relation(fields: [assetId], references: [id])
-  assetId    String
+  assetId    String   @db.Uuid
   user       User     @relation(fields: [userId], references: [id])
-  userId     String
+  userId     String   @db.Uuid
   assignedAt DateTime
-  notes      String? 
-  condition   String
-}
-
-<<<<<<< HEAD
+  notes      String?
+  condition  String
+}
+
+model Fault {
+  id         String      @id @default(uuid())   @db.Uuid
+  assetId    String      @db.Uuid
+  asset      Asset       @relation(fields: [assetId], references: [id])
+  reportedBy String      @db.Uuid
+  user       User        @relation(fields: [reportedBy], references: [id])
+  images     String[]
+  reason     String
+  status     FaultStatus @default(PENDING)
+  resolvedAt DateTime?
+  createdAt  DateTime    @default(now())
+}
+
 model Offboarding {
   id           String                 @id @default(uuid()) @db.Uuid
   type         ExitType
@@ -237,43 +225,14 @@
 }
 
 model OffboardingChecklist {
-  id            String      @id @default(uuid())
+  id            String      @id @default(uuid())   @db.Uuid
   task          String
   status        Status      @default(PENDING)
   // proof   Upload[]
   offboardingId String      @db.Uuid
   offboarding   Offboarding @relation(fields: [offboardingId], references: [id])
-=======
-model Fault {
-  id          String     @id @default(uuid())
-  assetId     String
-  asset       Asset      @relation(fields: [assetId], references: [id])
-  reportedBy  String
-  user        User       @relation(fields: [reportedBy], references: [id])
-  images      String[]
-  reason      String
-  status      FaultStatus @default(PENDING)
-  resolvedAt  DateTime?
-  createdAt   DateTime   @default(now())
->>>>>>> 38276d47
-}
-
-enum AssetStatus {
-  AVAILABLE
-  ASSIGNED
-  REPORTED
-  FAULTY
-  RETIRED
-  ACCEPTED
-  MAINTENANCE
-}
-
-enum FaultStatus {
-  PENDING
-  IN_REVIEW
-  RESOLVED
-  REJECTED
-}
+}
+
 /////////////////////////////////// ENUMS  /////////////////////////////////////////////
 
 enum Status {
@@ -312,36 +271,33 @@
   OFFICE_FURNITURE
   SOFTWARE
   SAFETY_EQUIPMENT
- 
-}
-
-<<<<<<< HEAD
+}
+
 enum AssetStatus {
-  ACTIVE
-  RETURNED
-  DAMAGED
-  LOST
-}
-
-// enum OffboardingStatus {
-//   PENDING
-//   IN_PROGRESS
-//   COMPLETED
-// }
-
-// enum ChecklistStatus {
-//   PENDIN
-// }
+  AVAILABLE
+  ASSIGNED
+  REPORTED
+  FAULTY
+  RETIRED
+  ACCEPTED
+  MAINTENANCE
+}
+
+enum FaultStatus {
+  PENDING
+  IN_REVIEW
+  RESOLVED
+  REJECTED
+}
 
 enum ExitType {
   RESIGNATION
   TERMINATION
 }
-=======
+
 // enum AssetStatus {
 //   ACTIVE
 //   RETURNED
 //   DAMAGED
 //   LOST
-// }
->>>>>>> 38276d47
+// }